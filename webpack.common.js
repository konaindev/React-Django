const path = require("path");
const miniCSS = require("mini-css-extract-plugin");
const StyleLintPlugin = require("stylelint-webpack-plugin");
const CleanWebpackPlugin = require("clean-webpack-plugin");
const Dotenv = require("dotenv-webpack");
const webpack = require("webpack");
const HtmlWebPackPlugin = require("html-webpack-plugin");

const isProduction = process.env.NODE_ENV === "production";
if (isProduction && !process.env.BASE_URL) {
  throw new Error("MISSING BASE_URL IN ENV VAR");
}

module.exports = {
  entry: {
    app: ["./src/js/index.js"]
  },
  stats: { children: false },
  module: {
    rules: [
      {
        test: /\.(js|jsx|mjs)$/,
        exclude: /node_modules/,
        use: [
          {
            loader: "babel-loader",
            options: { babelrc: true }
          },
          {
            loader: "eslint-loader"
          }
        ]
      },
      {
        test: /\.(css|scss)$/,
        use: [
          {
            loader: miniCSS.loader
          },
          {
            loader: "css-loader"
          },
          {
            loader: "resolve-url-loader"
          },
          {
            loader: "sass-loader",
            options: {
              sourceMap: true,
              sourceMapContents: false,
              includePaths: [path.resolve(__dirname, "./src")]
            }
          }
        ],
        include: path.resolve(__dirname, ".")
      },
      {
        test: /\.(zip|png|jpg|jpeg|gif|otf|eot|svg|ttf|woff|woff2|wav)$/,
        type: "javascript/auto",
        loader: "file-loader"
      }
    ]
  },
  output: {
    filename: "[name].[hash].js",
    path: path.resolve(__dirname, "dist"),
    publicPath: "/"
  },
  plugins: [
    new CleanWebpackPlugin(),
    new miniCSS({ filename: "index.css", chunkFilename: "[id].css" }),
    new StyleLintPlugin(),
    new Dotenv(),
    new webpack.DefinePlugin({
<<<<<<< HEAD
      "process.env": { BASE_URL: JSON.stringify(process.env.BASE_URL) }
    }),
    new webpack.DefinePlugin({
      "process.env": {
        LOAD_SB_PROPS: JSON.stringify(process.env.LOAD_SB_PROPS)
      }
    }),
    new webpack.DefinePlugin({
      "process.env": { API_VERSION: JSON.stringify(process.env.API_VERSION) }
    }),
    new HtmlWebPackPlugin({
      template: "./src/index.html",
      filename: "./index.html"
    }),
    new HtmlWebPackPlugin({
      favicon: "./src/favicon.ico"
=======
      "process.env": {
        GOOGLE_MAP_API_KEY: JSON.stringify(process.env.GOOGLE_MAP_API_KEY),
        BASE_URL: JSON.stringify(process.env.BASE_URL)
      }
>>>>>>> b4579696
    })
  ],
  profile: true,
  resolve: {
    extensions: [".js", ".jsx"],
    modules: [path.resolve("./src"), path.resolve("./node_modules")],
    alias: {
      "core-js": path.resolve("./node_modules/core-js"),
      react: path.resolve("./node_modules/react"),
      "react-dom": path.resolve("./node_modules/react-dom")
    }
  },
  output: {
    filename: "index.js",
    path: path.resolve(__dirname, "dist"),
    publicPath: "/"
  },
  performance: { hints: false }
};<|MERGE_RESOLUTION|>--- conflicted
+++ resolved
@@ -72,8 +72,10 @@
     new StyleLintPlugin(),
     new Dotenv(),
     new webpack.DefinePlugin({
-<<<<<<< HEAD
-      "process.env": { BASE_URL: JSON.stringify(process.env.BASE_URL) }
+      "process.env": {
+        GOOGLE_MAP_API_KEY: JSON.stringify(process.env.GOOGLE_MAP_API_KEY),
+        BASE_URL: JSON.stringify(process.env.BASE_URL)
+      }
     }),
     new webpack.DefinePlugin({
       "process.env": {
@@ -89,12 +91,6 @@
     }),
     new HtmlWebPackPlugin({
       favicon: "./src/favicon.ico"
-=======
-      "process.env": {
-        GOOGLE_MAP_API_KEY: JSON.stringify(process.env.GOOGLE_MAP_API_KEY),
-        BASE_URL: JSON.stringify(process.env.BASE_URL)
-      }
->>>>>>> b4579696
     })
   ],
   profile: true,
