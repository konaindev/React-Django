{
<<<<<<< HEAD
    "_meta": {
        "hash": {
            "sha256": "3897b0504fcbe3b365406af8ab429c67877174530911c2d8f50ee51d6c2afb66"
        },
        "pipfile-spec": 6,
        "requires": {
            "python_version": "3.7"
        },
        "sources": [
            {
                "name": "pypi",
                "url": "https://pypi.org/simple",
                "verify_ssl": true
            }
        ]
    },
    "default": {
        "attrs": {
            "hashes": [
                "sha256:69c0dbf2ed392de1cb5ec704444b08a5ef81680a61cb899dc08127123af36a79",
                "sha256:f0b870f674851ecbfbbbd364d6b5cbdff9dcedbc7f3f5e18a6891057f21fe399"
            ],
            "version": "==19.1.0"
        },
        "beautifulsoup4": {
            "hashes": [
                "sha256:034740f6cb549b4e932ae1ab975581e6103ac8f942200a0e9759065984391858",
                "sha256:945065979fb8529dd2f37dbb58f00b661bdbcbebf954f93b32fdf5263ef35348",
                "sha256:ba6d5c59906a85ac23dadfe5c88deaf3e179ef565f4898671253e50a78680718"
            ],
            "version": "==4.7.1"
        },
        "boto3": {
            "hashes": [
                "sha256:5e5805992e873e5687b5ef3b4c56c386ccb4df1c3364f8b8601d289e2f275be1",
                "sha256:95bb6e9ec31237e5eaa99c5c74dd91b5a4352566df93e857138c124a3024727a"
            ],
            "version": "==1.9.135"
        },
        "botocore": {
            "hashes": [
                "sha256:1a7d6f98420874e472d397ca6ee1ab7e6087ba501997d6295ab411d9a0004b4e",
                "sha256:5a677bfe972cb258678a23a5e9b8321b0277b44933c4f0c1ea4883a5a12c09ec"
            ],
            "version": "==1.12.135"
        },
        "cachetools": {
            "hashes": [
                "sha256:219b7dc6024195b6f2bc3d3f884d1fef458745cd323b04165378622dcc823852",
                "sha256:9efcc9fab3b49ab833475702b55edd5ae07af1af7a4c627678980b45e459c460"
            ],
            "version": "==3.1.0"
        },
        "certifi": {
            "hashes": [
                "sha256:59b7658e26ca9c7339e00f8f4636cdfe59d34fa37b9b04f6f9e9926b3cece1a5",
                "sha256:b26104d6835d1f5e49452a26eb2ff87fe7090b89dfcaee5ea2212697e1e1d7ae"
            ],
            "version": "==2019.3.9"
        },
        "chardet": {
            "hashes": [
                "sha256:84ab92ed1c4d4f16916e05906b6b75a6c0fb5db821cc65e70cbd64a3e2a5eaae",
                "sha256:fc323ffcaeaed0e0a02bf4d117757b98aed530d9ed4531e3e15460124c106691"
            ],
            "version": "==3.0.4"
        },
        "click": {
            "hashes": [
                "sha256:2335065e6395b9e67ca716de5f7526736bfa6ceead690adf616d925bdc622b13",
                "sha256:5b94b49521f6456670fdb30cd82a4eca9412788a93fa6dd6df72c94d5a8ff2d7"
            ],
            "version": "==7.0"
        },
        "dj-database-url": {
            "hashes": [
                "sha256:4aeaeb1f573c74835b0686a2b46b85990571159ffc21aa57ecd4d1e1cb334163",
                "sha256:851785365761ebe4994a921b433062309eb882fedd318e1b0fcecc607ed02da9"
            ],
            "version": "==0.5.0"
        },
        "django": {
            "hashes": [
                "sha256:0fd54e4f27bc3e0b7054a11e6b3a18fa53f2373f6b2df8a22e8eadfe018970a5",
                "sha256:f3b28084101d516f56104856761bc247f85a2a5bbd9da39d9f6197ff461b3ee4"
            ],
            "version": "==2.1.8"
        },
        "django-click": {
            "hashes": [
                "sha256:1803979cbe328333ec935c8ddfbf03da40f94f3361585cf4142ac7c4da2d5fde",
                "sha256:d46cc7abcd5d7e612dcd75ba56bf57ee404d62de7d09c7c3397fa1f475c9c753"
            ],
            "version": "==2.1.0"
        },
        "django-heroku": {
            "hashes": [
                "sha256:2bc690aab89eedbe01311752320a9a12e7548e3b0ed102681acc5736a41a4762",
                "sha256:6af4bc3ae4a9b55eaad6dbe5164918982d2762661aebc9f83d9fa49f6009514e"
            ],
            "version": "==0.3.1"
        },
        "django-js-reverse": {
            "hashes": [
                "sha256:6a7cc6fc16c23cfcd5d79022a06465f2a29d0cb91e6ca56c0f0deb178c202c76",
                "sha256:d2afc68cbe432d7b99966c7a5532f415a8b639342f3786c87cb9add4dd3b30a3"
            ],
            "version": "==0.8.2"
        },
        "django-stdimage": {
            "hashes": [
                "sha256:243aefd53931b13c7c6f01f9d26ac9a280e8bc8fea705287bc4a50709ea032e7",
                "sha256:74370049325e3dfdbe95e352cb632e3bf9165fec628046caabe7ca782e21b111"
            ],
            "version": "==4.0.1"
        },
        "django-storages": {
            "hashes": [
                "sha256:8e35d2c7baeda5dc6f0b4f9a0fc142d25f9a1bf72b8cebfcbc5db4863abc552d",
                "sha256:b1a63cd5ea286ee5a9fb45de6c3c5c0ae132d58308d06f1ce9865cfcd5e470a7"
            ],
            "version": "==1.7.1"
        },
        "docutils": {
            "hashes": [
                "sha256:02aec4bd92ab067f6ff27a38a38a41173bf01bed8f89157768c1573f53e474a6",
                "sha256:51e64ef2ebfb29cae1faa133b3710143496eca21c530f3f71424d77687764274",
                "sha256:7a4bd47eaf6596e1295ecb11361139febe29b084a87bf005bf899f9a42edc3c6"
            ],
            "version": "==0.14"
        },
        "et-xmlfile": {
            "hashes": [
                "sha256:614d9722d572f6246302c4491846d2c393c199cfa4edc9af593437691683335b"
            ],
            "version": "==1.0.1"
        },
        "google-api-python-client": {
            "hashes": [
                "sha256:06907006ed5ce831018f03af3852d739c0b2489cdacfda6971bcc2075c762858",
                "sha256:937eabdc3940977f712fa648a096a5142766b6d0a0f58bc603e2ac0687397ef0"
            ],
            "version": "==1.7.8"
        },
        "google-auth": {
            "hashes": [
                "sha256:0f7c6a64927d34c1a474da92cfc59e552a5d3b940d3266606c6a28b72888b9e4",
                "sha256:20705f6803fd2c4d1cc2dcb0df09d4dfcb9a7d51fd59e94a3a28231fd93119ed"
            ],
            "version": "==1.6.3"
        },
        "google-auth-httplib2": {
            "hashes": [
                "sha256:098fade613c25b4527b2c08fa42d11f3c2037dda8995d86de0745228e965d445",
                "sha256:f1c437842155680cf9918df9bc51c1182fda41feef88c34004bd1978c8157e08"
            ],
            "version": "==0.0.3"
        },
        "googlemaps": {
            "hashes": [
                "sha256:7831f83f565fdf855421a4c6c4760fbfa80496fbf4b80ff7131707e03cd8d9da",
                "sha256:e13d8f4101f033bc39d76ade52f99977f077814d79087794735d1bb71f35dcc2"
            ],
            "version": "==3.0.2"
        },
        "gunicorn": {
            "hashes": [
                "sha256:aa8e0b40b4157b36a5df5e599f45c9c76d6af43845ba3b3b0efe2c70473c2471",
                "sha256:fa2662097c66f920f53f70621c6c58ca4a3c4d3434205e608e121b5b3b71f4f3"
            ],
            "version": "==19.9.0"
        },
        "httplib2": {
            "hashes": [
                "sha256:23914b5487dfe8ef09db6656d6d63afb0cf3054ad9ebc50868ddc8e166b5f8e8",
                "sha256:a18121c7c72a56689efbf1aef990139ad940fee1e64c6f2458831736cd593600"
            ],
            "version": "==0.12.3"
        },
        "idna": {
            "hashes": [
                "sha256:c357b3f628cf53ae2c4c05627ecc484553142ca23264e593d327bcde5e9c3407",
                "sha256:ea8b7f6188e6fa117537c3df7da9fc686d485087abf6ac197f9c46432f7e4a3c"
            ],
            "version": "==2.8"
        },
        "jdcal": {
            "hashes": [
                "sha256:1abf1305fce18b4e8aa248cf8fe0c56ce2032392bc64bbd61b5dff2a19ec8bba",
                "sha256:472872e096eb8df219c23f2689fc336668bdb43d194094b5cc1707e1640acfc8"
            ],
            "version": "==1.4.1"
        },
        "jmespath": {
            "hashes": [
                "sha256:3720a4b1bd659dd2eecad0666459b9788813e032b83e7ba58578e48254e0a0e6",
                "sha256:bde2aef6f44302dfb30320115b17d030798de8c4110e28d5cf6cf91a7a31074c"
            ],
            "version": "==0.9.4"
        },
        "jsonfield": {
            "hashes": [
                "sha256:a0a7fdee736ff049059409752b045281a225610fecbda9b9bd588ba976493c12",
                "sha256:beb1cd4850d6d6351c32daefcb826c01757744e9c863228a642f87a1a4acb834"
            ],
            "version": "==2.0.2"
        },
        "jsonschema": {
            "hashes": [
                "sha256:0c0a81564f181de3212efa2d17de1910f8732fa1b71c42266d983cd74304e20d",
                "sha256:a5f6559964a3851f59040d3b961de5e68e70971afb88ba519d27e6a039efff1a"
            ],
            "version": "==3.0.1"
        },
        "openpyxl": {
            "hashes": [
                "sha256:1d2af392cef8c8227bd2ac3ebe3a28b25aba74fd4fa473ce106065f0b73bfe2e"
            ],
            "version": "==2.6.2"
        },
        "pillow": {
            "hashes": [
                "sha256:15c056bfa284c30a7f265a41ac4cbbc93bdbfc0dfe0613b9cb8a8581b51a9e55",
                "sha256:1a4e06ba4f74494ea0c58c24de2bb752818e9d504474ec95b0aa94f6b0a7e479",
                "sha256:1c3c707c76be43c9e99cb7e3d5f1bee1c8e5be8b8a2a5eeee665efbf8ddde91a",
                "sha256:1fd0b290203e3b0882d9605d807b03c0f47e3440f97824586c173eca0aadd99d",
                "sha256:24114e4a6e1870c5a24b1da8f60d0ba77a0b4027907860188ea82bd3508c80eb",
                "sha256:258d886a49b6b058cd7abb0ab4b2b85ce78669a857398e83e8b8e28b317b5abb",
                "sha256:33c79b6dd6bc7f65079ab9ca5bebffb5f5d1141c689c9c6a7855776d1b09b7e8",
                "sha256:367385fc797b2c31564c427430c7a8630db1a00bd040555dfc1d5c52e39fcd72",
                "sha256:3c1884ff078fb8bf5f63d7d86921838b82ed4a7d0c027add773c2f38b3168754",
                "sha256:44e5240e8f4f8861d748f2a58b3f04daadab5e22bfec896bf5434745f788f33f",
                "sha256:46aa988e15f3ea72dddd81afe3839437b755fffddb5e173886f11460be909dce",
                "sha256:74d90d499c9c736d52dd6d9b7221af5665b9c04f1767e35f5dd8694324bd4601",
                "sha256:809c0a2ce9032cbcd7b5313f71af4bdc5c8c771cb86eb7559afd954cab82ebb5",
                "sha256:85d1ef2cdafd5507c4221d201aaf62fc9276f8b0f71bd3933363e62a33abc734",
                "sha256:8c3889c7681af77ecfa4431cd42a2885d093ecb811e81fbe5e203abc07e0995b",
                "sha256:9218d81b9fca98d2c47d35d688a0cea0c42fd473159dfd5612dcb0483c63e40b",
                "sha256:9aa4f3827992288edd37c9df345783a69ef58bd20cc02e64b36e44bcd157bbf1",
                "sha256:9d80f44137a70b6f84c750d11019a3419f409c944526a95219bea0ac31f4dd91",
                "sha256:b7ebd36128a2fe93991293f997e44be9286503c7530ace6a55b938b20be288d8",
                "sha256:c4c78e2c71c257c136cdd43869fd3d5e34fc2162dc22e4a5406b0ebe86958239",
                "sha256:c6a842537f887be1fe115d8abb5daa9bc8cc124e455ff995830cc785624a97af",
                "sha256:cf0a2e040fdf5a6d95f4c286c6ef1df6b36c218b528c8a9158ec2452a804b9b8",
                "sha256:cfd28aad6fc61f7a5d4ee556a997dc6e5555d9381d1390c00ecaf984d57e4232",
                "sha256:dca5660e25932771460d4688ccbb515677caaf8595f3f3240ec16c117deff89a",
                "sha256:de7aedc85918c2f887886442e50f52c1b93545606317956d65f342bd81cb4fc3",
                "sha256:e6c0bbf8e277b74196e3140c35f9a1ae3eafd818f7f2d3a15819c49135d6c062"
            ],
            "version": "==6.0.0"
        },
        "progressbar2": {
            "hashes": [
                "sha256:1ea89e2aaa1da85450aabbd2af62cefa04f1ee1c567f3a11ee0d8ded14fd1fea",
                "sha256:8e5b5419e04193bb7c3fea71579937bbbcd64c26472b929718c2fe7ec420fe39"
            ],
            "version": "==3.39.3"
        },
        "psycopg2": {
            "hashes": [
                "sha256:00cfecb3f3db6eb76dcc763e71777da56d12b6d61db6a2c6ccbbb0bff5421f8f",
                "sha256:076501fc24ae13b2609ba2303d88d4db79072562f0b8cc87ec1667dedff99dc1",
                "sha256:4e2b34e4c0ddfeddf770d7df93e269700b080a4d2ec514fec668d71895f56782",
                "sha256:5cacf21b6f813c239f100ef78a4132056f93a5940219ec25d2ef833cbeb05588",
                "sha256:61f58e9ecb9e4dc7e30be56b562f8fc10ae3addcfcef51b588eed10a5a66100d",
                "sha256:8954ff6e47247bdd134db602fcadfc21662835bd92ce0760f3842eacfeb6e0f3",
                "sha256:b6e8c854cdc623028e558a409b06ea2f16d13438335941c7765d0a42b5bedd33",
                "sha256:baca21c0f7344576346e260454d0007313ccca8c170684707a63946b27a56c8f",
                "sha256:bb1735378770fb95dbe392d29e71405d45c8bdcfa064f916504833a92ab03c55",
                "sha256:de3d3c46c1ee18f996db42d1eb44cf1565cc9e38fb1dbd9b773ff6b3fa8035d7",
                "sha256:dee885602bb200bdcb1d30f6da6c7bb207360bc786d0a364fe1540dd14af0bab"
            ],
            "version": "==2.8.2"
        },
        "psycopg2-binary": {
            "hashes": [
                "sha256:007ca0df127b1862fc010125bc4100b7a630efc6841047bd11afceadb4754611",
                "sha256:03c49e02adf0b4d68f422fdbd98f7a7c547beb27e99a75ed02298f85cb48406a",
                "sha256:0a1232cdd314e08848825edda06600455ad2a7adaa463ebfb12ece2d09f3370e",
                "sha256:131c80d0958c89273d9720b9adf9df1d7600bb3120e16019a7389ab15b079af5",
                "sha256:2de34cc3b775724623f86617d2601308083176a495f5b2efc2bbb0da154f483a",
                "sha256:2eddc31500f73544a2a54123d4c4b249c3c711d31e64deddb0890982ea37397a",
                "sha256:484f6c62bdc166ee0e5be3aa831120423bf399786d1f3b0304526c86180fbc0b",
                "sha256:4c2d9369ed40b4a44a8ccd6bc3a7db6272b8314812d2d1091f95c4c836d92e06",
                "sha256:70f570b5fa44413b9f30dbc053d17ef3ce6a4100147a10822f8662e58d473656",
                "sha256:7a2b5b095f3bd733aab101c89c0e1a3f0dfb4ebdc26f6374805c086ffe29d5b2",
                "sha256:804914a669186e2843c1f7fbe12b55aad1b36d40a28274abe6027deffad9433d",
                "sha256:8520c03172da18345d012949a53617a963e0191ccb3c666f23276d5326af27b5",
                "sha256:90da901fc33ea393fc644607e4a3916b509387e9339ec6ebc7bfded45b7a0ae9",
                "sha256:a582416ad123291a82c300d1d872bdc4136d69ad0b41d57dc5ca3df7ef8e3088",
                "sha256:ac8c5e20309f4989c296d62cac20ee456b69c41fd1bc03829e27de23b6fa9dd0",
                "sha256:b2cf82f55a619879f8557fdaae5cec7a294fac815e0087c4f67026fdf5259844",
                "sha256:b59d6f8cfca2983d8fdbe457bf95d2192f7b7efdb2b483bf5fa4e8981b04e8b2",
                "sha256:be08168197021d669b9964bd87628fa88f910b1be31e7010901070f2540c05fd",
                "sha256:be0f952f1c365061041bad16e27e224e29615d4eb1fb5b7e7760a1d3d12b90b6",
                "sha256:c1c9a33e46d7c12b9c96cf2d4349d783e3127163fd96254dcd44663cf0a1d438",
                "sha256:d18c89957ac57dd2a2724ecfe9a759912d776f96ecabba23acb9ecbf5c731035",
                "sha256:d7e7b0ff21f39433c50397e60bf0995d078802c591ca3b8d99857ea18a7496ee",
                "sha256:da0929b2bf0d1f365345e5eb940d8713c1d516312e010135b14402e2a3d2404d",
                "sha256:de24a4962e361c512d3e528ded6c7480eab24c655b8ca1f0b761d3b3650d2f07",
                "sha256:e45f93ff3f7dae2202248cf413a87aeb330821bf76998b3cf374eda2fc893dd7",
                "sha256:f046aeae1f7a845041b8661bb7a52449202b6c5d3fb59eb4724e7ca088811904",
                "sha256:f1dc2b7b2748084b890f5d05b65a47cd03188824890e9a60818721fd492249fb",
                "sha256:fcbe7cf3a786572b73d2cd5f34ed452a5f5fac47c9c9d1e0642c457a148f9f88"
            ],
            "version": "==2.8.2"
        },
        "pyasn1": {
            "hashes": [
                "sha256:da2420fe13a9452d8ae97a0e478adde1dee153b11ba832a95b223a2ba01c10f7",
                "sha256:da6b43a8c9ae93bc80e2739efb38cc776ba74a886e3e9318d65fe81a8b8a2c6e"
            ],
            "version": "==0.4.5"
        },
        "pyasn1-modules": {
            "hashes": [
                "sha256:ef721f68f7951fab9b0404d42590f479e30d9005daccb1699b0a51bb4177db96",
                "sha256:f309b6c94724aeaf7ca583feb1cc70430e10d7551de5e36edfc1ae6909bcfb3c"
            ],
            "version": "==0.2.5"
        },
        "pyrsistent": {
            "hashes": [
                "sha256:3ca82748918eb65e2d89f222b702277099aca77e34843c5eb9d52451173970e2"
            ],
            "version": "==0.14.11"
        },
        "python-dateutil": {
            "hashes": [
                "sha256:7e6584c74aeed623791615e26efd690f29817a27c73085b78e4bad02493df2fb",
                "sha256:c89805f6f4d64db21ed966fda138f8a5ed7a4fdbc1a8ee329ce1b74e3c74da9e"
            ],
            "version": "==2.8.0"
        },
        "python-dotenv": {
            "hashes": [
                "sha256:a84569d0e00d178bc5b957f7ff208bf49287cbf61857c31c258c4a91f571527b",
                "sha256:c9b1ddd3cdbe75c7d462cb84674d87130f4b948f090f02c7d7144779afb99ae0"
            ],
            "version": "==0.10.1"
        },
        "python-utils": {
            "hashes": [
                "sha256:34aaf26b39b0b86628008f2ae0ac001b30e7986a8d303b61e1357dfcdad4f6d3",
                "sha256:e25f840564554eaded56eaa395bca507b0b9e9f0ae5ecb13a8cb785305c56d25"
            ],
            "version": "==2.3.0"
        },
        "pytz": {
            "hashes": [
                "sha256:303879e36b721603cc54604edcac9d20401bdbe31e1e4fdee5b9f98d5d31dfda",
                "sha256:d747dd3d23d77ef44c6a3526e274af6efeb0a6f1afd5a69ba4d5be4098c8e141"
            ],
            "version": "==2019.1"
        },
        "requests": {
            "hashes": [
                "sha256:502a824f31acdacb3a35b6690b5fbf0bc41d63a24a45c4004352b0242707598e",
                "sha256:7bf2a778576d825600030a110f3c0e3e8edc51dfaafe1c146e39a2027784957b"
            ],
            "version": "==2.21.0"
        },
        "rsa": {
            "hashes": [
                "sha256:14ba45700ff1ec9eeb206a2ce76b32814958a98e372006c8fb76ba820211be66",
                "sha256:1a836406405730121ae9823e19c6e806c62bbad73f890574fff50efa4122c487"
            ],
            "version": "==4.0"
        },
        "s3transfer": {
            "hashes": [
                "sha256:7b9ad3213bff7d357f888e0fab5101b56fa1a0548ee77d121c3a3dbfbef4cb2e",
                "sha256:f23d5cb7d862b104401d9021fc82e5fa0e0cf57b7660a1331425aab0c691d021"
            ],
            "version": "==0.2.0"
        },
        "six": {
            "hashes": [
                "sha256:3350809f0555b11f552448330d0b52d5f24c91a322ea4a15ef22629740f3761c",
                "sha256:d16a0141ec1a18405cd4ce8b4613101da75da0e9a7aec5bdd4fa804d0e0eba73"
            ],
            "version": "==1.12.0"
        },
        "sortedcontainers": {
            "hashes": [
                "sha256:974e9a32f56b17c1bac2aebd9dcf197f3eb9cd30553c5852a3187ad162e1a03a",
                "sha256:d9e96492dd51fae31e60837736b38fe42a187b5404c16606ff7ee7cd582d4c60"
            ],
            "version": "==2.1.0"
        },
        "soupsieve": {
            "hashes": [
                "sha256:6898e82ecb03772a0d82bd0d0a10c0d6dcc342f77e0701d0ec4a8271be465ece",
                "sha256:b20eff5e564529711544066d7dc0f7661df41232ae263619dede5059799cdfca"
            ],
            "version": "==1.9.1"
        },
        "uritemplate": {
            "hashes": [
                "sha256:01c69f4fe8ed503b2951bef85d996a9d22434d2431584b5b107b2981ff416fbd",
                "sha256:1b9c467a940ce9fb9f50df819e8ddd14696f89b9a8cc87ac77952ba416e0a8fd",
                "sha256:c02643cebe23fc8adb5e6becffe201185bf06c40bda5c0b4028a93f1527d011d"
            ],
            "version": "==3.0.0"
        },
        "urllib3": {
            "hashes": [
                "sha256:4c291ca23bbb55c76518905869ef34bdd5f0e46af7afe6861e8375643ffee1a0",
                "sha256:9a247273df709c4fedb38c711e44292304f73f39ab01beda9f6b9fc375669ac3"
            ],
            "markers": "python_version >= '3.4'",
            "version": "==1.24.2"
        },
        "whitenoise": {
            "hashes": [
                "sha256:118ab3e5f815d380171b100b05b76de2a07612f422368a201a9ffdeefb2251c1",
                "sha256:42133ddd5229eeb6a0c9899496bdbe56c292394bf8666da77deeb27454c0456a"
            ],
            "version": "==4.1.2"
        }
    },
    "develop": {
        "appdirs": {
            "hashes": [
                "sha256:9e5896d1372858f8dd3344faf4e5014d21849c756c8d5701f78f8a103b372d92",
                "sha256:d8b24664561d0d34ddfaec54636d502d7cea6e29c3eaf68f3df6180863e2166e"
            ],
            "version": "==1.4.3"
        },
        "astroid": {
            "hashes": [
                "sha256:6560e1e1749f68c64a4b5dee4e091fce798d2f0d84ebe638cf0e0585a343acf4",
                "sha256:b65db1bbaac9f9f4d190199bb8680af6f6f84fd3769a5ea883df8a91fe68b4c4"
            ],
            "version": "==2.2.5"
        },
        "attrs": {
            "hashes": [
                "sha256:69c0dbf2ed392de1cb5ec704444b08a5ef81680a61cb899dc08127123af36a79",
                "sha256:f0b870f674851ecbfbbbd364d6b5cbdff9dcedbc7f3f5e18a6891057f21fe399"
            ],
            "version": "==19.1.0"
        },
        "autopep8": {
            "hashes": [
                "sha256:4d8eec30cc81bc5617dbf1218201d770dc35629363547f17577c61683ccfb3ee"
            ],
            "version": "==1.4.4"
        },
        "black": {
            "hashes": [
                "sha256:09a9dcb7c46ed496a9850b76e4e825d6049ecd38b611f1224857a79bd985a8cf",
                "sha256:68950ffd4d9169716bcb8719a56c07a2f4485354fec061cdd5910aa07369731c"
            ],
            "version": "==19.3b0"
        },
        "click": {
            "hashes": [
                "sha256:2335065e6395b9e67ca716de5f7526736bfa6ceead690adf616d925bdc622b13",
                "sha256:5b94b49521f6456670fdb30cd82a4eca9412788a93fa6dd6df72c94d5a8ff2d7"
            ],
            "version": "==7.0"
        },
        "entrypoints": {
            "hashes": [
                "sha256:589f874b313739ad35be6e0cd7efde2a4e9b6fea91edcc34e58ecbb8dbe56d19",
                "sha256:c70dd71abe5a8c85e55e12c19bd91ccfeec11a6e99044204511f9ed547d48451"
            ],
            "version": "==0.3"
        },
        "flake8": {
            "hashes": [
                "sha256:859996073f341f2670741b51ec1e67a01da142831aa1fdc6242dbf88dffbe661",
                "sha256:a796a115208f5c03b18f332f7c11729812c8c3ded6c46319c59b53efd3819da8"
            ],
            "version": "==3.7.7"
        },
        "future": {
            "hashes": [
                "sha256:67045236dcfd6816dc439556d009594abf643e5eb48992e36beac09c2ca659b8"
            ],
            "version": "==0.17.1"
        },
        "isort": {
            "hashes": [
                "sha256:01cb7e1ca5e6c5b3f235f0385057f70558b70d2f00320208825fa62887292f43",
                "sha256:268067462aed7eb2a1e237fcb287852f22077de3fb07964e87e00f829eea2d1a"
            ],
            "version": "==4.3.17"
        },
        "jedi": {
            "hashes": [
                "sha256:2bb0603e3506f708e792c7f4ad8fc2a7a9d9c2d292a358fbbd58da531695595b",
                "sha256:2c6bcd9545c7d6440951b12b44d373479bf18123a401a52025cf98563fbd826c"
            ],
            "version": "==0.13.3"
        },
        "lazy-object-proxy": {
            "hashes": [
                "sha256:0ce34342b419bd8f018e6666bfef729aec3edf62345a53b537a4dcc115746a33",
                "sha256:1b668120716eb7ee21d8a38815e5eb3bb8211117d9a90b0f8e21722c0758cc39",
                "sha256:209615b0fe4624d79e50220ce3310ca1a9445fd8e6d3572a896e7f9146bbf019",
                "sha256:27bf62cb2b1a2068d443ff7097ee33393f8483b570b475db8ebf7e1cba64f088",
                "sha256:27ea6fd1c02dcc78172a82fc37fcc0992a94e4cecf53cb6d73f11749825bd98b",
                "sha256:2c1b21b44ac9beb0fc848d3993924147ba45c4ebc24be19825e57aabbe74a99e",
                "sha256:2df72ab12046a3496a92476020a1a0abf78b2a7db9ff4dc2036b8dd980203ae6",
                "sha256:320ffd3de9699d3892048baee45ebfbbf9388a7d65d832d7e580243ade426d2b",
                "sha256:50e3b9a464d5d08cc5227413db0d1c4707b6172e4d4d915c1c70e4de0bbff1f5",
                "sha256:5276db7ff62bb7b52f77f1f51ed58850e315154249aceb42e7f4c611f0f847ff",
                "sha256:61a6cf00dcb1a7f0c773ed4acc509cb636af2d6337a08f362413c76b2b47a8dd",
                "sha256:6ae6c4cb59f199d8827c5a07546b2ab7e85d262acaccaacd49b62f53f7c456f7",
                "sha256:7661d401d60d8bf15bb5da39e4dd72f5d764c5aff5a86ef52a042506e3e970ff",
                "sha256:7bd527f36a605c914efca5d3d014170b2cb184723e423d26b1fb2fd9108e264d",
                "sha256:7cb54db3535c8686ea12e9535eb087d32421184eacc6939ef15ef50f83a5e7e2",
                "sha256:7f3a2d740291f7f2c111d86a1c4851b70fb000a6c8883a59660d95ad57b9df35",
                "sha256:81304b7d8e9c824d058087dcb89144842c8e0dea6d281c031f59f0acf66963d4",
                "sha256:933947e8b4fbe617a51528b09851685138b49d511af0b6c0da2539115d6d4514",
                "sha256:94223d7f060301b3a8c09c9b3bc3294b56b2188e7d8179c762a1cda72c979252",
                "sha256:ab3ca49afcb47058393b0122428358d2fbe0408cf99f1b58b295cfeb4ed39109",
                "sha256:bd6292f565ca46dee4e737ebcc20742e3b5be2b01556dafe169f6c65d088875f",
                "sha256:cb924aa3e4a3fb644d0c463cad5bc2572649a6a3f68a7f8e4fbe44aaa6d77e4c",
                "sha256:d0fc7a286feac9077ec52a927fc9fe8fe2fabab95426722be4c953c9a8bede92",
                "sha256:ddc34786490a6e4ec0a855d401034cbd1242ef186c20d79d2166d6a4bd449577",
                "sha256:e34b155e36fa9da7e1b7c738ed7767fc9491a62ec6af70fe9da4a057759edc2d",
                "sha256:e5b9e8f6bda48460b7b143c3821b21b452cb3a835e6bbd5dd33aa0c8d3f5137d",
                "sha256:e81ebf6c5ee9684be8f2c87563880f93eedd56dd2b6146d8a725b50b7e5adb0f",
                "sha256:eb91be369f945f10d3a49f5f9be8b3d0b93a4c2be8f8a5b83b0571b8123e0a7a",
                "sha256:f460d1ceb0e4a5dcb2a652db0904224f367c9b3c1470d5a7683c0480e582468b"
            ],
            "version": "==1.3.1"
        },
        "mccabe": {
            "hashes": [
                "sha256:ab8a6258860da4b6677da4bd2fe5dc2c659cff31b3ee4f7f5d64e79735b80d42",
                "sha256:dd8d182285a0fe56bace7f45b5e7d1a6ebcbf524e8f3bd87eb0f125271b8831f"
            ],
            "version": "==0.6.1"
        },
        "mypy": {
            "hashes": [
                "sha256:2afe51527b1f6cdc4a5f34fc90473109b22bf7f21086ba3e9451857cf11489e6",
                "sha256:56a16df3e0abb145d8accd5dbb70eba6c4bd26e2f89042b491faa78c9635d1e2",
                "sha256:5764f10d27b2e93c84f70af5778941b8f4aa1379b2430f85c827e0f5464e8714",
                "sha256:5bbc86374f04a3aa817622f98e40375ccb28c4836f36b66706cf3c6ccce86eda",
                "sha256:6a9343089f6377e71e20ca734cd8e7ac25d36478a9df580efabfe9059819bf82",
                "sha256:6c9851bc4a23dc1d854d3f5dfd5f20a016f8da86bcdbb42687879bb5f86434b0",
                "sha256:b8e85956af3fcf043d6f87c91cbe8705073fc67029ba6e22d3468bfee42c4823",
                "sha256:b9a0af8fae490306bc112229000aa0c2ccc837b49d29a5c42e088c132a2334dd",
                "sha256:bbf643528e2a55df2c1587008d6e3bda5c0445f1240dfa85129af22ae16d7a9a",
                "sha256:c46ab3438bd21511db0f2c612d89d8344154c0c9494afc7fbc932de514cf8d15",
                "sha256:f7a83d6bd805855ef83ec605eb01ab4fa42bcef254b13631e451cbb44914a9b0"
            ],
            "version": "==0.701"
        },
        "mypy-extensions": {
            "hashes": [
                "sha256:37e0e956f41369209a3d5f34580150bcacfabaa57b33a15c0b25f4b5725e0812",
                "sha256:b16cabe759f55e3409a7d231ebd2841378fb0c27a5d1994719e340e4f429ac3e"
            ],
            "version": "==0.4.1"
        },
        "parso": {
            "hashes": [
                "sha256:17cc2d7a945eb42c3569d4564cdf49bde221bc2b552af3eca9c1aad517dcdd33",
                "sha256:2e9574cb12e7112a87253e14e2c380ce312060269d04bd018478a3c92ea9a376"
            ],
            "version": "==0.4.0"
        },
        "pluggy": {
            "hashes": [
                "sha256:19ecf9ce9db2fce065a7a0586e07cfb4ac8614fe96edf628a264b1c70116cf8f",
                "sha256:84d306a647cc805219916e62aab89caa97a33a1dd8c342e87a37f91073cd4746"
            ],
            "version": "==0.9.0"
        },
        "pycodestyle": {
            "hashes": [
                "sha256:95a2219d12372f05704562a14ec30bc76b05a5b297b21a5dfe3f6fac3491ae56",
                "sha256:e40a936c9a450ad81df37f549d676d127b1b66000a6c500caa2b085bc0ca976c"
            ],
            "version": "==2.5.0"
        },
        "pydocstyle": {
            "hashes": [
                "sha256:2258f9b0df68b97bf3a6c29003edc5238ff8879f1efb6f1999988d934e432bd8",
                "sha256:5741c85e408f9e0ddf873611085e819b809fca90b619f5fd7f34bd4959da3dd4",
                "sha256:ed79d4ec5e92655eccc21eb0c6cf512e69512b4a97d215ace46d17e4990f2039"
            ],
            "version": "==3.0.0"
        },
        "pyflakes": {
            "hashes": [
                "sha256:17dbeb2e3f4d772725c777fabc446d5634d1038f234e77343108ce445ea69ce0",
                "sha256:d976835886f8c5b31d47970ed689944a0262b5f3afa00a5a7b4dc81e5449f8a2"
            ],
            "version": "==2.1.1"
        },
        "pylint": {
            "hashes": [
                "sha256:5d77031694a5fb97ea95e828c8d10fc770a1df6eb3906067aaed42201a8a6a09",
                "sha256:723e3db49555abaf9bf79dc474c6b9e2935ad82230b10c1138a71ea41ac0fff1"
            ],
            "version": "==2.3.1"
        },
        "pyls-black": {
            "hashes": [
                "sha256:ba6364e92acfad97fb9b68928f90f5b266932e1da44ab0652606e4e91a5f4587",
                "sha256:d63149f53be4e1fbc6e7a99bb321cf58ae3cb46b8711c13c4f45c2081b8467da"
            ],
            "version": "==0.4.4"
        },
        "pyls-mypy": {
            "hashes": [
                "sha256:3fcc427e0a82673e2baf6fc71a64c89590507ef7d9b2ecdff4f5e877f8e7d394"
            ],
            "version": "==0.1.6"
        },
        "python-jsonrpc-server": {
            "hashes": [
                "sha256:09b418e3b1ba9032aecc7aefdd185511dd230fb8dacf18ec195d14dfd89d9e54"
            ],
            "version": "==0.1.2"
        },
        "python-language-server": {
            "extras": [
                "all"
            ],
            "hashes": [
                "sha256:1a746a4031938df03ee546fa4760895b6a6e420a07d58161b064945add6449ef"
            ],
            "version": "==0.26.1"
        },
        "rope": {
            "hashes": [
                "sha256:6b728fdc3e98a83446c27a91fc5d56808a004f8beab7a31ab1d7224cecc7d969",
                "sha256:c5c5a6a87f7b1a2095fb311135e2a3d1f194f5ecb96900fdd0a9100881f48aaf",
                "sha256:f0dcf719b63200d492b85535ebe5ea9b29e0d0b8aebeb87fe03fc1a65924fdaf"
            ],
            "version": "==0.14.0"
        },
        "six": {
            "hashes": [
                "sha256:3350809f0555b11f552448330d0b52d5f24c91a322ea4a15ef22629740f3761c",
                "sha256:d16a0141ec1a18405cd4ce8b4613101da75da0e9a7aec5bdd4fa804d0e0eba73"
            ],
            "version": "==1.12.0"
        },
        "snowballstemmer": {
            "hashes": [
                "sha256:919f26a68b2c17a7634da993d91339e288964f93c274f1343e3bbbe2096e1128",
                "sha256:9f3bcd3c401c3e862ec0ebe6d2c069ebc012ce142cce209c098ccb5b09136e89"
            ],
            "version": "==1.2.1"
        },
        "toml": {
            "hashes": [
                "sha256:229f81c57791a41d65e399fc06bf0848bab550a9dfd5ed66df18ce5f05e73d5c",
                "sha256:235682dd292d5899d361a811df37e04a8828a5b1da3115886b73cf81ebc9100e"
            ],
            "version": "==0.10.0"
        },
        "typed-ast": {
            "hashes": [
                "sha256:04894d268ba6eab7e093d43107869ad49e7b5ef40d1a94243ea49b352061b200",
                "sha256:16616ece19daddc586e499a3d2f560302c11f122b9c692bc216e821ae32aa0d0",
                "sha256:252fdae740964b2d3cdfb3f84dcb4d6247a48a6abe2579e8029ab3be3cdc026c",
                "sha256:2af80a373af123d0b9f44941a46df67ef0ff7a60f95872412a145f4500a7fc99",
                "sha256:2c88d0a913229a06282b285f42a31e063c3bf9071ff65c5ea4c12acb6977c6a7",
                "sha256:2ea99c029ebd4b5a308d915cc7fb95b8e1201d60b065450d5d26deb65d3f2bc1",
                "sha256:3d2e3ab175fc097d2a51c7a0d3fda442f35ebcc93bb1d7bd9b95ad893e44c04d",
                "sha256:4766dd695548a15ee766927bf883fb90c6ac8321be5a60c141f18628fb7f8da8",
                "sha256:56b6978798502ef66625a2e0f80cf923da64e328da8bbe16c1ff928c70c873de",
                "sha256:5cddb6f8bce14325b2863f9d5ac5c51e07b71b462361fd815d1d7706d3a9d682",
                "sha256:644ee788222d81555af543b70a1098f2025db38eaa99226f3a75a6854924d4db",
                "sha256:64cf762049fc4775efe6b27161467e76d0ba145862802a65eefc8879086fc6f8",
                "sha256:68c362848d9fb71d3c3e5f43c09974a0ae319144634e7a47db62f0f2a54a7fa7",
                "sha256:6c1f3c6f6635e611d58e467bf4371883568f0de9ccc4606f17048142dec14a1f",
                "sha256:b213d4a02eec4ddf622f4d2fbc539f062af3788d1f332f028a2e19c42da53f15",
                "sha256:bb27d4e7805a7de0e35bd0cb1411bc85f807968b2b0539597a49a23b00a622ae",
                "sha256:c9d414512eaa417aadae7758bc118868cd2396b0e6138c1dd4fda96679c079d3",
                "sha256:f0937165d1e25477b01081c4763d2d9cdc3b18af69cb259dd4f640c9b900fe5e",
                "sha256:fb96a6e2c11059ecf84e6741a319f93f683e440e341d4489c9b161eca251cf2a",
                "sha256:fc71d2d6ae56a091a8d94f33ec9d0f2001d1cb1db423d8b4355debfe9ce689b7"
            ],
            "markers": "implementation_name == 'cpython'",
            "version": "==1.3.4"
        },
        "wrapt": {
            "hashes": [
                "sha256:4aea003270831cceb8a90ff27c4031da6ead7ec1886023b80ce0dfe0adf61533"
            ],
            "version": "==1.11.1"
        },
        "yapf": {
            "hashes": [
                "sha256:34f6f80c446dcb2c44bd644c4037a2024b6645e293a4c9c4521983dd0bb247a1",
                "sha256:613deba14233623ff3432d9d5032631b5f600be97b39f66932cbe67648bfa8ea"
            ],
            "version": "==0.27.0"
        }
=======
  "_meta": {
    "hash": {
      "sha256": "3897b0504fcbe3b365406af8ab429c67877174530911c2d8f50ee51d6c2afb66"
    },
    "pipfile-spec": 6,
    "requires": {
      "python_version": "3.7"
    },
    "sources": [
      {
        "name": "pypi",
        "url": "https://pypi.org/simple",
        "verify_ssl": true
      }
    ]
  },
  "default": {
    "attrs": {
      "hashes": [
        "sha256:69c0dbf2ed392de1cb5ec704444b08a5ef81680a61cb899dc08127123af36a79",
        "sha256:f0b870f674851ecbfbbbd364d6b5cbdff9dcedbc7f3f5e18a6891057f21fe399"
      ],
      "version": "==19.1.0"
    },
    "beautifulsoup4": {
      "hashes": [
        "sha256:034740f6cb549b4e932ae1ab975581e6103ac8f942200a0e9759065984391858",
        "sha256:945065979fb8529dd2f37dbb58f00b661bdbcbebf954f93b32fdf5263ef35348",
        "sha256:ba6d5c59906a85ac23dadfe5c88deaf3e179ef565f4898671253e50a78680718"
      ],
      "index": "pypi",
      "version": "==4.7.1"
    },
    "boto3": {
      "hashes": [
        "sha256:5e5805992e873e5687b5ef3b4c56c386ccb4df1c3364f8b8601d289e2f275be1",
        "sha256:95bb6e9ec31237e5eaa99c5c74dd91b5a4352566df93e857138c124a3024727a"
      ],
      "index": "pypi",
      "version": "==1.9.135"
    },
    "botocore": {
      "hashes": [
        "sha256:1a7d6f98420874e472d397ca6ee1ab7e6087ba501997d6295ab411d9a0004b4e",
        "sha256:5a677bfe972cb258678a23a5e9b8321b0277b44933c4f0c1ea4883a5a12c09ec"
      ],
      "version": "==1.12.135"
    },
    "cachetools": {
      "hashes": [
        "sha256:219b7dc6024195b6f2bc3d3f884d1fef458745cd323b04165378622dcc823852",
        "sha256:9efcc9fab3b49ab833475702b55edd5ae07af1af7a4c627678980b45e459c460"
      ],
      "version": "==3.1.0"
    },
    "certifi": {
      "hashes": [
        "sha256:59b7658e26ca9c7339e00f8f4636cdfe59d34fa37b9b04f6f9e9926b3cece1a5",
        "sha256:b26104d6835d1f5e49452a26eb2ff87fe7090b89dfcaee5ea2212697e1e1d7ae"
      ],
      "version": "==2019.3.9"
    },
    "chardet": {
      "hashes": [
        "sha256:84ab92ed1c4d4f16916e05906b6b75a6c0fb5db821cc65e70cbd64a3e2a5eaae",
        "sha256:fc323ffcaeaed0e0a02bf4d117757b98aed530d9ed4531e3e15460124c106691"
      ],
      "version": "==3.0.4"
    },
    "click": {
      "hashes": [
        "sha256:2335065e6395b9e67ca716de5f7526736bfa6ceead690adf616d925bdc622b13",
        "sha256:5b94b49521f6456670fdb30cd82a4eca9412788a93fa6dd6df72c94d5a8ff2d7"
      ],
      "version": "==7.0"
    },
    "dj-database-url": {
      "hashes": [
        "sha256:4aeaeb1f573c74835b0686a2b46b85990571159ffc21aa57ecd4d1e1cb334163",
        "sha256:851785365761ebe4994a921b433062309eb882fedd318e1b0fcecc607ed02da9"
      ],
      "version": "==0.5.0"
    },
    "django": {
      "hashes": [
        "sha256:0fd54e4f27bc3e0b7054a11e6b3a18fa53f2373f6b2df8a22e8eadfe018970a5",
        "sha256:f3b28084101d516f56104856761bc247f85a2a5bbd9da39d9f6197ff461b3ee4"
      ],
      "index": "pypi",
      "version": "==2.1.8"
    },
    "django-click": {
      "hashes": [
        "sha256:1803979cbe328333ec935c8ddfbf03da40f94f3361585cf4142ac7c4da2d5fde",
        "sha256:d46cc7abcd5d7e612dcd75ba56bf57ee404d62de7d09c7c3397fa1f475c9c753"
      ],
      "index": "pypi",
      "version": "==2.1.0"
    },
    "django-heroku": {
      "hashes": [
        "sha256:2bc690aab89eedbe01311752320a9a12e7548e3b0ed102681acc5736a41a4762",
        "sha256:6af4bc3ae4a9b55eaad6dbe5164918982d2762661aebc9f83d9fa49f6009514e"
      ],
      "index": "pypi",
      "version": "==0.3.1"
    },
    "django-js-reverse": {
      "hashes": [
        "sha256:6a7cc6fc16c23cfcd5d79022a06465f2a29d0cb91e6ca56c0f0deb178c202c76",
        "sha256:d2afc68cbe432d7b99966c7a5532f415a8b639342f3786c87cb9add4dd3b30a3"
      ],
      "index": "pypi",
      "version": "==0.8.2"
    },
    "django-stdimage": {
      "hashes": [
        "sha256:243aefd53931b13c7c6f01f9d26ac9a280e8bc8fea705287bc4a50709ea032e7",
        "sha256:74370049325e3dfdbe95e352cb632e3bf9165fec628046caabe7ca782e21b111"
      ],
      "index": "pypi",
      "version": "==4.0.1"
    },
    "django-storages": {
      "hashes": [
        "sha256:8e35d2c7baeda5dc6f0b4f9a0fc142d25f9a1bf72b8cebfcbc5db4863abc552d",
        "sha256:b1a63cd5ea286ee5a9fb45de6c3c5c0ae132d58308d06f1ce9865cfcd5e470a7"
      ],
      "index": "pypi",
      "version": "==1.7.1"
    },
    "docutils": {
      "hashes": [
        "sha256:02aec4bd92ab067f6ff27a38a38a41173bf01bed8f89157768c1573f53e474a6",
        "sha256:51e64ef2ebfb29cae1faa133b3710143496eca21c530f3f71424d77687764274",
        "sha256:7a4bd47eaf6596e1295ecb11361139febe29b084a87bf005bf899f9a42edc3c6"
      ],
      "index": "pypi",
      "version": "==0.14"
    },
    "et-xmlfile": {
      "hashes": [
        "sha256:614d9722d572f6246302c4491846d2c393c199cfa4edc9af593437691683335b"
      ],
      "version": "==1.0.1"
    },
    "google-api-python-client": {
      "hashes": [
        "sha256:06907006ed5ce831018f03af3852d739c0b2489cdacfda6971bcc2075c762858",
        "sha256:937eabdc3940977f712fa648a096a5142766b6d0a0f58bc603e2ac0687397ef0"
      ],
      "index": "pypi",
      "version": "==1.7.8"
    },
    "google-auth": {
      "hashes": [
        "sha256:0f7c6a64927d34c1a474da92cfc59e552a5d3b940d3266606c6a28b72888b9e4",
        "sha256:20705f6803fd2c4d1cc2dcb0df09d4dfcb9a7d51fd59e94a3a28231fd93119ed"
      ],
      "version": "==1.6.3"
    },
    "google-auth-httplib2": {
      "hashes": [
        "sha256:098fade613c25b4527b2c08fa42d11f3c2037dda8995d86de0745228e965d445",
        "sha256:f1c437842155680cf9918df9bc51c1182fda41feef88c34004bd1978c8157e08"
      ],
      "version": "==0.0.3"
    },
    "googlemaps": {
      "hashes": [
        "sha256:7831f83f565fdf855421a4c6c4760fbfa80496fbf4b80ff7131707e03cd8d9da",
        "sha256:e13d8f4101f033bc39d76ade52f99977f077814d79087794735d1bb71f35dcc2"
      ],
      "index": "pypi",
      "version": "==3.0.2"
    },
    "gunicorn": {
      "hashes": [
        "sha256:aa8e0b40b4157b36a5df5e599f45c9c76d6af43845ba3b3b0efe2c70473c2471",
        "sha256:fa2662097c66f920f53f70621c6c58ca4a3c4d3434205e608e121b5b3b71f4f3"
      ],
      "index": "pypi",
      "version": "==19.9.0"
    },
    "httplib2": {
      "hashes": [
        "sha256:23914b5487dfe8ef09db6656d6d63afb0cf3054ad9ebc50868ddc8e166b5f8e8",
        "sha256:a18121c7c72a56689efbf1aef990139ad940fee1e64c6f2458831736cd593600"
      ],
      "version": "==0.12.3"
    },
    "idna": {
      "hashes": [
        "sha256:c357b3f628cf53ae2c4c05627ecc484553142ca23264e593d327bcde5e9c3407",
        "sha256:ea8b7f6188e6fa117537c3df7da9fc686d485087abf6ac197f9c46432f7e4a3c"
      ],
      "version": "==2.8"
    },
    "jdcal": {
      "hashes": [
        "sha256:1abf1305fce18b4e8aa248cf8fe0c56ce2032392bc64bbd61b5dff2a19ec8bba",
        "sha256:472872e096eb8df219c23f2689fc336668bdb43d194094b5cc1707e1640acfc8"
      ],
      "version": "==1.4.1"
    },
    "jmespath": {
      "hashes": [
        "sha256:3720a4b1bd659dd2eecad0666459b9788813e032b83e7ba58578e48254e0a0e6",
        "sha256:bde2aef6f44302dfb30320115b17d030798de8c4110e28d5cf6cf91a7a31074c"
      ],
      "version": "==0.9.4"
    },
    "jsonfield": {
      "hashes": [
        "sha256:a0a7fdee736ff049059409752b045281a225610fecbda9b9bd588ba976493c12",
        "sha256:beb1cd4850d6d6351c32daefcb826c01757744e9c863228a642f87a1a4acb834"
      ],
      "index": "pypi",
      "version": "==2.0.2"
    },
    "jsonschema": {
      "hashes": [
        "sha256:0c0a81564f181de3212efa2d17de1910f8732fa1b71c42266d983cd74304e20d",
        "sha256:a5f6559964a3851f59040d3b961de5e68e70971afb88ba519d27e6a039efff1a"
      ],
      "index": "pypi",
      "version": "==3.0.1"
    },
    "openpyxl": {
      "hashes": [
        "sha256:1d2af392cef8c8227bd2ac3ebe3a28b25aba74fd4fa473ce106065f0b73bfe2e"
      ],
      "index": "pypi",
      "version": "==2.6.2"
    },
    "pillow": {
      "hashes": [
        "sha256:15c056bfa284c30a7f265a41ac4cbbc93bdbfc0dfe0613b9cb8a8581b51a9e55",
        "sha256:1a4e06ba4f74494ea0c58c24de2bb752818e9d504474ec95b0aa94f6b0a7e479",
        "sha256:1c3c707c76be43c9e99cb7e3d5f1bee1c8e5be8b8a2a5eeee665efbf8ddde91a",
        "sha256:1fd0b290203e3b0882d9605d807b03c0f47e3440f97824586c173eca0aadd99d",
        "sha256:24114e4a6e1870c5a24b1da8f60d0ba77a0b4027907860188ea82bd3508c80eb",
        "sha256:258d886a49b6b058cd7abb0ab4b2b85ce78669a857398e83e8b8e28b317b5abb",
        "sha256:33c79b6dd6bc7f65079ab9ca5bebffb5f5d1141c689c9c6a7855776d1b09b7e8",
        "sha256:367385fc797b2c31564c427430c7a8630db1a00bd040555dfc1d5c52e39fcd72",
        "sha256:3c1884ff078fb8bf5f63d7d86921838b82ed4a7d0c027add773c2f38b3168754",
        "sha256:44e5240e8f4f8861d748f2a58b3f04daadab5e22bfec896bf5434745f788f33f",
        "sha256:46aa988e15f3ea72dddd81afe3839437b755fffddb5e173886f11460be909dce",
        "sha256:74d90d499c9c736d52dd6d9b7221af5665b9c04f1767e35f5dd8694324bd4601",
        "sha256:809c0a2ce9032cbcd7b5313f71af4bdc5c8c771cb86eb7559afd954cab82ebb5",
        "sha256:85d1ef2cdafd5507c4221d201aaf62fc9276f8b0f71bd3933363e62a33abc734",
        "sha256:8c3889c7681af77ecfa4431cd42a2885d093ecb811e81fbe5e203abc07e0995b",
        "sha256:9218d81b9fca98d2c47d35d688a0cea0c42fd473159dfd5612dcb0483c63e40b",
        "sha256:9aa4f3827992288edd37c9df345783a69ef58bd20cc02e64b36e44bcd157bbf1",
        "sha256:9d80f44137a70b6f84c750d11019a3419f409c944526a95219bea0ac31f4dd91",
        "sha256:b7ebd36128a2fe93991293f997e44be9286503c7530ace6a55b938b20be288d8",
        "sha256:c4c78e2c71c257c136cdd43869fd3d5e34fc2162dc22e4a5406b0ebe86958239",
        "sha256:c6a842537f887be1fe115d8abb5daa9bc8cc124e455ff995830cc785624a97af",
        "sha256:cf0a2e040fdf5a6d95f4c286c6ef1df6b36c218b528c8a9158ec2452a804b9b8",
        "sha256:cfd28aad6fc61f7a5d4ee556a997dc6e5555d9381d1390c00ecaf984d57e4232",
        "sha256:dca5660e25932771460d4688ccbb515677caaf8595f3f3240ec16c117deff89a",
        "sha256:de7aedc85918c2f887886442e50f52c1b93545606317956d65f342bd81cb4fc3",
        "sha256:e6c0bbf8e277b74196e3140c35f9a1ae3eafd818f7f2d3a15819c49135d6c062"
      ],
      "index": "pypi",
      "version": "==6.0.0"
    },
    "progressbar2": {
      "hashes": [
        "sha256:1ea89e2aaa1da85450aabbd2af62cefa04f1ee1c567f3a11ee0d8ded14fd1fea",
        "sha256:8e5b5419e04193bb7c3fea71579937bbbcd64c26472b929718c2fe7ec420fe39"
      ],
      "version": "==3.39.3"
    },
    "psycopg2-binary": {
      "hashes": [
        "sha256:007ca0df127b1862fc010125bc4100b7a630efc6841047bd11afceadb4754611",
        "sha256:03c49e02adf0b4d68f422fdbd98f7a7c547beb27e99a75ed02298f85cb48406a",
        "sha256:0a1232cdd314e08848825edda06600455ad2a7adaa463ebfb12ece2d09f3370e",
        "sha256:131c80d0958c89273d9720b9adf9df1d7600bb3120e16019a7389ab15b079af5",
        "sha256:2de34cc3b775724623f86617d2601308083176a495f5b2efc2bbb0da154f483a",
        "sha256:2eddc31500f73544a2a54123d4c4b249c3c711d31e64deddb0890982ea37397a",
        "sha256:484f6c62bdc166ee0e5be3aa831120423bf399786d1f3b0304526c86180fbc0b",
        "sha256:4c2d9369ed40b4a44a8ccd6bc3a7db6272b8314812d2d1091f95c4c836d92e06",
        "sha256:70f570b5fa44413b9f30dbc053d17ef3ce6a4100147a10822f8662e58d473656",
        "sha256:7a2b5b095f3bd733aab101c89c0e1a3f0dfb4ebdc26f6374805c086ffe29d5b2",
        "sha256:804914a669186e2843c1f7fbe12b55aad1b36d40a28274abe6027deffad9433d",
        "sha256:8520c03172da18345d012949a53617a963e0191ccb3c666f23276d5326af27b5",
        "sha256:90da901fc33ea393fc644607e4a3916b509387e9339ec6ebc7bfded45b7a0ae9",
        "sha256:a582416ad123291a82c300d1d872bdc4136d69ad0b41d57dc5ca3df7ef8e3088",
        "sha256:ac8c5e20309f4989c296d62cac20ee456b69c41fd1bc03829e27de23b6fa9dd0",
        "sha256:b2cf82f55a619879f8557fdaae5cec7a294fac815e0087c4f67026fdf5259844",
        "sha256:b59d6f8cfca2983d8fdbe457bf95d2192f7b7efdb2b483bf5fa4e8981b04e8b2",
        "sha256:be08168197021d669b9964bd87628fa88f910b1be31e7010901070f2540c05fd",
        "sha256:be0f952f1c365061041bad16e27e224e29615d4eb1fb5b7e7760a1d3d12b90b6",
        "sha256:c1c9a33e46d7c12b9c96cf2d4349d783e3127163fd96254dcd44663cf0a1d438",
        "sha256:d18c89957ac57dd2a2724ecfe9a759912d776f96ecabba23acb9ecbf5c731035",
        "sha256:d7e7b0ff21f39433c50397e60bf0995d078802c591ca3b8d99857ea18a7496ee",
        "sha256:da0929b2bf0d1f365345e5eb940d8713c1d516312e010135b14402e2a3d2404d",
        "sha256:de24a4962e361c512d3e528ded6c7480eab24c655b8ca1f0b761d3b3650d2f07",
        "sha256:e45f93ff3f7dae2202248cf413a87aeb330821bf76998b3cf374eda2fc893dd7",
        "sha256:f046aeae1f7a845041b8661bb7a52449202b6c5d3fb59eb4724e7ca088811904",
        "sha256:f1dc2b7b2748084b890f5d05b65a47cd03188824890e9a60818721fd492249fb",
        "sha256:fcbe7cf3a786572b73d2cd5f34ed452a5f5fac47c9c9d1e0642c457a148f9f88"
      ],
      "index": "pypi",
      "version": "==2.8.2"
    },
    "pyasn1": {
      "hashes": [
        "sha256:da2420fe13a9452d8ae97a0e478adde1dee153b11ba832a95b223a2ba01c10f7",
        "sha256:da6b43a8c9ae93bc80e2739efb38cc776ba74a886e3e9318d65fe81a8b8a2c6e"
      ],
      "version": "==0.4.5"
    },
    "pyasn1-modules": {
      "hashes": [
        "sha256:ef721f68f7951fab9b0404d42590f479e30d9005daccb1699b0a51bb4177db96",
        "sha256:f309b6c94724aeaf7ca583feb1cc70430e10d7551de5e36edfc1ae6909bcfb3c"
      ],
      "version": "==0.2.5"
    },
    "pyrsistent": {
      "hashes": [
        "sha256:3ca82748918eb65e2d89f222b702277099aca77e34843c5eb9d52451173970e2"
      ],
      "version": "==0.14.11"
    },
    "python-dateutil": {
      "hashes": [
        "sha256:7e6584c74aeed623791615e26efd690f29817a27c73085b78e4bad02493df2fb",
        "sha256:c89805f6f4d64db21ed966fda138f8a5ed7a4fdbc1a8ee329ce1b74e3c74da9e"
      ],
      "index": "pypi",
      "version": "==2.8.0"
    },
    "python-dotenv": {
      "hashes": [
        "sha256:a84569d0e00d178bc5b957f7ff208bf49287cbf61857c31c258c4a91f571527b",
        "sha256:c9b1ddd3cdbe75c7d462cb84674d87130f4b948f090f02c7d7144779afb99ae0"
      ],
      "index": "pypi",
      "version": "==0.10.1"
    },
    "python-utils": {
      "hashes": [
        "sha256:34aaf26b39b0b86628008f2ae0ac001b30e7986a8d303b61e1357dfcdad4f6d3",
        "sha256:e25f840564554eaded56eaa395bca507b0b9e9f0ae5ecb13a8cb785305c56d25"
      ],
      "version": "==2.3.0"
    },
    "pytz": {
      "hashes": [
        "sha256:303879e36b721603cc54604edcac9d20401bdbe31e1e4fdee5b9f98d5d31dfda",
        "sha256:d747dd3d23d77ef44c6a3526e274af6efeb0a6f1afd5a69ba4d5be4098c8e141"
      ],
      "version": "==2019.1"
    },
    "requests": {
      "hashes": [
        "sha256:502a824f31acdacb3a35b6690b5fbf0bc41d63a24a45c4004352b0242707598e",
        "sha256:7bf2a778576d825600030a110f3c0e3e8edc51dfaafe1c146e39a2027784957b"
      ],
      "index": "pypi",
      "version": "==2.21.0"
    },
    "rsa": {
      "hashes": [
        "sha256:14ba45700ff1ec9eeb206a2ce76b32814958a98e372006c8fb76ba820211be66",
        "sha256:1a836406405730121ae9823e19c6e806c62bbad73f890574fff50efa4122c487"
      ],
      "version": "==4.0"
    },
    "s3transfer": {
      "hashes": [
        "sha256:7b9ad3213bff7d357f888e0fab5101b56fa1a0548ee77d121c3a3dbfbef4cb2e",
        "sha256:f23d5cb7d862b104401d9021fc82e5fa0e0cf57b7660a1331425aab0c691d021"
      ],
      "version": "==0.2.0"
    },
    "six": {
      "hashes": [
        "sha256:3350809f0555b11f552448330d0b52d5f24c91a322ea4a15ef22629740f3761c",
        "sha256:d16a0141ec1a18405cd4ce8b4613101da75da0e9a7aec5bdd4fa804d0e0eba73"
      ],
      "version": "==1.12.0"
    },
    "sortedcontainers": {
      "hashes": [
        "sha256:974e9a32f56b17c1bac2aebd9dcf197f3eb9cd30553c5852a3187ad162e1a03a",
        "sha256:d9e96492dd51fae31e60837736b38fe42a187b5404c16606ff7ee7cd582d4c60"
      ],
      "index": "pypi",
      "version": "==2.1.0"
    },
    "soupsieve": {
      "hashes": [
        "sha256:6898e82ecb03772a0d82bd0d0a10c0d6dcc342f77e0701d0ec4a8271be465ece",
        "sha256:b20eff5e564529711544066d7dc0f7661df41232ae263619dede5059799cdfca"
      ],
      "version": "==1.9.1"
    },
    "uritemplate": {
      "hashes": [
        "sha256:01c69f4fe8ed503b2951bef85d996a9d22434d2431584b5b107b2981ff416fbd",
        "sha256:1b9c467a940ce9fb9f50df819e8ddd14696f89b9a8cc87ac77952ba416e0a8fd",
        "sha256:c02643cebe23fc8adb5e6becffe201185bf06c40bda5c0b4028a93f1527d011d"
      ],
      "version": "==3.0.0"
    },
    "urllib3": {
      "hashes": [
        "sha256:4c291ca23bbb55c76518905869ef34bdd5f0e46af7afe6861e8375643ffee1a0",
        "sha256:9a247273df709c4fedb38c711e44292304f73f39ab01beda9f6b9fc375669ac3"
      ],
      "markers": "python_version >= '3.4'",
      "version": "==1.24.2"
    },
    "whitenoise": {
      "hashes": [
        "sha256:118ab3e5f815d380171b100b05b76de2a07612f422368a201a9ffdeefb2251c1",
        "sha256:42133ddd5229eeb6a0c9899496bdbe56c292394bf8666da77deeb27454c0456a"
      ],
      "version": "==4.1.2"
    }
  },
  "develop": {
    "appdirs": {
      "hashes": [
        "sha256:9e5896d1372858f8dd3344faf4e5014d21849c756c8d5701f78f8a103b372d92",
        "sha256:d8b24664561d0d34ddfaec54636d502d7cea6e29c3eaf68f3df6180863e2166e"
      ],
      "version": "==1.4.3"
    },
    "astroid": {
      "hashes": [
        "sha256:6560e1e1749f68c64a4b5dee4e091fce798d2f0d84ebe638cf0e0585a343acf4",
        "sha256:b65db1bbaac9f9f4d190199bb8680af6f6f84fd3769a5ea883df8a91fe68b4c4"
      ],
      "version": "==2.2.5"
    },
    "attrs": {
      "hashes": [
        "sha256:69c0dbf2ed392de1cb5ec704444b08a5ef81680a61cb899dc08127123af36a79",
        "sha256:f0b870f674851ecbfbbbd364d6b5cbdff9dcedbc7f3f5e18a6891057f21fe399"
      ],
      "version": "==19.1.0"
    },
    "autopep8": {
      "hashes": [
        "sha256:4d8eec30cc81bc5617dbf1218201d770dc35629363547f17577c61683ccfb3ee"
      ],
      "version": "==1.4.4"
    },
    "black": {
      "hashes": [
        "sha256:09a9dcb7c46ed496a9850b76e4e825d6049ecd38b611f1224857a79bd985a8cf",
        "sha256:68950ffd4d9169716bcb8719a56c07a2f4485354fec061cdd5910aa07369731c"
      ],
      "index": "pypi",
      "version": "==19.3b0"
    },
    "click": {
      "hashes": [
        "sha256:2335065e6395b9e67ca716de5f7526736bfa6ceead690adf616d925bdc622b13",
        "sha256:5b94b49521f6456670fdb30cd82a4eca9412788a93fa6dd6df72c94d5a8ff2d7"
      ],
      "version": "==7.0"
    },
    "entrypoints": {
      "hashes": [
        "sha256:589f874b313739ad35be6e0cd7efde2a4e9b6fea91edcc34e58ecbb8dbe56d19",
        "sha256:c70dd71abe5a8c85e55e12c19bd91ccfeec11a6e99044204511f9ed547d48451"
      ],
      "version": "==0.3"
    },
    "flake8": {
      "hashes": [
        "sha256:859996073f341f2670741b51ec1e67a01da142831aa1fdc6242dbf88dffbe661",
        "sha256:a796a115208f5c03b18f332f7c11729812c8c3ded6c46319c59b53efd3819da8"
      ],
      "index": "pypi",
      "version": "==3.7.7"
    },
    "future": {
      "hashes": [
        "sha256:67045236dcfd6816dc439556d009594abf643e5eb48992e36beac09c2ca659b8"
      ],
      "version": "==0.17.1"
    },
    "isort": {
      "hashes": [
        "sha256:01cb7e1ca5e6c5b3f235f0385057f70558b70d2f00320208825fa62887292f43",
        "sha256:268067462aed7eb2a1e237fcb287852f22077de3fb07964e87e00f829eea2d1a"
      ],
      "version": "==4.3.17"
    },
    "jedi": {
      "hashes": [
        "sha256:2bb0603e3506f708e792c7f4ad8fc2a7a9d9c2d292a358fbbd58da531695595b",
        "sha256:2c6bcd9545c7d6440951b12b44d373479bf18123a401a52025cf98563fbd826c"
      ],
      "version": "==0.13.3"
    },
    "lazy-object-proxy": {
      "hashes": [
        "sha256:0ce34342b419bd8f018e6666bfef729aec3edf62345a53b537a4dcc115746a33",
        "sha256:1b668120716eb7ee21d8a38815e5eb3bb8211117d9a90b0f8e21722c0758cc39",
        "sha256:209615b0fe4624d79e50220ce3310ca1a9445fd8e6d3572a896e7f9146bbf019",
        "sha256:27bf62cb2b1a2068d443ff7097ee33393f8483b570b475db8ebf7e1cba64f088",
        "sha256:27ea6fd1c02dcc78172a82fc37fcc0992a94e4cecf53cb6d73f11749825bd98b",
        "sha256:2c1b21b44ac9beb0fc848d3993924147ba45c4ebc24be19825e57aabbe74a99e",
        "sha256:2df72ab12046a3496a92476020a1a0abf78b2a7db9ff4dc2036b8dd980203ae6",
        "sha256:320ffd3de9699d3892048baee45ebfbbf9388a7d65d832d7e580243ade426d2b",
        "sha256:50e3b9a464d5d08cc5227413db0d1c4707b6172e4d4d915c1c70e4de0bbff1f5",
        "sha256:5276db7ff62bb7b52f77f1f51ed58850e315154249aceb42e7f4c611f0f847ff",
        "sha256:61a6cf00dcb1a7f0c773ed4acc509cb636af2d6337a08f362413c76b2b47a8dd",
        "sha256:6ae6c4cb59f199d8827c5a07546b2ab7e85d262acaccaacd49b62f53f7c456f7",
        "sha256:7661d401d60d8bf15bb5da39e4dd72f5d764c5aff5a86ef52a042506e3e970ff",
        "sha256:7bd527f36a605c914efca5d3d014170b2cb184723e423d26b1fb2fd9108e264d",
        "sha256:7cb54db3535c8686ea12e9535eb087d32421184eacc6939ef15ef50f83a5e7e2",
        "sha256:7f3a2d740291f7f2c111d86a1c4851b70fb000a6c8883a59660d95ad57b9df35",
        "sha256:81304b7d8e9c824d058087dcb89144842c8e0dea6d281c031f59f0acf66963d4",
        "sha256:933947e8b4fbe617a51528b09851685138b49d511af0b6c0da2539115d6d4514",
        "sha256:94223d7f060301b3a8c09c9b3bc3294b56b2188e7d8179c762a1cda72c979252",
        "sha256:ab3ca49afcb47058393b0122428358d2fbe0408cf99f1b58b295cfeb4ed39109",
        "sha256:bd6292f565ca46dee4e737ebcc20742e3b5be2b01556dafe169f6c65d088875f",
        "sha256:cb924aa3e4a3fb644d0c463cad5bc2572649a6a3f68a7f8e4fbe44aaa6d77e4c",
        "sha256:d0fc7a286feac9077ec52a927fc9fe8fe2fabab95426722be4c953c9a8bede92",
        "sha256:ddc34786490a6e4ec0a855d401034cbd1242ef186c20d79d2166d6a4bd449577",
        "sha256:e34b155e36fa9da7e1b7c738ed7767fc9491a62ec6af70fe9da4a057759edc2d",
        "sha256:e5b9e8f6bda48460b7b143c3821b21b452cb3a835e6bbd5dd33aa0c8d3f5137d",
        "sha256:e81ebf6c5ee9684be8f2c87563880f93eedd56dd2b6146d8a725b50b7e5adb0f",
        "sha256:eb91be369f945f10d3a49f5f9be8b3d0b93a4c2be8f8a5b83b0571b8123e0a7a",
        "sha256:f460d1ceb0e4a5dcb2a652db0904224f367c9b3c1470d5a7683c0480e582468b"
      ],
      "version": "==1.3.1"
    },
    "mccabe": {
      "hashes": [
        "sha256:ab8a6258860da4b6677da4bd2fe5dc2c659cff31b3ee4f7f5d64e79735b80d42",
        "sha256:dd8d182285a0fe56bace7f45b5e7d1a6ebcbf524e8f3bd87eb0f125271b8831f"
      ],
      "version": "==0.6.1"
    },
    "mypy": {
      "hashes": [
        "sha256:2afe51527b1f6cdc4a5f34fc90473109b22bf7f21086ba3e9451857cf11489e6",
        "sha256:56a16df3e0abb145d8accd5dbb70eba6c4bd26e2f89042b491faa78c9635d1e2",
        "sha256:5764f10d27b2e93c84f70af5778941b8f4aa1379b2430f85c827e0f5464e8714",
        "sha256:5bbc86374f04a3aa817622f98e40375ccb28c4836f36b66706cf3c6ccce86eda",
        "sha256:6a9343089f6377e71e20ca734cd8e7ac25d36478a9df580efabfe9059819bf82",
        "sha256:6c9851bc4a23dc1d854d3f5dfd5f20a016f8da86bcdbb42687879bb5f86434b0",
        "sha256:b8e85956af3fcf043d6f87c91cbe8705073fc67029ba6e22d3468bfee42c4823",
        "sha256:b9a0af8fae490306bc112229000aa0c2ccc837b49d29a5c42e088c132a2334dd",
        "sha256:bbf643528e2a55df2c1587008d6e3bda5c0445f1240dfa85129af22ae16d7a9a",
        "sha256:c46ab3438bd21511db0f2c612d89d8344154c0c9494afc7fbc932de514cf8d15",
        "sha256:f7a83d6bd805855ef83ec605eb01ab4fa42bcef254b13631e451cbb44914a9b0"
      ],
      "version": "==0.701"
    },
    "mypy-extensions": {
      "hashes": [
        "sha256:37e0e956f41369209a3d5f34580150bcacfabaa57b33a15c0b25f4b5725e0812",
        "sha256:b16cabe759f55e3409a7d231ebd2841378fb0c27a5d1994719e340e4f429ac3e"
      ],
      "version": "==0.4.1"
    },
    "parso": {
      "hashes": [
        "sha256:17cc2d7a945eb42c3569d4564cdf49bde221bc2b552af3eca9c1aad517dcdd33",
        "sha256:2e9574cb12e7112a87253e14e2c380ce312060269d04bd018478a3c92ea9a376"
      ],
      "version": "==0.4.0"
    },
    "pluggy": {
      "hashes": [
        "sha256:19ecf9ce9db2fce065a7a0586e07cfb4ac8614fe96edf628a264b1c70116cf8f",
        "sha256:84d306a647cc805219916e62aab89caa97a33a1dd8c342e87a37f91073cd4746"
      ],
      "version": "==0.9.0"
    },
    "pycodestyle": {
      "hashes": [
        "sha256:95a2219d12372f05704562a14ec30bc76b05a5b297b21a5dfe3f6fac3491ae56",
        "sha256:e40a936c9a450ad81df37f549d676d127b1b66000a6c500caa2b085bc0ca976c"
      ],
      "version": "==2.5.0"
    },
    "pydocstyle": {
      "hashes": [
        "sha256:2258f9b0df68b97bf3a6c29003edc5238ff8879f1efb6f1999988d934e432bd8",
        "sha256:5741c85e408f9e0ddf873611085e819b809fca90b619f5fd7f34bd4959da3dd4",
        "sha256:ed79d4ec5e92655eccc21eb0c6cf512e69512b4a97d215ace46d17e4990f2039"
      ],
      "version": "==3.0.0"
    },
    "pyflakes": {
      "hashes": [
        "sha256:17dbeb2e3f4d772725c777fabc446d5634d1038f234e77343108ce445ea69ce0",
        "sha256:d976835886f8c5b31d47970ed689944a0262b5f3afa00a5a7b4dc81e5449f8a2"
      ],
      "version": "==2.1.1"
    },
    "pylint": {
      "hashes": [
        "sha256:5d77031694a5fb97ea95e828c8d10fc770a1df6eb3906067aaed42201a8a6a09",
        "sha256:723e3db49555abaf9bf79dc474c6b9e2935ad82230b10c1138a71ea41ac0fff1"
      ],
      "version": "==2.3.1"
    },
    "pyls-black": {
      "hashes": [
        "sha256:ba6364e92acfad97fb9b68928f90f5b266932e1da44ab0652606e4e91a5f4587",
        "sha256:d63149f53be4e1fbc6e7a99bb321cf58ae3cb46b8711c13c4f45c2081b8467da"
      ],
      "index": "pypi",
      "version": "==0.4.4"
    },
    "pyls-mypy": {
      "hashes": [
        "sha256:3fcc427e0a82673e2baf6fc71a64c89590507ef7d9b2ecdff4f5e877f8e7d394"
      ],
      "index": "pypi",
      "version": "==0.1.6"
    },
    "python-jsonrpc-server": {
      "hashes": [
        "sha256:09b418e3b1ba9032aecc7aefdd185511dd230fb8dacf18ec195d14dfd89d9e54"
      ],
      "version": "==0.1.2"
    },
    "python-language-server": {
      "extras": ["all"],
      "hashes": [
        "sha256:1a746a4031938df03ee546fa4760895b6a6e420a07d58161b064945add6449ef"
      ],
      "index": "pypi",
      "version": "==0.26.1"
    },
    "rope": {
      "hashes": [
        "sha256:6b728fdc3e98a83446c27a91fc5d56808a004f8beab7a31ab1d7224cecc7d969",
        "sha256:c5c5a6a87f7b1a2095fb311135e2a3d1f194f5ecb96900fdd0a9100881f48aaf",
        "sha256:f0dcf719b63200d492b85535ebe5ea9b29e0d0b8aebeb87fe03fc1a65924fdaf"
      ],
      "index": "pypi",
      "version": "==0.14.0"
    },
    "six": {
      "hashes": [
        "sha256:3350809f0555b11f552448330d0b52d5f24c91a322ea4a15ef22629740f3761c",
        "sha256:d16a0141ec1a18405cd4ce8b4613101da75da0e9a7aec5bdd4fa804d0e0eba73"
      ],
      "version": "==1.12.0"
    },
    "snowballstemmer": {
      "hashes": [
        "sha256:919f26a68b2c17a7634da993d91339e288964f93c274f1343e3bbbe2096e1128",
        "sha256:9f3bcd3c401c3e862ec0ebe6d2c069ebc012ce142cce209c098ccb5b09136e89"
      ],
      "version": "==1.2.1"
    },
    "toml": {
      "hashes": [
        "sha256:229f81c57791a41d65e399fc06bf0848bab550a9dfd5ed66df18ce5f05e73d5c",
        "sha256:235682dd292d5899d361a811df37e04a8828a5b1da3115886b73cf81ebc9100e"
      ],
      "version": "==0.10.0"
    },
    "typed-ast": {
      "hashes": [
        "sha256:04894d268ba6eab7e093d43107869ad49e7b5ef40d1a94243ea49b352061b200",
        "sha256:16616ece19daddc586e499a3d2f560302c11f122b9c692bc216e821ae32aa0d0",
        "sha256:252fdae740964b2d3cdfb3f84dcb4d6247a48a6abe2579e8029ab3be3cdc026c",
        "sha256:2af80a373af123d0b9f44941a46df67ef0ff7a60f95872412a145f4500a7fc99",
        "sha256:2c88d0a913229a06282b285f42a31e063c3bf9071ff65c5ea4c12acb6977c6a7",
        "sha256:2ea99c029ebd4b5a308d915cc7fb95b8e1201d60b065450d5d26deb65d3f2bc1",
        "sha256:3d2e3ab175fc097d2a51c7a0d3fda442f35ebcc93bb1d7bd9b95ad893e44c04d",
        "sha256:4766dd695548a15ee766927bf883fb90c6ac8321be5a60c141f18628fb7f8da8",
        "sha256:56b6978798502ef66625a2e0f80cf923da64e328da8bbe16c1ff928c70c873de",
        "sha256:5cddb6f8bce14325b2863f9d5ac5c51e07b71b462361fd815d1d7706d3a9d682",
        "sha256:644ee788222d81555af543b70a1098f2025db38eaa99226f3a75a6854924d4db",
        "sha256:64cf762049fc4775efe6b27161467e76d0ba145862802a65eefc8879086fc6f8",
        "sha256:68c362848d9fb71d3c3e5f43c09974a0ae319144634e7a47db62f0f2a54a7fa7",
        "sha256:6c1f3c6f6635e611d58e467bf4371883568f0de9ccc4606f17048142dec14a1f",
        "sha256:b213d4a02eec4ddf622f4d2fbc539f062af3788d1f332f028a2e19c42da53f15",
        "sha256:bb27d4e7805a7de0e35bd0cb1411bc85f807968b2b0539597a49a23b00a622ae",
        "sha256:c9d414512eaa417aadae7758bc118868cd2396b0e6138c1dd4fda96679c079d3",
        "sha256:f0937165d1e25477b01081c4763d2d9cdc3b18af69cb259dd4f640c9b900fe5e",
        "sha256:fb96a6e2c11059ecf84e6741a319f93f683e440e341d4489c9b161eca251cf2a",
        "sha256:fc71d2d6ae56a091a8d94f33ec9d0f2001d1cb1db423d8b4355debfe9ce689b7"
      ],
      "markers": "implementation_name == 'cpython'",
      "version": "==1.3.4"
    },
    "wrapt": {
      "hashes": [
        "sha256:4aea003270831cceb8a90ff27c4031da6ead7ec1886023b80ce0dfe0adf61533"
      ],
      "version": "==1.11.1"
    },
    "yapf": {
      "hashes": [
        "sha256:34f6f80c446dcb2c44bd644c4037a2024b6645e293a4c9c4521983dd0bb247a1",
        "sha256:613deba14233623ff3432d9d5032631b5f600be97b39f66932cbe67648bfa8ea"
      ],
      "version": "==0.27.0"
>>>>>>> d1c6673e
    }
  }
}<|MERGE_RESOLUTION|>--- conflicted
+++ resolved
@@ -1,706 +1,4 @@
 {
-<<<<<<< HEAD
-    "_meta": {
-        "hash": {
-            "sha256": "3897b0504fcbe3b365406af8ab429c67877174530911c2d8f50ee51d6c2afb66"
-        },
-        "pipfile-spec": 6,
-        "requires": {
-            "python_version": "3.7"
-        },
-        "sources": [
-            {
-                "name": "pypi",
-                "url": "https://pypi.org/simple",
-                "verify_ssl": true
-            }
-        ]
-    },
-    "default": {
-        "attrs": {
-            "hashes": [
-                "sha256:69c0dbf2ed392de1cb5ec704444b08a5ef81680a61cb899dc08127123af36a79",
-                "sha256:f0b870f674851ecbfbbbd364d6b5cbdff9dcedbc7f3f5e18a6891057f21fe399"
-            ],
-            "version": "==19.1.0"
-        },
-        "beautifulsoup4": {
-            "hashes": [
-                "sha256:034740f6cb549b4e932ae1ab975581e6103ac8f942200a0e9759065984391858",
-                "sha256:945065979fb8529dd2f37dbb58f00b661bdbcbebf954f93b32fdf5263ef35348",
-                "sha256:ba6d5c59906a85ac23dadfe5c88deaf3e179ef565f4898671253e50a78680718"
-            ],
-            "version": "==4.7.1"
-        },
-        "boto3": {
-            "hashes": [
-                "sha256:5e5805992e873e5687b5ef3b4c56c386ccb4df1c3364f8b8601d289e2f275be1",
-                "sha256:95bb6e9ec31237e5eaa99c5c74dd91b5a4352566df93e857138c124a3024727a"
-            ],
-            "version": "==1.9.135"
-        },
-        "botocore": {
-            "hashes": [
-                "sha256:1a7d6f98420874e472d397ca6ee1ab7e6087ba501997d6295ab411d9a0004b4e",
-                "sha256:5a677bfe972cb258678a23a5e9b8321b0277b44933c4f0c1ea4883a5a12c09ec"
-            ],
-            "version": "==1.12.135"
-        },
-        "cachetools": {
-            "hashes": [
-                "sha256:219b7dc6024195b6f2bc3d3f884d1fef458745cd323b04165378622dcc823852",
-                "sha256:9efcc9fab3b49ab833475702b55edd5ae07af1af7a4c627678980b45e459c460"
-            ],
-            "version": "==3.1.0"
-        },
-        "certifi": {
-            "hashes": [
-                "sha256:59b7658e26ca9c7339e00f8f4636cdfe59d34fa37b9b04f6f9e9926b3cece1a5",
-                "sha256:b26104d6835d1f5e49452a26eb2ff87fe7090b89dfcaee5ea2212697e1e1d7ae"
-            ],
-            "version": "==2019.3.9"
-        },
-        "chardet": {
-            "hashes": [
-                "sha256:84ab92ed1c4d4f16916e05906b6b75a6c0fb5db821cc65e70cbd64a3e2a5eaae",
-                "sha256:fc323ffcaeaed0e0a02bf4d117757b98aed530d9ed4531e3e15460124c106691"
-            ],
-            "version": "==3.0.4"
-        },
-        "click": {
-            "hashes": [
-                "sha256:2335065e6395b9e67ca716de5f7526736bfa6ceead690adf616d925bdc622b13",
-                "sha256:5b94b49521f6456670fdb30cd82a4eca9412788a93fa6dd6df72c94d5a8ff2d7"
-            ],
-            "version": "==7.0"
-        },
-        "dj-database-url": {
-            "hashes": [
-                "sha256:4aeaeb1f573c74835b0686a2b46b85990571159ffc21aa57ecd4d1e1cb334163",
-                "sha256:851785365761ebe4994a921b433062309eb882fedd318e1b0fcecc607ed02da9"
-            ],
-            "version": "==0.5.0"
-        },
-        "django": {
-            "hashes": [
-                "sha256:0fd54e4f27bc3e0b7054a11e6b3a18fa53f2373f6b2df8a22e8eadfe018970a5",
-                "sha256:f3b28084101d516f56104856761bc247f85a2a5bbd9da39d9f6197ff461b3ee4"
-            ],
-            "version": "==2.1.8"
-        },
-        "django-click": {
-            "hashes": [
-                "sha256:1803979cbe328333ec935c8ddfbf03da40f94f3361585cf4142ac7c4da2d5fde",
-                "sha256:d46cc7abcd5d7e612dcd75ba56bf57ee404d62de7d09c7c3397fa1f475c9c753"
-            ],
-            "version": "==2.1.0"
-        },
-        "django-heroku": {
-            "hashes": [
-                "sha256:2bc690aab89eedbe01311752320a9a12e7548e3b0ed102681acc5736a41a4762",
-                "sha256:6af4bc3ae4a9b55eaad6dbe5164918982d2762661aebc9f83d9fa49f6009514e"
-            ],
-            "version": "==0.3.1"
-        },
-        "django-js-reverse": {
-            "hashes": [
-                "sha256:6a7cc6fc16c23cfcd5d79022a06465f2a29d0cb91e6ca56c0f0deb178c202c76",
-                "sha256:d2afc68cbe432d7b99966c7a5532f415a8b639342f3786c87cb9add4dd3b30a3"
-            ],
-            "version": "==0.8.2"
-        },
-        "django-stdimage": {
-            "hashes": [
-                "sha256:243aefd53931b13c7c6f01f9d26ac9a280e8bc8fea705287bc4a50709ea032e7",
-                "sha256:74370049325e3dfdbe95e352cb632e3bf9165fec628046caabe7ca782e21b111"
-            ],
-            "version": "==4.0.1"
-        },
-        "django-storages": {
-            "hashes": [
-                "sha256:8e35d2c7baeda5dc6f0b4f9a0fc142d25f9a1bf72b8cebfcbc5db4863abc552d",
-                "sha256:b1a63cd5ea286ee5a9fb45de6c3c5c0ae132d58308d06f1ce9865cfcd5e470a7"
-            ],
-            "version": "==1.7.1"
-        },
-        "docutils": {
-            "hashes": [
-                "sha256:02aec4bd92ab067f6ff27a38a38a41173bf01bed8f89157768c1573f53e474a6",
-                "sha256:51e64ef2ebfb29cae1faa133b3710143496eca21c530f3f71424d77687764274",
-                "sha256:7a4bd47eaf6596e1295ecb11361139febe29b084a87bf005bf899f9a42edc3c6"
-            ],
-            "version": "==0.14"
-        },
-        "et-xmlfile": {
-            "hashes": [
-                "sha256:614d9722d572f6246302c4491846d2c393c199cfa4edc9af593437691683335b"
-            ],
-            "version": "==1.0.1"
-        },
-        "google-api-python-client": {
-            "hashes": [
-                "sha256:06907006ed5ce831018f03af3852d739c0b2489cdacfda6971bcc2075c762858",
-                "sha256:937eabdc3940977f712fa648a096a5142766b6d0a0f58bc603e2ac0687397ef0"
-            ],
-            "version": "==1.7.8"
-        },
-        "google-auth": {
-            "hashes": [
-                "sha256:0f7c6a64927d34c1a474da92cfc59e552a5d3b940d3266606c6a28b72888b9e4",
-                "sha256:20705f6803fd2c4d1cc2dcb0df09d4dfcb9a7d51fd59e94a3a28231fd93119ed"
-            ],
-            "version": "==1.6.3"
-        },
-        "google-auth-httplib2": {
-            "hashes": [
-                "sha256:098fade613c25b4527b2c08fa42d11f3c2037dda8995d86de0745228e965d445",
-                "sha256:f1c437842155680cf9918df9bc51c1182fda41feef88c34004bd1978c8157e08"
-            ],
-            "version": "==0.0.3"
-        },
-        "googlemaps": {
-            "hashes": [
-                "sha256:7831f83f565fdf855421a4c6c4760fbfa80496fbf4b80ff7131707e03cd8d9da",
-                "sha256:e13d8f4101f033bc39d76ade52f99977f077814d79087794735d1bb71f35dcc2"
-            ],
-            "version": "==3.0.2"
-        },
-        "gunicorn": {
-            "hashes": [
-                "sha256:aa8e0b40b4157b36a5df5e599f45c9c76d6af43845ba3b3b0efe2c70473c2471",
-                "sha256:fa2662097c66f920f53f70621c6c58ca4a3c4d3434205e608e121b5b3b71f4f3"
-            ],
-            "version": "==19.9.0"
-        },
-        "httplib2": {
-            "hashes": [
-                "sha256:23914b5487dfe8ef09db6656d6d63afb0cf3054ad9ebc50868ddc8e166b5f8e8",
-                "sha256:a18121c7c72a56689efbf1aef990139ad940fee1e64c6f2458831736cd593600"
-            ],
-            "version": "==0.12.3"
-        },
-        "idna": {
-            "hashes": [
-                "sha256:c357b3f628cf53ae2c4c05627ecc484553142ca23264e593d327bcde5e9c3407",
-                "sha256:ea8b7f6188e6fa117537c3df7da9fc686d485087abf6ac197f9c46432f7e4a3c"
-            ],
-            "version": "==2.8"
-        },
-        "jdcal": {
-            "hashes": [
-                "sha256:1abf1305fce18b4e8aa248cf8fe0c56ce2032392bc64bbd61b5dff2a19ec8bba",
-                "sha256:472872e096eb8df219c23f2689fc336668bdb43d194094b5cc1707e1640acfc8"
-            ],
-            "version": "==1.4.1"
-        },
-        "jmespath": {
-            "hashes": [
-                "sha256:3720a4b1bd659dd2eecad0666459b9788813e032b83e7ba58578e48254e0a0e6",
-                "sha256:bde2aef6f44302dfb30320115b17d030798de8c4110e28d5cf6cf91a7a31074c"
-            ],
-            "version": "==0.9.4"
-        },
-        "jsonfield": {
-            "hashes": [
-                "sha256:a0a7fdee736ff049059409752b045281a225610fecbda9b9bd588ba976493c12",
-                "sha256:beb1cd4850d6d6351c32daefcb826c01757744e9c863228a642f87a1a4acb834"
-            ],
-            "version": "==2.0.2"
-        },
-        "jsonschema": {
-            "hashes": [
-                "sha256:0c0a81564f181de3212efa2d17de1910f8732fa1b71c42266d983cd74304e20d",
-                "sha256:a5f6559964a3851f59040d3b961de5e68e70971afb88ba519d27e6a039efff1a"
-            ],
-            "version": "==3.0.1"
-        },
-        "openpyxl": {
-            "hashes": [
-                "sha256:1d2af392cef8c8227bd2ac3ebe3a28b25aba74fd4fa473ce106065f0b73bfe2e"
-            ],
-            "version": "==2.6.2"
-        },
-        "pillow": {
-            "hashes": [
-                "sha256:15c056bfa284c30a7f265a41ac4cbbc93bdbfc0dfe0613b9cb8a8581b51a9e55",
-                "sha256:1a4e06ba4f74494ea0c58c24de2bb752818e9d504474ec95b0aa94f6b0a7e479",
-                "sha256:1c3c707c76be43c9e99cb7e3d5f1bee1c8e5be8b8a2a5eeee665efbf8ddde91a",
-                "sha256:1fd0b290203e3b0882d9605d807b03c0f47e3440f97824586c173eca0aadd99d",
-                "sha256:24114e4a6e1870c5a24b1da8f60d0ba77a0b4027907860188ea82bd3508c80eb",
-                "sha256:258d886a49b6b058cd7abb0ab4b2b85ce78669a857398e83e8b8e28b317b5abb",
-                "sha256:33c79b6dd6bc7f65079ab9ca5bebffb5f5d1141c689c9c6a7855776d1b09b7e8",
-                "sha256:367385fc797b2c31564c427430c7a8630db1a00bd040555dfc1d5c52e39fcd72",
-                "sha256:3c1884ff078fb8bf5f63d7d86921838b82ed4a7d0c027add773c2f38b3168754",
-                "sha256:44e5240e8f4f8861d748f2a58b3f04daadab5e22bfec896bf5434745f788f33f",
-                "sha256:46aa988e15f3ea72dddd81afe3839437b755fffddb5e173886f11460be909dce",
-                "sha256:74d90d499c9c736d52dd6d9b7221af5665b9c04f1767e35f5dd8694324bd4601",
-                "sha256:809c0a2ce9032cbcd7b5313f71af4bdc5c8c771cb86eb7559afd954cab82ebb5",
-                "sha256:85d1ef2cdafd5507c4221d201aaf62fc9276f8b0f71bd3933363e62a33abc734",
-                "sha256:8c3889c7681af77ecfa4431cd42a2885d093ecb811e81fbe5e203abc07e0995b",
-                "sha256:9218d81b9fca98d2c47d35d688a0cea0c42fd473159dfd5612dcb0483c63e40b",
-                "sha256:9aa4f3827992288edd37c9df345783a69ef58bd20cc02e64b36e44bcd157bbf1",
-                "sha256:9d80f44137a70b6f84c750d11019a3419f409c944526a95219bea0ac31f4dd91",
-                "sha256:b7ebd36128a2fe93991293f997e44be9286503c7530ace6a55b938b20be288d8",
-                "sha256:c4c78e2c71c257c136cdd43869fd3d5e34fc2162dc22e4a5406b0ebe86958239",
-                "sha256:c6a842537f887be1fe115d8abb5daa9bc8cc124e455ff995830cc785624a97af",
-                "sha256:cf0a2e040fdf5a6d95f4c286c6ef1df6b36c218b528c8a9158ec2452a804b9b8",
-                "sha256:cfd28aad6fc61f7a5d4ee556a997dc6e5555d9381d1390c00ecaf984d57e4232",
-                "sha256:dca5660e25932771460d4688ccbb515677caaf8595f3f3240ec16c117deff89a",
-                "sha256:de7aedc85918c2f887886442e50f52c1b93545606317956d65f342bd81cb4fc3",
-                "sha256:e6c0bbf8e277b74196e3140c35f9a1ae3eafd818f7f2d3a15819c49135d6c062"
-            ],
-            "version": "==6.0.0"
-        },
-        "progressbar2": {
-            "hashes": [
-                "sha256:1ea89e2aaa1da85450aabbd2af62cefa04f1ee1c567f3a11ee0d8ded14fd1fea",
-                "sha256:8e5b5419e04193bb7c3fea71579937bbbcd64c26472b929718c2fe7ec420fe39"
-            ],
-            "version": "==3.39.3"
-        },
-        "psycopg2": {
-            "hashes": [
-                "sha256:00cfecb3f3db6eb76dcc763e71777da56d12b6d61db6a2c6ccbbb0bff5421f8f",
-                "sha256:076501fc24ae13b2609ba2303d88d4db79072562f0b8cc87ec1667dedff99dc1",
-                "sha256:4e2b34e4c0ddfeddf770d7df93e269700b080a4d2ec514fec668d71895f56782",
-                "sha256:5cacf21b6f813c239f100ef78a4132056f93a5940219ec25d2ef833cbeb05588",
-                "sha256:61f58e9ecb9e4dc7e30be56b562f8fc10ae3addcfcef51b588eed10a5a66100d",
-                "sha256:8954ff6e47247bdd134db602fcadfc21662835bd92ce0760f3842eacfeb6e0f3",
-                "sha256:b6e8c854cdc623028e558a409b06ea2f16d13438335941c7765d0a42b5bedd33",
-                "sha256:baca21c0f7344576346e260454d0007313ccca8c170684707a63946b27a56c8f",
-                "sha256:bb1735378770fb95dbe392d29e71405d45c8bdcfa064f916504833a92ab03c55",
-                "sha256:de3d3c46c1ee18f996db42d1eb44cf1565cc9e38fb1dbd9b773ff6b3fa8035d7",
-                "sha256:dee885602bb200bdcb1d30f6da6c7bb207360bc786d0a364fe1540dd14af0bab"
-            ],
-            "version": "==2.8.2"
-        },
-        "psycopg2-binary": {
-            "hashes": [
-                "sha256:007ca0df127b1862fc010125bc4100b7a630efc6841047bd11afceadb4754611",
-                "sha256:03c49e02adf0b4d68f422fdbd98f7a7c547beb27e99a75ed02298f85cb48406a",
-                "sha256:0a1232cdd314e08848825edda06600455ad2a7adaa463ebfb12ece2d09f3370e",
-                "sha256:131c80d0958c89273d9720b9adf9df1d7600bb3120e16019a7389ab15b079af5",
-                "sha256:2de34cc3b775724623f86617d2601308083176a495f5b2efc2bbb0da154f483a",
-                "sha256:2eddc31500f73544a2a54123d4c4b249c3c711d31e64deddb0890982ea37397a",
-                "sha256:484f6c62bdc166ee0e5be3aa831120423bf399786d1f3b0304526c86180fbc0b",
-                "sha256:4c2d9369ed40b4a44a8ccd6bc3a7db6272b8314812d2d1091f95c4c836d92e06",
-                "sha256:70f570b5fa44413b9f30dbc053d17ef3ce6a4100147a10822f8662e58d473656",
-                "sha256:7a2b5b095f3bd733aab101c89c0e1a3f0dfb4ebdc26f6374805c086ffe29d5b2",
-                "sha256:804914a669186e2843c1f7fbe12b55aad1b36d40a28274abe6027deffad9433d",
-                "sha256:8520c03172da18345d012949a53617a963e0191ccb3c666f23276d5326af27b5",
-                "sha256:90da901fc33ea393fc644607e4a3916b509387e9339ec6ebc7bfded45b7a0ae9",
-                "sha256:a582416ad123291a82c300d1d872bdc4136d69ad0b41d57dc5ca3df7ef8e3088",
-                "sha256:ac8c5e20309f4989c296d62cac20ee456b69c41fd1bc03829e27de23b6fa9dd0",
-                "sha256:b2cf82f55a619879f8557fdaae5cec7a294fac815e0087c4f67026fdf5259844",
-                "sha256:b59d6f8cfca2983d8fdbe457bf95d2192f7b7efdb2b483bf5fa4e8981b04e8b2",
-                "sha256:be08168197021d669b9964bd87628fa88f910b1be31e7010901070f2540c05fd",
-                "sha256:be0f952f1c365061041bad16e27e224e29615d4eb1fb5b7e7760a1d3d12b90b6",
-                "sha256:c1c9a33e46d7c12b9c96cf2d4349d783e3127163fd96254dcd44663cf0a1d438",
-                "sha256:d18c89957ac57dd2a2724ecfe9a759912d776f96ecabba23acb9ecbf5c731035",
-                "sha256:d7e7b0ff21f39433c50397e60bf0995d078802c591ca3b8d99857ea18a7496ee",
-                "sha256:da0929b2bf0d1f365345e5eb940d8713c1d516312e010135b14402e2a3d2404d",
-                "sha256:de24a4962e361c512d3e528ded6c7480eab24c655b8ca1f0b761d3b3650d2f07",
-                "sha256:e45f93ff3f7dae2202248cf413a87aeb330821bf76998b3cf374eda2fc893dd7",
-                "sha256:f046aeae1f7a845041b8661bb7a52449202b6c5d3fb59eb4724e7ca088811904",
-                "sha256:f1dc2b7b2748084b890f5d05b65a47cd03188824890e9a60818721fd492249fb",
-                "sha256:fcbe7cf3a786572b73d2cd5f34ed452a5f5fac47c9c9d1e0642c457a148f9f88"
-            ],
-            "version": "==2.8.2"
-        },
-        "pyasn1": {
-            "hashes": [
-                "sha256:da2420fe13a9452d8ae97a0e478adde1dee153b11ba832a95b223a2ba01c10f7",
-                "sha256:da6b43a8c9ae93bc80e2739efb38cc776ba74a886e3e9318d65fe81a8b8a2c6e"
-            ],
-            "version": "==0.4.5"
-        },
-        "pyasn1-modules": {
-            "hashes": [
-                "sha256:ef721f68f7951fab9b0404d42590f479e30d9005daccb1699b0a51bb4177db96",
-                "sha256:f309b6c94724aeaf7ca583feb1cc70430e10d7551de5e36edfc1ae6909bcfb3c"
-            ],
-            "version": "==0.2.5"
-        },
-        "pyrsistent": {
-            "hashes": [
-                "sha256:3ca82748918eb65e2d89f222b702277099aca77e34843c5eb9d52451173970e2"
-            ],
-            "version": "==0.14.11"
-        },
-        "python-dateutil": {
-            "hashes": [
-                "sha256:7e6584c74aeed623791615e26efd690f29817a27c73085b78e4bad02493df2fb",
-                "sha256:c89805f6f4d64db21ed966fda138f8a5ed7a4fdbc1a8ee329ce1b74e3c74da9e"
-            ],
-            "version": "==2.8.0"
-        },
-        "python-dotenv": {
-            "hashes": [
-                "sha256:a84569d0e00d178bc5b957f7ff208bf49287cbf61857c31c258c4a91f571527b",
-                "sha256:c9b1ddd3cdbe75c7d462cb84674d87130f4b948f090f02c7d7144779afb99ae0"
-            ],
-            "version": "==0.10.1"
-        },
-        "python-utils": {
-            "hashes": [
-                "sha256:34aaf26b39b0b86628008f2ae0ac001b30e7986a8d303b61e1357dfcdad4f6d3",
-                "sha256:e25f840564554eaded56eaa395bca507b0b9e9f0ae5ecb13a8cb785305c56d25"
-            ],
-            "version": "==2.3.0"
-        },
-        "pytz": {
-            "hashes": [
-                "sha256:303879e36b721603cc54604edcac9d20401bdbe31e1e4fdee5b9f98d5d31dfda",
-                "sha256:d747dd3d23d77ef44c6a3526e274af6efeb0a6f1afd5a69ba4d5be4098c8e141"
-            ],
-            "version": "==2019.1"
-        },
-        "requests": {
-            "hashes": [
-                "sha256:502a824f31acdacb3a35b6690b5fbf0bc41d63a24a45c4004352b0242707598e",
-                "sha256:7bf2a778576d825600030a110f3c0e3e8edc51dfaafe1c146e39a2027784957b"
-            ],
-            "version": "==2.21.0"
-        },
-        "rsa": {
-            "hashes": [
-                "sha256:14ba45700ff1ec9eeb206a2ce76b32814958a98e372006c8fb76ba820211be66",
-                "sha256:1a836406405730121ae9823e19c6e806c62bbad73f890574fff50efa4122c487"
-            ],
-            "version": "==4.0"
-        },
-        "s3transfer": {
-            "hashes": [
-                "sha256:7b9ad3213bff7d357f888e0fab5101b56fa1a0548ee77d121c3a3dbfbef4cb2e",
-                "sha256:f23d5cb7d862b104401d9021fc82e5fa0e0cf57b7660a1331425aab0c691d021"
-            ],
-            "version": "==0.2.0"
-        },
-        "six": {
-            "hashes": [
-                "sha256:3350809f0555b11f552448330d0b52d5f24c91a322ea4a15ef22629740f3761c",
-                "sha256:d16a0141ec1a18405cd4ce8b4613101da75da0e9a7aec5bdd4fa804d0e0eba73"
-            ],
-            "version": "==1.12.0"
-        },
-        "sortedcontainers": {
-            "hashes": [
-                "sha256:974e9a32f56b17c1bac2aebd9dcf197f3eb9cd30553c5852a3187ad162e1a03a",
-                "sha256:d9e96492dd51fae31e60837736b38fe42a187b5404c16606ff7ee7cd582d4c60"
-            ],
-            "version": "==2.1.0"
-        },
-        "soupsieve": {
-            "hashes": [
-                "sha256:6898e82ecb03772a0d82bd0d0a10c0d6dcc342f77e0701d0ec4a8271be465ece",
-                "sha256:b20eff5e564529711544066d7dc0f7661df41232ae263619dede5059799cdfca"
-            ],
-            "version": "==1.9.1"
-        },
-        "uritemplate": {
-            "hashes": [
-                "sha256:01c69f4fe8ed503b2951bef85d996a9d22434d2431584b5b107b2981ff416fbd",
-                "sha256:1b9c467a940ce9fb9f50df819e8ddd14696f89b9a8cc87ac77952ba416e0a8fd",
-                "sha256:c02643cebe23fc8adb5e6becffe201185bf06c40bda5c0b4028a93f1527d011d"
-            ],
-            "version": "==3.0.0"
-        },
-        "urllib3": {
-            "hashes": [
-                "sha256:4c291ca23bbb55c76518905869ef34bdd5f0e46af7afe6861e8375643ffee1a0",
-                "sha256:9a247273df709c4fedb38c711e44292304f73f39ab01beda9f6b9fc375669ac3"
-            ],
-            "markers": "python_version >= '3.4'",
-            "version": "==1.24.2"
-        },
-        "whitenoise": {
-            "hashes": [
-                "sha256:118ab3e5f815d380171b100b05b76de2a07612f422368a201a9ffdeefb2251c1",
-                "sha256:42133ddd5229eeb6a0c9899496bdbe56c292394bf8666da77deeb27454c0456a"
-            ],
-            "version": "==4.1.2"
-        }
-    },
-    "develop": {
-        "appdirs": {
-            "hashes": [
-                "sha256:9e5896d1372858f8dd3344faf4e5014d21849c756c8d5701f78f8a103b372d92",
-                "sha256:d8b24664561d0d34ddfaec54636d502d7cea6e29c3eaf68f3df6180863e2166e"
-            ],
-            "version": "==1.4.3"
-        },
-        "astroid": {
-            "hashes": [
-                "sha256:6560e1e1749f68c64a4b5dee4e091fce798d2f0d84ebe638cf0e0585a343acf4",
-                "sha256:b65db1bbaac9f9f4d190199bb8680af6f6f84fd3769a5ea883df8a91fe68b4c4"
-            ],
-            "version": "==2.2.5"
-        },
-        "attrs": {
-            "hashes": [
-                "sha256:69c0dbf2ed392de1cb5ec704444b08a5ef81680a61cb899dc08127123af36a79",
-                "sha256:f0b870f674851ecbfbbbd364d6b5cbdff9dcedbc7f3f5e18a6891057f21fe399"
-            ],
-            "version": "==19.1.0"
-        },
-        "autopep8": {
-            "hashes": [
-                "sha256:4d8eec30cc81bc5617dbf1218201d770dc35629363547f17577c61683ccfb3ee"
-            ],
-            "version": "==1.4.4"
-        },
-        "black": {
-            "hashes": [
-                "sha256:09a9dcb7c46ed496a9850b76e4e825d6049ecd38b611f1224857a79bd985a8cf",
-                "sha256:68950ffd4d9169716bcb8719a56c07a2f4485354fec061cdd5910aa07369731c"
-            ],
-            "version": "==19.3b0"
-        },
-        "click": {
-            "hashes": [
-                "sha256:2335065e6395b9e67ca716de5f7526736bfa6ceead690adf616d925bdc622b13",
-                "sha256:5b94b49521f6456670fdb30cd82a4eca9412788a93fa6dd6df72c94d5a8ff2d7"
-            ],
-            "version": "==7.0"
-        },
-        "entrypoints": {
-            "hashes": [
-                "sha256:589f874b313739ad35be6e0cd7efde2a4e9b6fea91edcc34e58ecbb8dbe56d19",
-                "sha256:c70dd71abe5a8c85e55e12c19bd91ccfeec11a6e99044204511f9ed547d48451"
-            ],
-            "version": "==0.3"
-        },
-        "flake8": {
-            "hashes": [
-                "sha256:859996073f341f2670741b51ec1e67a01da142831aa1fdc6242dbf88dffbe661",
-                "sha256:a796a115208f5c03b18f332f7c11729812c8c3ded6c46319c59b53efd3819da8"
-            ],
-            "version": "==3.7.7"
-        },
-        "future": {
-            "hashes": [
-                "sha256:67045236dcfd6816dc439556d009594abf643e5eb48992e36beac09c2ca659b8"
-            ],
-            "version": "==0.17.1"
-        },
-        "isort": {
-            "hashes": [
-                "sha256:01cb7e1ca5e6c5b3f235f0385057f70558b70d2f00320208825fa62887292f43",
-                "sha256:268067462aed7eb2a1e237fcb287852f22077de3fb07964e87e00f829eea2d1a"
-            ],
-            "version": "==4.3.17"
-        },
-        "jedi": {
-            "hashes": [
-                "sha256:2bb0603e3506f708e792c7f4ad8fc2a7a9d9c2d292a358fbbd58da531695595b",
-                "sha256:2c6bcd9545c7d6440951b12b44d373479bf18123a401a52025cf98563fbd826c"
-            ],
-            "version": "==0.13.3"
-        },
-        "lazy-object-proxy": {
-            "hashes": [
-                "sha256:0ce34342b419bd8f018e6666bfef729aec3edf62345a53b537a4dcc115746a33",
-                "sha256:1b668120716eb7ee21d8a38815e5eb3bb8211117d9a90b0f8e21722c0758cc39",
-                "sha256:209615b0fe4624d79e50220ce3310ca1a9445fd8e6d3572a896e7f9146bbf019",
-                "sha256:27bf62cb2b1a2068d443ff7097ee33393f8483b570b475db8ebf7e1cba64f088",
-                "sha256:27ea6fd1c02dcc78172a82fc37fcc0992a94e4cecf53cb6d73f11749825bd98b",
-                "sha256:2c1b21b44ac9beb0fc848d3993924147ba45c4ebc24be19825e57aabbe74a99e",
-                "sha256:2df72ab12046a3496a92476020a1a0abf78b2a7db9ff4dc2036b8dd980203ae6",
-                "sha256:320ffd3de9699d3892048baee45ebfbbf9388a7d65d832d7e580243ade426d2b",
-                "sha256:50e3b9a464d5d08cc5227413db0d1c4707b6172e4d4d915c1c70e4de0bbff1f5",
-                "sha256:5276db7ff62bb7b52f77f1f51ed58850e315154249aceb42e7f4c611f0f847ff",
-                "sha256:61a6cf00dcb1a7f0c773ed4acc509cb636af2d6337a08f362413c76b2b47a8dd",
-                "sha256:6ae6c4cb59f199d8827c5a07546b2ab7e85d262acaccaacd49b62f53f7c456f7",
-                "sha256:7661d401d60d8bf15bb5da39e4dd72f5d764c5aff5a86ef52a042506e3e970ff",
-                "sha256:7bd527f36a605c914efca5d3d014170b2cb184723e423d26b1fb2fd9108e264d",
-                "sha256:7cb54db3535c8686ea12e9535eb087d32421184eacc6939ef15ef50f83a5e7e2",
-                "sha256:7f3a2d740291f7f2c111d86a1c4851b70fb000a6c8883a59660d95ad57b9df35",
-                "sha256:81304b7d8e9c824d058087dcb89144842c8e0dea6d281c031f59f0acf66963d4",
-                "sha256:933947e8b4fbe617a51528b09851685138b49d511af0b6c0da2539115d6d4514",
-                "sha256:94223d7f060301b3a8c09c9b3bc3294b56b2188e7d8179c762a1cda72c979252",
-                "sha256:ab3ca49afcb47058393b0122428358d2fbe0408cf99f1b58b295cfeb4ed39109",
-                "sha256:bd6292f565ca46dee4e737ebcc20742e3b5be2b01556dafe169f6c65d088875f",
-                "sha256:cb924aa3e4a3fb644d0c463cad5bc2572649a6a3f68a7f8e4fbe44aaa6d77e4c",
-                "sha256:d0fc7a286feac9077ec52a927fc9fe8fe2fabab95426722be4c953c9a8bede92",
-                "sha256:ddc34786490a6e4ec0a855d401034cbd1242ef186c20d79d2166d6a4bd449577",
-                "sha256:e34b155e36fa9da7e1b7c738ed7767fc9491a62ec6af70fe9da4a057759edc2d",
-                "sha256:e5b9e8f6bda48460b7b143c3821b21b452cb3a835e6bbd5dd33aa0c8d3f5137d",
-                "sha256:e81ebf6c5ee9684be8f2c87563880f93eedd56dd2b6146d8a725b50b7e5adb0f",
-                "sha256:eb91be369f945f10d3a49f5f9be8b3d0b93a4c2be8f8a5b83b0571b8123e0a7a",
-                "sha256:f460d1ceb0e4a5dcb2a652db0904224f367c9b3c1470d5a7683c0480e582468b"
-            ],
-            "version": "==1.3.1"
-        },
-        "mccabe": {
-            "hashes": [
-                "sha256:ab8a6258860da4b6677da4bd2fe5dc2c659cff31b3ee4f7f5d64e79735b80d42",
-                "sha256:dd8d182285a0fe56bace7f45b5e7d1a6ebcbf524e8f3bd87eb0f125271b8831f"
-            ],
-            "version": "==0.6.1"
-        },
-        "mypy": {
-            "hashes": [
-                "sha256:2afe51527b1f6cdc4a5f34fc90473109b22bf7f21086ba3e9451857cf11489e6",
-                "sha256:56a16df3e0abb145d8accd5dbb70eba6c4bd26e2f89042b491faa78c9635d1e2",
-                "sha256:5764f10d27b2e93c84f70af5778941b8f4aa1379b2430f85c827e0f5464e8714",
-                "sha256:5bbc86374f04a3aa817622f98e40375ccb28c4836f36b66706cf3c6ccce86eda",
-                "sha256:6a9343089f6377e71e20ca734cd8e7ac25d36478a9df580efabfe9059819bf82",
-                "sha256:6c9851bc4a23dc1d854d3f5dfd5f20a016f8da86bcdbb42687879bb5f86434b0",
-                "sha256:b8e85956af3fcf043d6f87c91cbe8705073fc67029ba6e22d3468bfee42c4823",
-                "sha256:b9a0af8fae490306bc112229000aa0c2ccc837b49d29a5c42e088c132a2334dd",
-                "sha256:bbf643528e2a55df2c1587008d6e3bda5c0445f1240dfa85129af22ae16d7a9a",
-                "sha256:c46ab3438bd21511db0f2c612d89d8344154c0c9494afc7fbc932de514cf8d15",
-                "sha256:f7a83d6bd805855ef83ec605eb01ab4fa42bcef254b13631e451cbb44914a9b0"
-            ],
-            "version": "==0.701"
-        },
-        "mypy-extensions": {
-            "hashes": [
-                "sha256:37e0e956f41369209a3d5f34580150bcacfabaa57b33a15c0b25f4b5725e0812",
-                "sha256:b16cabe759f55e3409a7d231ebd2841378fb0c27a5d1994719e340e4f429ac3e"
-            ],
-            "version": "==0.4.1"
-        },
-        "parso": {
-            "hashes": [
-                "sha256:17cc2d7a945eb42c3569d4564cdf49bde221bc2b552af3eca9c1aad517dcdd33",
-                "sha256:2e9574cb12e7112a87253e14e2c380ce312060269d04bd018478a3c92ea9a376"
-            ],
-            "version": "==0.4.0"
-        },
-        "pluggy": {
-            "hashes": [
-                "sha256:19ecf9ce9db2fce065a7a0586e07cfb4ac8614fe96edf628a264b1c70116cf8f",
-                "sha256:84d306a647cc805219916e62aab89caa97a33a1dd8c342e87a37f91073cd4746"
-            ],
-            "version": "==0.9.0"
-        },
-        "pycodestyle": {
-            "hashes": [
-                "sha256:95a2219d12372f05704562a14ec30bc76b05a5b297b21a5dfe3f6fac3491ae56",
-                "sha256:e40a936c9a450ad81df37f549d676d127b1b66000a6c500caa2b085bc0ca976c"
-            ],
-            "version": "==2.5.0"
-        },
-        "pydocstyle": {
-            "hashes": [
-                "sha256:2258f9b0df68b97bf3a6c29003edc5238ff8879f1efb6f1999988d934e432bd8",
-                "sha256:5741c85e408f9e0ddf873611085e819b809fca90b619f5fd7f34bd4959da3dd4",
-                "sha256:ed79d4ec5e92655eccc21eb0c6cf512e69512b4a97d215ace46d17e4990f2039"
-            ],
-            "version": "==3.0.0"
-        },
-        "pyflakes": {
-            "hashes": [
-                "sha256:17dbeb2e3f4d772725c777fabc446d5634d1038f234e77343108ce445ea69ce0",
-                "sha256:d976835886f8c5b31d47970ed689944a0262b5f3afa00a5a7b4dc81e5449f8a2"
-            ],
-            "version": "==2.1.1"
-        },
-        "pylint": {
-            "hashes": [
-                "sha256:5d77031694a5fb97ea95e828c8d10fc770a1df6eb3906067aaed42201a8a6a09",
-                "sha256:723e3db49555abaf9bf79dc474c6b9e2935ad82230b10c1138a71ea41ac0fff1"
-            ],
-            "version": "==2.3.1"
-        },
-        "pyls-black": {
-            "hashes": [
-                "sha256:ba6364e92acfad97fb9b68928f90f5b266932e1da44ab0652606e4e91a5f4587",
-                "sha256:d63149f53be4e1fbc6e7a99bb321cf58ae3cb46b8711c13c4f45c2081b8467da"
-            ],
-            "version": "==0.4.4"
-        },
-        "pyls-mypy": {
-            "hashes": [
-                "sha256:3fcc427e0a82673e2baf6fc71a64c89590507ef7d9b2ecdff4f5e877f8e7d394"
-            ],
-            "version": "==0.1.6"
-        },
-        "python-jsonrpc-server": {
-            "hashes": [
-                "sha256:09b418e3b1ba9032aecc7aefdd185511dd230fb8dacf18ec195d14dfd89d9e54"
-            ],
-            "version": "==0.1.2"
-        },
-        "python-language-server": {
-            "extras": [
-                "all"
-            ],
-            "hashes": [
-                "sha256:1a746a4031938df03ee546fa4760895b6a6e420a07d58161b064945add6449ef"
-            ],
-            "version": "==0.26.1"
-        },
-        "rope": {
-            "hashes": [
-                "sha256:6b728fdc3e98a83446c27a91fc5d56808a004f8beab7a31ab1d7224cecc7d969",
-                "sha256:c5c5a6a87f7b1a2095fb311135e2a3d1f194f5ecb96900fdd0a9100881f48aaf",
-                "sha256:f0dcf719b63200d492b85535ebe5ea9b29e0d0b8aebeb87fe03fc1a65924fdaf"
-            ],
-            "version": "==0.14.0"
-        },
-        "six": {
-            "hashes": [
-                "sha256:3350809f0555b11f552448330d0b52d5f24c91a322ea4a15ef22629740f3761c",
-                "sha256:d16a0141ec1a18405cd4ce8b4613101da75da0e9a7aec5bdd4fa804d0e0eba73"
-            ],
-            "version": "==1.12.0"
-        },
-        "snowballstemmer": {
-            "hashes": [
-                "sha256:919f26a68b2c17a7634da993d91339e288964f93c274f1343e3bbbe2096e1128",
-                "sha256:9f3bcd3c401c3e862ec0ebe6d2c069ebc012ce142cce209c098ccb5b09136e89"
-            ],
-            "version": "==1.2.1"
-        },
-        "toml": {
-            "hashes": [
-                "sha256:229f81c57791a41d65e399fc06bf0848bab550a9dfd5ed66df18ce5f05e73d5c",
-                "sha256:235682dd292d5899d361a811df37e04a8828a5b1da3115886b73cf81ebc9100e"
-            ],
-            "version": "==0.10.0"
-        },
-        "typed-ast": {
-            "hashes": [
-                "sha256:04894d268ba6eab7e093d43107869ad49e7b5ef40d1a94243ea49b352061b200",
-                "sha256:16616ece19daddc586e499a3d2f560302c11f122b9c692bc216e821ae32aa0d0",
-                "sha256:252fdae740964b2d3cdfb3f84dcb4d6247a48a6abe2579e8029ab3be3cdc026c",
-                "sha256:2af80a373af123d0b9f44941a46df67ef0ff7a60f95872412a145f4500a7fc99",
-                "sha256:2c88d0a913229a06282b285f42a31e063c3bf9071ff65c5ea4c12acb6977c6a7",
-                "sha256:2ea99c029ebd4b5a308d915cc7fb95b8e1201d60b065450d5d26deb65d3f2bc1",
-                "sha256:3d2e3ab175fc097d2a51c7a0d3fda442f35ebcc93bb1d7bd9b95ad893e44c04d",
-                "sha256:4766dd695548a15ee766927bf883fb90c6ac8321be5a60c141f18628fb7f8da8",
-                "sha256:56b6978798502ef66625a2e0f80cf923da64e328da8bbe16c1ff928c70c873de",
-                "sha256:5cddb6f8bce14325b2863f9d5ac5c51e07b71b462361fd815d1d7706d3a9d682",
-                "sha256:644ee788222d81555af543b70a1098f2025db38eaa99226f3a75a6854924d4db",
-                "sha256:64cf762049fc4775efe6b27161467e76d0ba145862802a65eefc8879086fc6f8",
-                "sha256:68c362848d9fb71d3c3e5f43c09974a0ae319144634e7a47db62f0f2a54a7fa7",
-                "sha256:6c1f3c6f6635e611d58e467bf4371883568f0de9ccc4606f17048142dec14a1f",
-                "sha256:b213d4a02eec4ddf622f4d2fbc539f062af3788d1f332f028a2e19c42da53f15",
-                "sha256:bb27d4e7805a7de0e35bd0cb1411bc85f807968b2b0539597a49a23b00a622ae",
-                "sha256:c9d414512eaa417aadae7758bc118868cd2396b0e6138c1dd4fda96679c079d3",
-                "sha256:f0937165d1e25477b01081c4763d2d9cdc3b18af69cb259dd4f640c9b900fe5e",
-                "sha256:fb96a6e2c11059ecf84e6741a319f93f683e440e341d4489c9b161eca251cf2a",
-                "sha256:fc71d2d6ae56a091a8d94f33ec9d0f2001d1cb1db423d8b4355debfe9ce689b7"
-            ],
-            "markers": "implementation_name == 'cpython'",
-            "version": "==1.3.4"
-        },
-        "wrapt": {
-            "hashes": [
-                "sha256:4aea003270831cceb8a90ff27c4031da6ead7ec1886023b80ce0dfe0adf61533"
-            ],
-            "version": "==1.11.1"
-        },
-        "yapf": {
-            "hashes": [
-                "sha256:34f6f80c446dcb2c44bd644c4037a2024b6645e293a4c9c4521983dd0bb247a1",
-                "sha256:613deba14233623ff3432d9d5032631b5f600be97b39f66932cbe67648bfa8ea"
-            ],
-            "version": "==0.27.0"
-        }
-=======
   "_meta": {
     "hash": {
       "sha256": "3897b0504fcbe3b365406af8ab429c67877174530911c2d8f50ee51d6c2afb66"
@@ -736,18 +34,18 @@
     },
     "boto3": {
       "hashes": [
-        "sha256:5e5805992e873e5687b5ef3b4c56c386ccb4df1c3364f8b8601d289e2f275be1",
-        "sha256:95bb6e9ec31237e5eaa99c5c74dd91b5a4352566df93e857138c124a3024727a"
-      ],
-      "index": "pypi",
-      "version": "==1.9.135"
+        "sha256:2292bb7cb9de3e5a2bda9a78a4ac890961b80fc453add0ac87eca6f726b0cd6d",
+        "sha256:dc94237a8e9c104c86d77ec9b3ecebd864680b5a4fbd22b28722376111dbec47"
+      ],
+      "index": "pypi",
+      "version": "==1.9.136"
     },
     "botocore": {
       "hashes": [
-        "sha256:1a7d6f98420874e472d397ca6ee1ab7e6087ba501997d6295ab411d9a0004b4e",
-        "sha256:5a677bfe972cb258678a23a5e9b8321b0277b44933c4f0c1ea4883a5a12c09ec"
-      ],
-      "version": "==1.12.135"
+        "sha256:b12e0efe214e35d0217e13e8e57677ae70b63c8bd01c960dcda92d05dd55ac6b",
+        "sha256:c24b9c32fdf2643a6cdeca55a43dc57e5b7b92a437d6e092807c9dc3f98c0c78"
+      ],
+      "version": "==1.12.136"
     },
     "cachetools": {
       "hashes": [
@@ -1025,9 +323,9 @@
     },
     "pyrsistent": {
       "hashes": [
-        "sha256:3ca82748918eb65e2d89f222b702277099aca77e34843c5eb9d52451173970e2"
-      ],
-      "version": "==0.14.11"
+        "sha256:b254ba347831270a2cb349386680863732b89fc79be4d1141daff1c11196ccc5"
+      ],
+      "version": "==0.15.0"
     },
     "python-dateutil": {
       "hashes": [
@@ -1409,7 +707,6 @@
         "sha256:613deba14233623ff3432d9d5032631b5f600be97b39f66932cbe67648bfa8ea"
       ],
       "version": "==0.27.0"
->>>>>>> d1c6673e
     }
   }
 }