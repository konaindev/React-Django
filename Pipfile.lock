--- conflicted
+++ resolved
@@ -1,11 +1,7 @@
 {
     "_meta": {
         "hash": {
-<<<<<<< HEAD
-            "sha256": "9b81fa7461c9149f1d9465ec172133ffbe33749c0a8e440b17abf97e80b47f2e"
-=======
-            "sha256": "3d4f419f6d3b4060ed2ab089a664891ee81be11d0773794de53caf1c09c9f37c"
->>>>>>> 04a20176
+            "sha256": "47fd461b7f8b11833c5d0193eae30573d38d1c8edb0ba5499ffed8bfc1df3bee"
         },
         "pipfile-spec": 6,
         "requires": {
@@ -29,18 +25,18 @@
         },
         "boto3": {
             "hashes": [
-                "sha256:2e527686a72ff5fed8275e897df63fadbdca6d4d47f651d898dee89ba9b9eb4d",
-                "sha256:fa93b78f2530c748ad60e46250d2e7162deabc75db4e4e7c18500b2daa95855f"
-            ],
-            "index": "pypi",
-            "version": "==1.9.123"
+                "sha256:b3d579a55d7047325215c20fde0202a1d3fcd641a30355c9bb8eb0eab7cb40ec",
+                "sha256:f583197c084cf683fb643ace3b0a5197136b5717840c75942c9e98fa014e2508"
+            ],
+            "index": "pypi",
+            "version": "==1.9.126"
         },
         "botocore": {
             "hashes": [
-                "sha256:7982ab3b3da1f7f2f23f0a12fbd34fe8efc514b53bbe61b536a61884a51db25c",
-                "sha256:da94f6087a075ecd01446a9ed4cd4c1d0c356c2c28e69095b23ed4c8814833f4"
-            ],
-            "version": "==1.12.123"
+                "sha256:04e010070e7c170fc2ab44c1d2047fdad850b9f2fd8b49077eeb98e00a631f9c",
+                "sha256:a79024facd0c998eaa77a05753efe36b9f1968acadc40e4313a3bacf011f9685"
+            ],
+            "version": "==1.12.126"
         },
         "certifi": {
             "hashes": [
@@ -72,11 +68,11 @@
         },
         "django": {
             "hashes": [
-                "sha256:275bec66fd2588dd517ada59b8bfb23d4a9abc5a362349139ddda3c7ff6f5ade",
-                "sha256:939652e9d34d7d53d74d5d8ef82a19e5f8bb2de75618f7e5360691b6e9667963"
-            ],
-            "index": "pypi",
-            "version": "==2.1.7"
+                "sha256:0fd54e4f27bc3e0b7054a11e6b3a18fa53f2373f6b2df8a22e8eadfe018970a5",
+                "sha256:f3b28084101d516f56104856761bc247f85a2a5bbd9da39d9f6197ff461b3ee4"
+            ],
+            "index": "pypi",
+            "version": "==2.1.8"
         },
         "django-click": {
             "hashes": [
@@ -180,10 +176,10 @@
         },
         "openpyxl": {
             "hashes": [
-                "sha256:9e4db4ee7aadd0ff7a814f7483b2d94e6b8d4f14dff780b023c5bdc94af54dd5"
-            ],
-            "index": "pypi",
-            "version": "==2.6.1"
+                "sha256:1d2af392cef8c8227bd2ac3ebe3a28b25aba74fd4fa473ce106065f0b73bfe2e"
+            ],
+            "index": "pypi",
+            "version": "==2.6.2"
         },
         "pillow": {
             "hashes": [
