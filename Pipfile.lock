--- conflicted
+++ resolved
@@ -1,11 +1,7 @@
 {
     "_meta": {
         "hash": {
-<<<<<<< HEAD
-            "sha256": "16df84dbb049fced8541d04547b48cc8323bb8964e786624b361bb0e83973385"
-=======
-            "sha256": "e82ec8d26015539884869323ce0f3301b6ef07db738399953e16d06b5a1824b3"
->>>>>>> 716946c2
+            "sha256": "38b1347defc5a91ca2ca71c004540d6f237cfb23e1c65ecb72fd9411d24c37e6"
         },
         "pipfile-spec": 6,
         "requires": {
@@ -51,33 +47,18 @@
         },
         "boto3": {
             "hashes": [
-<<<<<<< HEAD
-                "sha256:2149b6b617783bac1cf2a3d009949be6356d62a6c1e9f2ac77e6c861ce6548de",
-                "sha256:31a887919f58a75c37daba8e46f7bcf4481e1be6935ce006fe7595a1084b5938"
-            ],
-            "index": "pypi",
-            "version": "==1.9.183"
+                "sha256:69c1e6e000e0210b5c64e3858a3f0ae766c89e0c3bdd1c71f706652ce9232c26",
+                "sha256:eb46be008784ad87b061af01d05d480658ab0fcf8199add7aff53b486f30e7bf"
+            ],
+            "index": "pypi",
+            "version": "==1.9.184"
         },
         "botocore": {
             "hashes": [
-                "sha256:2943d87d6844813fff9b0b4e9d9fef223d5e211bd69235b650b2d65137f816b0",
-                "sha256:d4b280e7c312ffecda0f2519d8e41b69860eb5d72e8d737e7e3814a5153190c6"
-            ],
-            "version": "==1.12.183"
-=======
-                "sha256:5e0e3e2a520cc289a36c053974afdd416292e0e8d2a7220a575cf992d6a890cd",
-                "sha256:93625ceb73aa0eaab4fefba733562a6dfa1366b38a056edf5e53aa4fb97e0b3a"
-            ],
-            "index": "pypi",
-            "version": "==1.9.181"
-        },
-        "botocore": {
-            "hashes": [
-                "sha256:1a1594258b503adeb3d54b77c0b79151e546d76e8ebc62aa9258693e6cdd0f9b",
-                "sha256:6dc20c4766cb0a4ff8b0993effe2550e3b4e4606265da37bcf8949610980da40"
-            ],
-            "version": "==1.12.181"
->>>>>>> 716946c2
+                "sha256:0c6746148ac2c1842e5f0aca4fa542c8696856a3ece83ad9a30331f60a71de3a",
+                "sha256:83faaa9c83f6828e10c507927dc0fe421e4f05309a4a3fe3ccd5a6203a2f501b"
+            ],
+            "version": "==1.12.184"
         },
         "bs4": {
             "hashes": [
@@ -197,8 +178,6 @@
             ],
             "index": "pypi",
             "version": "==2.2.3"
-<<<<<<< HEAD
-=======
         },
         "django-admin-sortable2": {
             "hashes": [
@@ -206,7 +185,6 @@
             ],
             "index": "pypi",
             "version": "==0.7.2"
->>>>>>> 716946c2
         },
         "django-click": {
             "hashes": [
@@ -439,8 +417,7 @@
         },
         "pycparser": {
             "hashes": [
-                "sha256:a988718abfad80b6b157acce7bf130a30876d27603738ac39f140993246b25b3",
-                "sha256:ab6e9014640e09fdc4ce5d05e1716b9ba021a9f37ec70f6235b0e9aebfcd007b"
+                "sha256:a988718abfad80b6b157acce7bf130a30876d27603738ac39f140993246b25b3"
             ],
             "version": "==2.19"
         },
@@ -694,11 +671,11 @@
         },
         "flake8": {
             "hashes": [
-                "sha256:859996073f341f2670741b51ec1e67a01da142831aa1fdc6242dbf88dffbe661",
-                "sha256:a796a115208f5c03b18f332f7c11729812c8c3ded6c46319c59b53efd3819da8"
-            ],
-            "index": "pypi",
-            "version": "==3.7.7"
+                "sha256:19241c1cbc971b9962473e4438a2ca19749a7dd002dd1a946eaba171b4114548",
+                "sha256:8e9dfa3cecb2400b3738a42c54c3043e821682b9c840b0448c0503f781130696"
+            ],
+            "index": "pypi",
+            "version": "==3.7.8"
         },
         "future": {
             "hashes": [
@@ -722,18 +699,11 @@
         },
         "ipython": {
             "hashes": [
-<<<<<<< HEAD
                 "sha256:11067ab11d98b1e6c7f0993506f7a5f8a91af420f7e82be6575fcb7a6ca372a0",
                 "sha256:60bc55c2c1d287161191cc2469e73c116d9b634cff25fe214a43cba7cec94c79"
             ],
             "markers": "python_version >= '3.4'",
             "version": "==7.6.1"
-=======
-                "sha256:0806894ae78ddb94b530514acc9ab03a928b79374d8630470b439b58383dd7ee",
-                "sha256:263376e672c7f104fb971c9e1f372441bb34d66dfb7323062f62aa21fa46a377"
-            ],
-            "version": "==7.6.0"
->>>>>>> 716946c2
         },
         "ipython-genutils": {
             "hashes": [
@@ -1027,8 +997,7 @@
         },
         "wrapt": {
             "hashes": [
-                "sha256:565a021fd19419476b9362b05eeaa094178de64f8361e44468f9e9d7843901e1",
-                "sha256:7221fe4a85c25d84fca082ba9f70f68887714cd13e019e2d2f9bbc7b240c7c27"
+                "sha256:565a021fd19419476b9362b05eeaa094178de64f8361e44468f9e9d7843901e1"
             ],
             "version": "==1.11.2"
         },
