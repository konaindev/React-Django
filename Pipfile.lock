{
    "_meta": {
        "hash": {
<<<<<<< HEAD
            "sha256": "1d49ec04234e23e017ab13b8c999ac25cb1d4c707c28861bb7635fa6a2524ddf"
=======
            "sha256": "11728f890ee8169ae46ec78c6e45b4ada51756aa5862fd796dceef04162f1824"
>>>>>>> 9e3fa8fe
        },
        "pipfile-spec": 6,
        "requires": {
            "python_version": "3.7"
        },
        "sources": [
            {
                "name": "pypi",
                "url": "https://pypi.org/simple",
                "verify_ssl": true
            }
        ]
    },
    "default": {
<<<<<<< HEAD
=======
        "amqp": {
            "hashes": [
                "sha256:043beb485774ca69718a35602089e524f87168268f0d1ae115f28b88d27f92d7",
                "sha256:35a3b5006ca00b21aaeec8ceea07130f07b902dd61bfe42815039835f962f5f1"
            ],
            "version": "==2.4.2"
        },
>>>>>>> 9e3fa8fe
        "attrs": {
            "hashes": [
                "sha256:69c0dbf2ed392de1cb5ec704444b08a5ef81680a61cb899dc08127123af36a79",
                "sha256:f0b870f674851ecbfbbbd364d6b5cbdff9dcedbc7f3f5e18a6891057f21fe399"
            ],
            "version": "==19.1.0"
        },
        "beautifulsoup4": {
            "hashes": [
                "sha256:034740f6cb549b4e932ae1ab975581e6103ac8f942200a0e9759065984391858",
                "sha256:945065979fb8529dd2f37dbb58f00b661bdbcbebf954f93b32fdf5263ef35348",
                "sha256:ba6d5c59906a85ac23dadfe5c88deaf3e179ef565f4898671253e50a78680718"
            ],
            "index": "pypi",
            "version": "==4.7.1"
        },
<<<<<<< HEAD
=======
        "billiard": {
            "hashes": [
                "sha256:756bf323f250db8bf88462cd042c992ba60d8f5e07fc5636c24ba7d6f4261d84"
            ],
            "version": "==3.6.0.0"
        },
>>>>>>> 9e3fa8fe
        "boto3": {
            "hashes": [
                "sha256:d8e77c1cfbc80bc183a1e407a2f8a025fccf3469cddd3fad7f08257a72398b4c",
                "sha256:e49c24ec0cefe1a61f8b9de61d46ec4c5c33c2ec7f0a1d9dca03973445238db5"
            ],
            "index": "pypi",
            "version": "==1.9.145"
        },
        "botocore": {
            "hashes": [
                "sha256:d83c012849f5ec5266361b68d5d88c713a1a58b8c4d748e28751724bf6ee2810",
                "sha256:d8f9431d373a7ecb1bf108fbd6136ce65e0e43e1bfb05cc1db820b8db4f095fc"
            ],
            "version": "==1.12.145"
        },
        "bs4": {
            "hashes": [
                "sha256:36ecea1fd7cc5c0c6e4a1ff075df26d50da647b75376626cc186e2212886dd3a"
            ],
            "index": "pypi",
            "version": "==0.0.1"
        },
        "cachetools": {
            "hashes": [
                "sha256:219b7dc6024195b6f2bc3d3f884d1fef458745cd323b04165378622dcc823852",
                "sha256:9efcc9fab3b49ab833475702b55edd5ae07af1af7a4c627678980b45e459c460"
            ],
            "version": "==3.1.0"
        },
<<<<<<< HEAD
=======
        "celery": {
            "hashes": [
                "sha256:4c4532aa683f170f40bd76f928b70bc06ff171a959e06e71bf35f2f9d6031ef9",
                "sha256:528e56767ae7e43a16cfef24ee1062491f5754368d38fcfffa861cdb9ef219be"
            ],
            "index": "pypi",
            "version": "==4.3.0"
        },
>>>>>>> 9e3fa8fe
        "certifi": {
            "hashes": [
                "sha256:59b7658e26ca9c7339e00f8f4636cdfe59d34fa37b9b04f6f9e9926b3cece1a5",
                "sha256:b26104d6835d1f5e49452a26eb2ff87fe7090b89dfcaee5ea2212697e1e1d7ae"
            ],
            "version": "==2019.3.9"
        },
        "chardet": {
            "hashes": [
                "sha256:84ab92ed1c4d4f16916e05906b6b75a6c0fb5db821cc65e70cbd64a3e2a5eaae",
                "sha256:fc323ffcaeaed0e0a02bf4d117757b98aed530d9ed4531e3e15460124c106691"
            ],
            "version": "==3.0.4"
        },
        "click": {
            "hashes": [
                "sha256:2335065e6395b9e67ca716de5f7526736bfa6ceead690adf616d925bdc622b13",
                "sha256:5b94b49521f6456670fdb30cd82a4eca9412788a93fa6dd6df72c94d5a8ff2d7"
            ],
            "version": "==7.0"
        },
        "dj-database-url": {
            "hashes": [
                "sha256:4aeaeb1f573c74835b0686a2b46b85990571159ffc21aa57ecd4d1e1cb334163",
                "sha256:851785365761ebe4994a921b433062309eb882fedd318e1b0fcecc607ed02da9"
            ],
            "version": "==0.5.0"
        },
        "django": {
            "hashes": [
                "sha256:6fcc3cbd55b16f9a01f37de8bcbe286e0ea22e87096557f1511051780338eaea",
                "sha256:bb407d0bb46395ca1241f829f5bd03f7e482f97f7d1936e26e98dacb201ed4ec"
            ],
            "index": "pypi",
            "version": "==2.2.1"
        },
        "django-click": {
            "hashes": [
                "sha256:1803979cbe328333ec935c8ddfbf03da40f94f3361585cf4142ac7c4da2d5fde",
                "sha256:d46cc7abcd5d7e612dcd75ba56bf57ee404d62de7d09c7c3397fa1f475c9c753"
            ],
            "index": "pypi",
            "version": "==2.1.0"
        },
        "django-heroku": {
            "hashes": [
                "sha256:2bc690aab89eedbe01311752320a9a12e7548e3b0ed102681acc5736a41a4762",
                "sha256:6af4bc3ae4a9b55eaad6dbe5164918982d2762661aebc9f83d9fa49f6009514e"
            ],
            "index": "pypi",
            "version": "==0.3.1"
        },
        "django-js-reverse": {
            "hashes": [
                "sha256:2a392d169f44e30b883c30dfcfd917a14167ce8fe196c99d2385b31c90d77aa0",
                "sha256:8134c2ab6307c945edfa90671ca65e85d6c1754d48566bdd6464be259cc80c30"
            ],
            "index": "pypi",
            "version": "==0.9.1"
        },
        "django-stdimage": {
            "hashes": [
                "sha256:243aefd53931b13c7c6f01f9d26ac9a280e8bc8fea705287bc4a50709ea032e7",
                "sha256:74370049325e3dfdbe95e352cb632e3bf9165fec628046caabe7ca782e21b111"
            ],
            "index": "pypi",
            "version": "==4.0.1"
        },
        "django-storages": {
            "hashes": [
                "sha256:8e35d2c7baeda5dc6f0b4f9a0fc142d25f9a1bf72b8cebfcbc5db4863abc552d",
                "sha256:b1a63cd5ea286ee5a9fb45de6c3c5c0ae132d58308d06f1ce9865cfcd5e470a7"
            ],
            "index": "pypi",
            "version": "==1.7.1"
        },
        "docutils": {
            "hashes": [
                "sha256:02aec4bd92ab067f6ff27a38a38a41173bf01bed8f89157768c1573f53e474a6",
                "sha256:51e64ef2ebfb29cae1faa133b3710143496eca21c530f3f71424d77687764274",
                "sha256:7a4bd47eaf6596e1295ecb11361139febe29b084a87bf005bf899f9a42edc3c6"
            ],
            "index": "pypi",
            "version": "==0.14"
        },
        "et-xmlfile": {
            "hashes": [
                "sha256:614d9722d572f6246302c4491846d2c393c199cfa4edc9af593437691683335b"
            ],
            "version": "==1.0.1"
        },
        "google-api-python-client": {
            "hashes": [
                "sha256:06907006ed5ce831018f03af3852d739c0b2489cdacfda6971bcc2075c762858",
                "sha256:937eabdc3940977f712fa648a096a5142766b6d0a0f58bc603e2ac0687397ef0"
            ],
            "index": "pypi",
            "version": "==1.7.8"
        },
        "google-auth": {
            "hashes": [
                "sha256:0f7c6a64927d34c1a474da92cfc59e552a5d3b940d3266606c6a28b72888b9e4",
                "sha256:20705f6803fd2c4d1cc2dcb0df09d4dfcb9a7d51fd59e94a3a28231fd93119ed"
            ],
            "version": "==1.6.3"
        },
        "google-auth-httplib2": {
            "hashes": [
                "sha256:098fade613c25b4527b2c08fa42d11f3c2037dda8995d86de0745228e965d445",
                "sha256:f1c437842155680cf9918df9bc51c1182fda41feef88c34004bd1978c8157e08"
            ],
            "version": "==0.0.3"
        },
        "googlemaps": {
            "hashes": [
                "sha256:7831f83f565fdf855421a4c6c4760fbfa80496fbf4b80ff7131707e03cd8d9da",
                "sha256:e13d8f4101f033bc39d76ade52f99977f077814d79087794735d1bb71f35dcc2"
            ],
            "index": "pypi",
            "version": "==3.0.2"
        },
        "gunicorn": {
            "hashes": [
                "sha256:aa8e0b40b4157b36a5df5e599f45c9c76d6af43845ba3b3b0efe2c70473c2471",
                "sha256:fa2662097c66f920f53f70621c6c58ca4a3c4d3434205e608e121b5b3b71f4f3"
            ],
            "index": "pypi",
            "version": "==19.9.0"
        },
        "httplib2": {
            "hashes": [
                "sha256:23914b5487dfe8ef09db6656d6d63afb0cf3054ad9ebc50868ddc8e166b5f8e8",
                "sha256:a18121c7c72a56689efbf1aef990139ad940fee1e64c6f2458831736cd593600"
            ],
            "version": "==0.12.3"
        },
        "idna": {
            "hashes": [
                "sha256:c357b3f628cf53ae2c4c05627ecc484553142ca23264e593d327bcde5e9c3407",
                "sha256:ea8b7f6188e6fa117537c3df7da9fc686d485087abf6ac197f9c46432f7e4a3c"
            ],
            "version": "==2.8"
        },
        "jdcal": {
            "hashes": [
                "sha256:1abf1305fce18b4e8aa248cf8fe0c56ce2032392bc64bbd61b5dff2a19ec8bba",
                "sha256:472872e096eb8df219c23f2689fc336668bdb43d194094b5cc1707e1640acfc8"
            ],
            "version": "==1.4.1"
        },
        "jmespath": {
            "hashes": [
                "sha256:3720a4b1bd659dd2eecad0666459b9788813e032b83e7ba58578e48254e0a0e6",
                "sha256:bde2aef6f44302dfb30320115b17d030798de8c4110e28d5cf6cf91a7a31074c"
            ],
            "version": "==0.9.4"
        },
        "jsonfield": {
            "hashes": [
                "sha256:a0a7fdee736ff049059409752b045281a225610fecbda9b9bd588ba976493c12",
                "sha256:beb1cd4850d6d6351c32daefcb826c01757744e9c863228a642f87a1a4acb834"
            ],
            "index": "pypi",
            "version": "==2.0.2"
        },
        "jsonschema": {
            "hashes": [
                "sha256:0c0a81564f181de3212efa2d17de1910f8732fa1b71c42266d983cd74304e20d",
                "sha256:a5f6559964a3851f59040d3b961de5e68e70971afb88ba519d27e6a039efff1a"
            ],
            "index": "pypi",
            "version": "==3.0.1"
        },
<<<<<<< HEAD
=======
        "kombu": {
            "hashes": [
                "sha256:389ba09e03b15b55b1a7371a441c894fd8121d174f5583bbbca032b9ea8c9edd",
                "sha256:7b92303af381ef02fad6899fd5f5a9a96031d781356cd8e505fa54ae5ddee181"
            ],
            "version": "==4.5.0"
        },
>>>>>>> 9e3fa8fe
        "openpyxl": {
            "hashes": [
                "sha256:1d2af392cef8c8227bd2ac3ebe3a28b25aba74fd4fa473ce106065f0b73bfe2e"
            ],
            "index": "pypi",
            "version": "==2.6.2"
        },
        "pillow": {
            "hashes": [
                "sha256:15c056bfa284c30a7f265a41ac4cbbc93bdbfc0dfe0613b9cb8a8581b51a9e55",
                "sha256:1a4e06ba4f74494ea0c58c24de2bb752818e9d504474ec95b0aa94f6b0a7e479",
                "sha256:1c3c707c76be43c9e99cb7e3d5f1bee1c8e5be8b8a2a5eeee665efbf8ddde91a",
                "sha256:1fd0b290203e3b0882d9605d807b03c0f47e3440f97824586c173eca0aadd99d",
                "sha256:24114e4a6e1870c5a24b1da8f60d0ba77a0b4027907860188ea82bd3508c80eb",
                "sha256:258d886a49b6b058cd7abb0ab4b2b85ce78669a857398e83e8b8e28b317b5abb",
                "sha256:33c79b6dd6bc7f65079ab9ca5bebffb5f5d1141c689c9c6a7855776d1b09b7e8",
                "sha256:367385fc797b2c31564c427430c7a8630db1a00bd040555dfc1d5c52e39fcd72",
                "sha256:3c1884ff078fb8bf5f63d7d86921838b82ed4a7d0c027add773c2f38b3168754",
                "sha256:44e5240e8f4f8861d748f2a58b3f04daadab5e22bfec896bf5434745f788f33f",
                "sha256:46aa988e15f3ea72dddd81afe3839437b755fffddb5e173886f11460be909dce",
                "sha256:74d90d499c9c736d52dd6d9b7221af5665b9c04f1767e35f5dd8694324bd4601",
                "sha256:809c0a2ce9032cbcd7b5313f71af4bdc5c8c771cb86eb7559afd954cab82ebb5",
                "sha256:85d1ef2cdafd5507c4221d201aaf62fc9276f8b0f71bd3933363e62a33abc734",
                "sha256:8c3889c7681af77ecfa4431cd42a2885d093ecb811e81fbe5e203abc07e0995b",
                "sha256:9218d81b9fca98d2c47d35d688a0cea0c42fd473159dfd5612dcb0483c63e40b",
                "sha256:9aa4f3827992288edd37c9df345783a69ef58bd20cc02e64b36e44bcd157bbf1",
                "sha256:9d80f44137a70b6f84c750d11019a3419f409c944526a95219bea0ac31f4dd91",
                "sha256:b7ebd36128a2fe93991293f997e44be9286503c7530ace6a55b938b20be288d8",
                "sha256:c4c78e2c71c257c136cdd43869fd3d5e34fc2162dc22e4a5406b0ebe86958239",
                "sha256:c6a842537f887be1fe115d8abb5daa9bc8cc124e455ff995830cc785624a97af",
                "sha256:cf0a2e040fdf5a6d95f4c286c6ef1df6b36c218b528c8a9158ec2452a804b9b8",
                "sha256:cfd28aad6fc61f7a5d4ee556a997dc6e5555d9381d1390c00ecaf984d57e4232",
                "sha256:dca5660e25932771460d4688ccbb515677caaf8595f3f3240ec16c117deff89a",
                "sha256:de7aedc85918c2f887886442e50f52c1b93545606317956d65f342bd81cb4fc3",
                "sha256:e6c0bbf8e277b74196e3140c35f9a1ae3eafd818f7f2d3a15819c49135d6c062"
            ],
            "index": "pypi",
            "version": "==6.0.0"
        },
        "progressbar2": {
            "hashes": [
                "sha256:1ea89e2aaa1da85450aabbd2af62cefa04f1ee1c567f3a11ee0d8ded14fd1fea",
                "sha256:8e5b5419e04193bb7c3fea71579937bbbcd64c26472b929718c2fe7ec420fe39"
            ],
            "version": "==3.39.3"
        },
        "psycopg2": {
            "hashes": [
                "sha256:00cfecb3f3db6eb76dcc763e71777da56d12b6d61db6a2c6ccbbb0bff5421f8f",
                "sha256:076501fc24ae13b2609ba2303d88d4db79072562f0b8cc87ec1667dedff99dc1",
                "sha256:4e2b34e4c0ddfeddf770d7df93e269700b080a4d2ec514fec668d71895f56782",
                "sha256:5cacf21b6f813c239f100ef78a4132056f93a5940219ec25d2ef833cbeb05588",
                "sha256:61f58e9ecb9e4dc7e30be56b562f8fc10ae3addcfcef51b588eed10a5a66100d",
                "sha256:8954ff6e47247bdd134db602fcadfc21662835bd92ce0760f3842eacfeb6e0f3",
                "sha256:b6e8c854cdc623028e558a409b06ea2f16d13438335941c7765d0a42b5bedd33",
                "sha256:baca21c0f7344576346e260454d0007313ccca8c170684707a63946b27a56c8f",
                "sha256:bb1735378770fb95dbe392d29e71405d45c8bdcfa064f916504833a92ab03c55",
                "sha256:de3d3c46c1ee18f996db42d1eb44cf1565cc9e38fb1dbd9b773ff6b3fa8035d7",
                "sha256:dee885602bb200bdcb1d30f6da6c7bb207360bc786d0a364fe1540dd14af0bab"
            ],
            "version": "==2.8.2"
        },
        "psycopg2-binary": {
            "hashes": [
                "sha256:007ca0df127b1862fc010125bc4100b7a630efc6841047bd11afceadb4754611",
                "sha256:03c49e02adf0b4d68f422fdbd98f7a7c547beb27e99a75ed02298f85cb48406a",
                "sha256:0a1232cdd314e08848825edda06600455ad2a7adaa463ebfb12ece2d09f3370e",
                "sha256:131c80d0958c89273d9720b9adf9df1d7600bb3120e16019a7389ab15b079af5",
                "sha256:2de34cc3b775724623f86617d2601308083176a495f5b2efc2bbb0da154f483a",
                "sha256:2eddc31500f73544a2a54123d4c4b249c3c711d31e64deddb0890982ea37397a",
                "sha256:484f6c62bdc166ee0e5be3aa831120423bf399786d1f3b0304526c86180fbc0b",
                "sha256:4c2d9369ed40b4a44a8ccd6bc3a7db6272b8314812d2d1091f95c4c836d92e06",
                "sha256:70f570b5fa44413b9f30dbc053d17ef3ce6a4100147a10822f8662e58d473656",
                "sha256:7a2b5b095f3bd733aab101c89c0e1a3f0dfb4ebdc26f6374805c086ffe29d5b2",
                "sha256:804914a669186e2843c1f7fbe12b55aad1b36d40a28274abe6027deffad9433d",
                "sha256:8520c03172da18345d012949a53617a963e0191ccb3c666f23276d5326af27b5",
                "sha256:90da901fc33ea393fc644607e4a3916b509387e9339ec6ebc7bfded45b7a0ae9",
                "sha256:a582416ad123291a82c300d1d872bdc4136d69ad0b41d57dc5ca3df7ef8e3088",
                "sha256:ac8c5e20309f4989c296d62cac20ee456b69c41fd1bc03829e27de23b6fa9dd0",
                "sha256:b2cf82f55a619879f8557fdaae5cec7a294fac815e0087c4f67026fdf5259844",
                "sha256:b59d6f8cfca2983d8fdbe457bf95d2192f7b7efdb2b483bf5fa4e8981b04e8b2",
                "sha256:be08168197021d669b9964bd87628fa88f910b1be31e7010901070f2540c05fd",
                "sha256:be0f952f1c365061041bad16e27e224e29615d4eb1fb5b7e7760a1d3d12b90b6",
                "sha256:c1c9a33e46d7c12b9c96cf2d4349d783e3127163fd96254dcd44663cf0a1d438",
                "sha256:d18c89957ac57dd2a2724ecfe9a759912d776f96ecabba23acb9ecbf5c731035",
                "sha256:d7e7b0ff21f39433c50397e60bf0995d078802c591ca3b8d99857ea18a7496ee",
                "sha256:da0929b2bf0d1f365345e5eb940d8713c1d516312e010135b14402e2a3d2404d",
                "sha256:de24a4962e361c512d3e528ded6c7480eab24c655b8ca1f0b761d3b3650d2f07",
                "sha256:e45f93ff3f7dae2202248cf413a87aeb330821bf76998b3cf374eda2fc893dd7",
                "sha256:f046aeae1f7a845041b8661bb7a52449202b6c5d3fb59eb4724e7ca088811904",
                "sha256:f1dc2b7b2748084b890f5d05b65a47cd03188824890e9a60818721fd492249fb",
                "sha256:fcbe7cf3a786572b73d2cd5f34ed452a5f5fac47c9c9d1e0642c457a148f9f88"
            ],
            "index": "pypi",
            "version": "==2.8.2"
        },
        "pyasn1": {
            "hashes": [
                "sha256:da2420fe13a9452d8ae97a0e478adde1dee153b11ba832a95b223a2ba01c10f7",
                "sha256:da6b43a8c9ae93bc80e2739efb38cc776ba74a886e3e9318d65fe81a8b8a2c6e"
            ],
            "version": "==0.4.5"
        },
        "pyasn1-modules": {
            "hashes": [
                "sha256:ef721f68f7951fab9b0404d42590f479e30d9005daccb1699b0a51bb4177db96",
                "sha256:f309b6c94724aeaf7ca583feb1cc70430e10d7551de5e36edfc1ae6909bcfb3c"
            ],
            "version": "==0.2.5"
        },
        "pyrsistent": {
            "hashes": [
                "sha256:5403d37f4d55ff4572b5b5676890589f367a9569529c6f728c11046c4ea4272b"
            ],
            "version": "==0.15.1"
        },
        "python-dateutil": {
            "hashes": [
                "sha256:7e6584c74aeed623791615e26efd690f29817a27c73085b78e4bad02493df2fb",
                "sha256:c89805f6f4d64db21ed966fda138f8a5ed7a4fdbc1a8ee329ce1b74e3c74da9e"
            ],
            "index": "pypi",
            "version": "==2.8.0"
        },
        "python-dotenv": {
            "hashes": [
                "sha256:a84569d0e00d178bc5b957f7ff208bf49287cbf61857c31c258c4a91f571527b",
                "sha256:c9b1ddd3cdbe75c7d462cb84674d87130f4b948f090f02c7d7144779afb99ae0"
            ],
            "index": "pypi",
            "version": "==0.10.1"
        },
<<<<<<< HEAD
        "python-http-client": {
            "hashes": [
                "sha256:7e430f4b9dd2b621b0051f6a362f103447ea8e267594c602a5c502a0c694ee38"
            ],
            "version": "==3.1.0"
        },
=======
>>>>>>> 9e3fa8fe
        "python-utils": {
            "hashes": [
                "sha256:34aaf26b39b0b86628008f2ae0ac001b30e7986a8d303b61e1357dfcdad4f6d3",
                "sha256:e25f840564554eaded56eaa395bca507b0b9e9f0ae5ecb13a8cb785305c56d25"
            ],
            "version": "==2.3.0"
        },
        "pytz": {
            "hashes": [
                "sha256:303879e36b721603cc54604edcac9d20401bdbe31e1e4fdee5b9f98d5d31dfda",
                "sha256:d747dd3d23d77ef44c6a3526e274af6efeb0a6f1afd5a69ba4d5be4098c8e141"
            ],
            "version": "==2019.1"
        },
<<<<<<< HEAD
=======
        "redis": {
            "hashes": [
                "sha256:6946b5dca72e86103edc8033019cc3814c031232d339d5f4533b02ea85685175",
                "sha256:8ca418d2ddca1b1a850afa1680a7d2fd1f3322739271de4b704e0d4668449273"
            ],
            "index": "pypi",
            "version": "==3.2.1"
        },
>>>>>>> 9e3fa8fe
        "requests": {
            "hashes": [
                "sha256:502a824f31acdacb3a35b6690b5fbf0bc41d63a24a45c4004352b0242707598e",
                "sha256:7bf2a778576d825600030a110f3c0e3e8edc51dfaafe1c146e39a2027784957b"
            ],
            "index": "pypi",
            "version": "==2.21.0"
        },
        "rsa": {
            "hashes": [
                "sha256:14ba45700ff1ec9eeb206a2ce76b32814958a98e372006c8fb76ba820211be66",
                "sha256:1a836406405730121ae9823e19c6e806c62bbad73f890574fff50efa4122c487"
            ],
            "version": "==4.0"
        },
        "s3transfer": {
            "hashes": [
                "sha256:7b9ad3213bff7d357f888e0fab5101b56fa1a0548ee77d121c3a3dbfbef4cb2e",
                "sha256:f23d5cb7d862b104401d9021fc82e5fa0e0cf57b7660a1331425aab0c691d021"
            ],
            "version": "==0.2.0"
        },
<<<<<<< HEAD
        "sendgrid": {
            "hashes": [
                "sha256:297d33363a70df9b39419210e1273b165d487730e85c495695e0015bc626db71",
                "sha256:8b82c8c801dde8180a567913a9f80d8a63f38e39f209edde302b6df899b4bca1"
            ],
            "index": "pypi",
            "version": "==6.0.5"
        },
=======
>>>>>>> 9e3fa8fe
        "six": {
            "hashes": [
                "sha256:3350809f0555b11f552448330d0b52d5f24c91a322ea4a15ef22629740f3761c",
                "sha256:d16a0141ec1a18405cd4ce8b4613101da75da0e9a7aec5bdd4fa804d0e0eba73"
            ],
            "version": "==1.12.0"
        },
        "sortedcontainers": {
            "hashes": [
                "sha256:974e9a32f56b17c1bac2aebd9dcf197f3eb9cd30553c5852a3187ad162e1a03a",
                "sha256:d9e96492dd51fae31e60837736b38fe42a187b5404c16606ff7ee7cd582d4c60"
            ],
            "index": "pypi",
            "version": "==2.1.0"
        },
        "soupsieve": {
            "hashes": [
                "sha256:6898e82ecb03772a0d82bd0d0a10c0d6dcc342f77e0701d0ec4a8271be465ece",
                "sha256:b20eff5e564529711544066d7dc0f7661df41232ae263619dede5059799cdfca"
            ],
            "version": "==1.9.1"
        },
        "sqlparse": {
            "hashes": [
                "sha256:40afe6b8d4b1117e7dff5504d7a8ce07d9a1b15aeeade8a2d10f130a834f8177",
                "sha256:7c3dca29c022744e95b547e867cee89f4fce4373f3549ccd8797d8eb52cdb873"
            ],
            "version": "==0.3.0"
        },
        "uritemplate": {
            "hashes": [
                "sha256:01c69f4fe8ed503b2951bef85d996a9d22434d2431584b5b107b2981ff416fbd",
                "sha256:1b9c467a940ce9fb9f50df819e8ddd14696f89b9a8cc87ac77952ba416e0a8fd",
                "sha256:c02643cebe23fc8adb5e6becffe201185bf06c40bda5c0b4028a93f1527d011d"
            ],
            "version": "==3.0.0"
        },
        "urllib3": {
            "hashes": [
                "sha256:2393a695cd12afedd0dcb26fe5d50d0cf248e5a66f75dbd89a3d4eb333a61af4",
                "sha256:a637e5fae88995b256e3409dc4d52c2e2e0ba32c42a6365fee8bbd2238de3cfb"
            ],
            "markers": "python_version >= '3.4'",
            "version": "==1.24.3"
        },
<<<<<<< HEAD
=======
        "vine": {
            "hashes": [
                "sha256:72df526b66563b6e49b4072c927427fa2648040c2f11ee4e5d847b4811df73a9",
                "sha256:971dfaa5e6039bd8fb5a96b9e4f15f792c1acfdc26fd69ef8b36149812194e32"
            ],
            "version": "==5.0.0a1"
        },
>>>>>>> 9e3fa8fe
        "whitenoise": {
            "hashes": [
                "sha256:118ab3e5f815d380171b100b05b76de2a07612f422368a201a9ffdeefb2251c1",
                "sha256:42133ddd5229eeb6a0c9899496bdbe56c292394bf8666da77deeb27454c0456a"
            ],
            "version": "==4.1.2"
        }
    },
    "develop": {
        "appdirs": {
            "hashes": [
                "sha256:9e5896d1372858f8dd3344faf4e5014d21849c756c8d5701f78f8a103b372d92",
                "sha256:d8b24664561d0d34ddfaec54636d502d7cea6e29c3eaf68f3df6180863e2166e"
            ],
            "version": "==1.4.3"
        },
<<<<<<< HEAD
=======
        "argh": {
            "hashes": [
                "sha256:a9b3aaa1904eeb78e32394cd46c6f37ac0fb4af6dc488daa58971bdc7d7fcaf3",
                "sha256:e9535b8c84dc9571a48999094fda7f33e63c3f1b74f3e5f3ac0105a58405bb65"
            ],
            "version": "==0.26.2"
        },
>>>>>>> 9e3fa8fe
        "astroid": {
            "hashes": [
                "sha256:6560e1e1749f68c64a4b5dee4e091fce798d2f0d84ebe638cf0e0585a343acf4",
                "sha256:b65db1bbaac9f9f4d190199bb8680af6f6f84fd3769a5ea883df8a91fe68b4c4"
            ],
            "version": "==2.2.5"
        },
        "attrs": {
            "hashes": [
                "sha256:69c0dbf2ed392de1cb5ec704444b08a5ef81680a61cb899dc08127123af36a79",
                "sha256:f0b870f674851ecbfbbbd364d6b5cbdff9dcedbc7f3f5e18a6891057f21fe399"
            ],
            "version": "==19.1.0"
        },
        "autopep8": {
            "hashes": [
                "sha256:4d8eec30cc81bc5617dbf1218201d770dc35629363547f17577c61683ccfb3ee"
            ],
            "version": "==1.4.4"
        },
        "black": {
            "hashes": [
                "sha256:09a9dcb7c46ed496a9850b76e4e825d6049ecd38b611f1224857a79bd985a8cf",
                "sha256:68950ffd4d9169716bcb8719a56c07a2f4485354fec061cdd5910aa07369731c"
            ],
            "index": "pypi",
            "version": "==19.3b0"
        },
        "click": {
            "hashes": [
                "sha256:2335065e6395b9e67ca716de5f7526736bfa6ceead690adf616d925bdc622b13",
                "sha256:5b94b49521f6456670fdb30cd82a4eca9412788a93fa6dd6df72c94d5a8ff2d7"
            ],
            "version": "==7.0"
        },
        "entrypoints": {
            "hashes": [
                "sha256:589f874b313739ad35be6e0cd7efde2a4e9b6fea91edcc34e58ecbb8dbe56d19",
                "sha256:c70dd71abe5a8c85e55e12c19bd91ccfeec11a6e99044204511f9ed547d48451"
            ],
            "version": "==0.3"
        },
        "flake8": {
            "hashes": [
                "sha256:859996073f341f2670741b51ec1e67a01da142831aa1fdc6242dbf88dffbe661",
                "sha256:a796a115208f5c03b18f332f7c11729812c8c3ded6c46319c59b53efd3819da8"
            ],
            "index": "pypi",
            "version": "==3.7.7"
        },
        "future": {
            "hashes": [
                "sha256:67045236dcfd6816dc439556d009594abf643e5eb48992e36beac09c2ca659b8"
            ],
            "version": "==0.17.1"
        },
        "isort": {
            "hashes": [
                "sha256:1349c6f7c2a0f7539f5f2ace51a9a8e4a37086ce4de6f78f5f53fb041d0a3cd5",
                "sha256:f09911f6eb114e5592abe635aded8bf3d2c3144ebcfcaf81ee32e7af7b7d1870"
            ],
            "version": "==4.3.18"
        },
        "jedi": {
            "hashes": [
                "sha256:2bb0603e3506f708e792c7f4ad8fc2a7a9d9c2d292a358fbbd58da531695595b",
                "sha256:2c6bcd9545c7d6440951b12b44d373479bf18123a401a52025cf98563fbd826c"
            ],
            "version": "==0.13.3"
        },
        "lazy-object-proxy": {
            "hashes": [
                "sha256:118d53f8819f9457732dd0e418752f2850f395c5405b2e12485f52336e4ad0f5",
                "sha256:495c583b363c3eded649e2c00177093f03f856f5c9f95b527420084a9ce17b9d",
                "sha256:55fa9eab93482891ce97473e63610efdd9c8fa5c05cca9f60468c412e602e499",
                "sha256:642fc0a9b61920669dab66e400f79f1b8b0e8f698dcde85f7e9ae5528dbcaf4a",
                "sha256:7003959a170fde9b92936c38562810f94679c80608fb4b007e026b915bef8b27",
                "sha256:7e63da94f5a1ddb0d2dcdb5d17ff4d1d33f51f3368bdf0475d5f56c0f3b99592",
                "sha256:7fb11d33d99a374e4b0c3fb20128890b9cf784ca7e4b91ecbb191d34618bd9fe",
                "sha256:8758715ea005afa293783797498d64f40ab14d1ded208b3e282760cde9512f1d",
                "sha256:8995543f47a8b81962e384f12791114af9f4997be7a0db71abc40d2a2dfee961",
                "sha256:91c7e1316116fedda36818ce7cd269378fffc4219781536eff441ea1e68e1caf",
                "sha256:9b41ec246d31ca6a840dcf67673b2668adc5a095c64310d26d73292588563ea3",
                "sha256:a8be3cfd7c3154e8d39276c627c5e7ee55d1f2094597b060ece99620ef9fe86b",
                "sha256:afcab74f471652b643900e0862b31892ac5fe5a75e435b786a1825855f4effdf",
                "sha256:d49a90c27074f44c8dc147d83e31140523948ee147b3248634c540e053caea58",
                "sha256:d6957cadc9c079ef4697564af500d52fba6d14fb2f08d20ce92f52201fb77050",
                "sha256:da7f2a6c82a11dc4e05bab73522f0d6dd4f3bbc8378cd4b0769137f342cdb3f0",
                "sha256:f03a21f6f6e54778860122a620f70c8b148ec4ee175968782bcaaa94955a46f9",
                "sha256:f6c718ffca055852479880debbe717da952fcfd60067a0ddb6fe3b053b1d4de0"
            ],
            "version": "==1.4.0"
        },
        "mccabe": {
            "hashes": [
                "sha256:ab8a6258860da4b6677da4bd2fe5dc2c659cff31b3ee4f7f5d64e79735b80d42",
                "sha256:dd8d182285a0fe56bace7f45b5e7d1a6ebcbf524e8f3bd87eb0f125271b8831f"
            ],
            "version": "==0.6.1"
        },
        "mypy": {
            "hashes": [
                "sha256:2afe51527b1f6cdc4a5f34fc90473109b22bf7f21086ba3e9451857cf11489e6",
                "sha256:56a16df3e0abb145d8accd5dbb70eba6c4bd26e2f89042b491faa78c9635d1e2",
                "sha256:5764f10d27b2e93c84f70af5778941b8f4aa1379b2430f85c827e0f5464e8714",
                "sha256:5bbc86374f04a3aa817622f98e40375ccb28c4836f36b66706cf3c6ccce86eda",
                "sha256:6a9343089f6377e71e20ca734cd8e7ac25d36478a9df580efabfe9059819bf82",
                "sha256:6c9851bc4a23dc1d854d3f5dfd5f20a016f8da86bcdbb42687879bb5f86434b0",
                "sha256:b8e85956af3fcf043d6f87c91cbe8705073fc67029ba6e22d3468bfee42c4823",
                "sha256:b9a0af8fae490306bc112229000aa0c2ccc837b49d29a5c42e088c132a2334dd",
                "sha256:bbf643528e2a55df2c1587008d6e3bda5c0445f1240dfa85129af22ae16d7a9a",
                "sha256:c46ab3438bd21511db0f2c612d89d8344154c0c9494afc7fbc932de514cf8d15",
                "sha256:f7a83d6bd805855ef83ec605eb01ab4fa42bcef254b13631e451cbb44914a9b0"
            ],
            "version": "==0.701"
        },
        "mypy-extensions": {
            "hashes": [
                "sha256:37e0e956f41369209a3d5f34580150bcacfabaa57b33a15c0b25f4b5725e0812",
                "sha256:b16cabe759f55e3409a7d231ebd2841378fb0c27a5d1994719e340e4f429ac3e"
            ],
            "version": "==0.4.1"
        },
        "parso": {
            "hashes": [
                "sha256:17cc2d7a945eb42c3569d4564cdf49bde221bc2b552af3eca9c1aad517dcdd33",
                "sha256:2e9574cb12e7112a87253e14e2c380ce312060269d04bd018478a3c92ea9a376"
            ],
            "version": "==0.4.0"
        },
<<<<<<< HEAD
        "pip-licenses": {
            "hashes": [
                "sha256:00aeaf964384bbadd32aeaed50ffa64ea4e6e0ae9030fa3c808384a8729d5532",
                "sha256:9f61236bbc2d7f4d27437049d97d8fcdcbcb4733d9da36f1076ba9e787433a5c"
            ],
            "index": "pypi",
            "version": "==1.13.0"
=======
        "pathtools": {
            "hashes": [
                "sha256:7c35c5421a39bb82e58018febd90e3b6e5db34c5443aaaf742b3f33d4655f1c0"
            ],
            "version": "==0.1.2"
>>>>>>> 9e3fa8fe
        },
        "pluggy": {
            "hashes": [
                "sha256:25a1bc1d148c9a640211872b4ff859878d422bccb59c9965e04eed468a0aa180",
                "sha256:964cedd2b27c492fbf0b7f58b3284a09cf7f99b0f715941fb24a439b3af1bd1a"
            ],
            "version": "==0.11.0"
        },
<<<<<<< HEAD
        "ptable": {
            "hashes": [
                "sha256:aa7fc151cb40f2dabcd2275ba6f7fd0ff8577a86be3365cd3fb297cbe09cc292"
            ],
            "version": "==0.9.2"
        },
=======
>>>>>>> 9e3fa8fe
        "pycodestyle": {
            "hashes": [
                "sha256:95a2219d12372f05704562a14ec30bc76b05a5b297b21a5dfe3f6fac3491ae56",
                "sha256:e40a936c9a450ad81df37f549d676d127b1b66000a6c500caa2b085bc0ca976c"
            ],
            "version": "==2.5.0"
        },
        "pydocstyle": {
            "hashes": [
                "sha256:2258f9b0df68b97bf3a6c29003edc5238ff8879f1efb6f1999988d934e432bd8",
                "sha256:5741c85e408f9e0ddf873611085e819b809fca90b619f5fd7f34bd4959da3dd4",
                "sha256:ed79d4ec5e92655eccc21eb0c6cf512e69512b4a97d215ace46d17e4990f2039"
            ],
            "version": "==3.0.0"
        },
        "pyflakes": {
            "hashes": [
                "sha256:17dbeb2e3f4d772725c777fabc446d5634d1038f234e77343108ce445ea69ce0",
                "sha256:d976835886f8c5b31d47970ed689944a0262b5f3afa00a5a7b4dc81e5449f8a2"
            ],
            "version": "==2.1.1"
        },
        "pylint": {
            "hashes": [
                "sha256:5d77031694a5fb97ea95e828c8d10fc770a1df6eb3906067aaed42201a8a6a09",
                "sha256:723e3db49555abaf9bf79dc474c6b9e2935ad82230b10c1138a71ea41ac0fff1"
            ],
            "version": "==2.3.1"
        },
        "pyls-black": {
            "hashes": [
                "sha256:ba6364e92acfad97fb9b68928f90f5b266932e1da44ab0652606e4e91a5f4587",
                "sha256:d63149f53be4e1fbc6e7a99bb321cf58ae3cb46b8711c13c4f45c2081b8467da"
            ],
            "index": "pypi",
            "version": "==0.4.4"
        },
        "pyls-mypy": {
            "hashes": [
                "sha256:3fcc427e0a82673e2baf6fc71a64c89590507ef7d9b2ecdff4f5e877f8e7d394"
            ],
            "index": "pypi",
            "version": "==0.1.6"
        },
        "python-jsonrpc-server": {
            "hashes": [
                "sha256:09b418e3b1ba9032aecc7aefdd185511dd230fb8dacf18ec195d14dfd89d9e54"
            ],
            "version": "==0.1.2"
        },
        "python-language-server": {
            "extras": [
                "all"
            ],
            "hashes": [
                "sha256:1a746a4031938df03ee546fa4760895b6a6e420a07d58161b064945add6449ef"
            ],
            "index": "pypi",
            "version": "==0.26.1"
        },
<<<<<<< HEAD
=======
        "pyyaml": {
            "hashes": [
                "sha256:1adecc22f88d38052fb787d959f003811ca858b799590a5eaa70e63dca50308c",
                "sha256:436bc774ecf7c103814098159fbb84c2715d25980175292c648f2da143909f95",
                "sha256:460a5a4248763f6f37ea225d19d5c205677d8d525f6a83357ca622ed541830c2",
                "sha256:5a22a9c84653debfbf198d02fe592c176ea548cccce47553f35f466e15cf2fd4",
                "sha256:7a5d3f26b89d688db27822343dfa25c599627bc92093e788956372285c6298ad",
                "sha256:9372b04a02080752d9e6f990179a4ab840227c6e2ce15b95e1278456664cf2ba",
                "sha256:a5dcbebee834eaddf3fa7366316b880ff4062e4bcc9787b78c7fbb4a26ff2dd1",
                "sha256:aee5bab92a176e7cd034e57f46e9df9a9862a71f8f37cad167c6fc74c65f5b4e",
                "sha256:c51f642898c0bacd335fc119da60baae0824f2cde95b0330b56c0553439f0673",
                "sha256:c68ea4d3ba1705da1e0d85da6684ac657912679a649e8868bd850d2c299cce13",
                "sha256:e23d0cc5299223dcc37885dae624f382297717e459ea24053709675a976a3e19"
            ],
            "version": "==5.1"
        },
>>>>>>> 9e3fa8fe
        "rope": {
            "hashes": [
                "sha256:6b728fdc3e98a83446c27a91fc5d56808a004f8beab7a31ab1d7224cecc7d969",
                "sha256:c5c5a6a87f7b1a2095fb311135e2a3d1f194f5ecb96900fdd0a9100881f48aaf",
                "sha256:f0dcf719b63200d492b85535ebe5ea9b29e0d0b8aebeb87fe03fc1a65924fdaf"
            ],
            "index": "pypi",
            "version": "==0.14.0"
        },
        "six": {
            "hashes": [
                "sha256:3350809f0555b11f552448330d0b52d5f24c91a322ea4a15ef22629740f3761c",
                "sha256:d16a0141ec1a18405cd4ce8b4613101da75da0e9a7aec5bdd4fa804d0e0eba73"
            ],
            "version": "==1.12.0"
        },
        "snowballstemmer": {
            "hashes": [
                "sha256:919f26a68b2c17a7634da993d91339e288964f93c274f1343e3bbbe2096e1128",
                "sha256:9f3bcd3c401c3e862ec0ebe6d2c069ebc012ce142cce209c098ccb5b09136e89"
            ],
            "version": "==1.2.1"
        },
        "toml": {
            "hashes": [
                "sha256:229f81c57791a41d65e399fc06bf0848bab550a9dfd5ed66df18ce5f05e73d5c",
                "sha256:235682dd292d5899d361a811df37e04a8828a5b1da3115886b73cf81ebc9100e"
            ],
            "version": "==0.10.0"
        },
        "typed-ast": {
            "hashes": [
                "sha256:132eae51d6ef3ff4a8c47c393a4ef5ebf0d1aecc96880eb5d6c8ceab7017cc9b",
                "sha256:18141c1484ab8784006c839be8b985cfc82a2e9725837b0ecfa0203f71c4e39d",
                "sha256:2baf617f5bbbfe73fd8846463f5aeafc912b5ee247f410700245d68525ec584a",
                "sha256:3d90063f2cbbe39177e9b4d888e45777012652d6110156845b828908c51ae462",
                "sha256:4304b2218b842d610aa1a1d87e1dc9559597969acc62ce717ee4dfeaa44d7eee",
                "sha256:4983ede548ffc3541bae49a82675996497348e55bafd1554dc4e4a5d6eda541a",
                "sha256:5315f4509c1476718a4825f45a203b82d7fdf2a6f5f0c8f166435975b1c9f7d4",
                "sha256:6cdfb1b49d5345f7c2b90d638822d16ba62dc82f7616e9b4caa10b72f3f16649",
                "sha256:7b325f12635598c604690efd7a0197d0b94b7d7778498e76e0710cd582fd1c7a",
                "sha256:8d3b0e3b8626615826f9a626548057c5275a9733512b137984a68ba1598d3d2f",
                "sha256:8f8631160c79f53081bd23446525db0bc4c5616f78d04021e6e434b286493fd7",
                "sha256:912de10965f3dc89da23936f1cc4ed60764f712e5fa603a09dd904f88c996760",
                "sha256:b010c07b975fe853c65d7bbe9d4ac62f1c69086750a574f6292597763781ba18",
                "sha256:c908c10505904c48081a5415a1e295d8403e353e0c14c42b6d67f8f97fae6616",
                "sha256:c94dd3807c0c0610f7c76f078119f4ea48235a953512752b9175f9f98f5ae2bd",
                "sha256:ce65dee7594a84c466e79d7fb7d3303e7295d16a83c22c7c4037071b059e2c21",
                "sha256:eaa9cfcb221a8a4c2889be6f93da141ac777eb8819f077e1d09fb12d00a09a93",
                "sha256:f3376bc31bad66d46d44b4e6522c5c21976bf9bca4ef5987bb2bf727f4506cbb",
                "sha256:f9202fa138544e13a4ec1a6792c35834250a85958fde1251b6a22e07d1260ae7"
            ],
            "markers": "implementation_name == 'cpython'",
            "version": "==1.3.5"
        },
<<<<<<< HEAD
=======
        "watchdog": {
            "hashes": [
                "sha256:965f658d0732de3188211932aeb0bb457587f04f63ab4c1e33eab878e9de961d"
            ],
            "index": "pypi",
            "version": "==0.9.0"
        },
>>>>>>> 9e3fa8fe
        "wrapt": {
            "hashes": [
                "sha256:4aea003270831cceb8a90ff27c4031da6ead7ec1886023b80ce0dfe0adf61533"
            ],
            "version": "==1.11.1"
        },
        "yapf": {
            "hashes": [
                "sha256:34f6f80c446dcb2c44bd644c4037a2024b6645e293a4c9c4521983dd0bb247a1",
                "sha256:613deba14233623ff3432d9d5032631b5f600be97b39f66932cbe67648bfa8ea"
            ],
            "version": "==0.27.0"
        }
    }
}<|MERGE_RESOLUTION|>--- conflicted
+++ resolved
@@ -1,11 +1,7 @@
 {
     "_meta": {
         "hash": {
-<<<<<<< HEAD
-            "sha256": "1d49ec04234e23e017ab13b8c999ac25cb1d4c707c28861bb7635fa6a2524ddf"
-=======
-            "sha256": "11728f890ee8169ae46ec78c6e45b4ada51756aa5862fd796dceef04162f1824"
->>>>>>> 9e3fa8fe
+            "sha256": "65bbbbc2e52864220c57d8ed0e94bc42556fa8ddbcc6b4c5f50bf86fce0a1f17"
         },
         "pipfile-spec": 6,
         "requires": {
@@ -20,8 +16,6 @@
         ]
     },
     "default": {
-<<<<<<< HEAD
-=======
         "amqp": {
             "hashes": [
                 "sha256:043beb485774ca69718a35602089e524f87168268f0d1ae115f28b88d27f92d7",
@@ -29,7 +23,6 @@
             ],
             "version": "==2.4.2"
         },
->>>>>>> 9e3fa8fe
         "attrs": {
             "hashes": [
                 "sha256:69c0dbf2ed392de1cb5ec704444b08a5ef81680a61cb899dc08127123af36a79",
@@ -46,29 +39,26 @@
             "index": "pypi",
             "version": "==4.7.1"
         },
-<<<<<<< HEAD
-=======
         "billiard": {
             "hashes": [
                 "sha256:756bf323f250db8bf88462cd042c992ba60d8f5e07fc5636c24ba7d6f4261d84"
             ],
             "version": "==3.6.0.0"
         },
->>>>>>> 9e3fa8fe
         "boto3": {
             "hashes": [
-                "sha256:d8e77c1cfbc80bc183a1e407a2f8a025fccf3469cddd3fad7f08257a72398b4c",
-                "sha256:e49c24ec0cefe1a61f8b9de61d46ec4c5c33c2ec7f0a1d9dca03973445238db5"
-            ],
-            "index": "pypi",
-            "version": "==1.9.145"
+                "sha256:a653dd7e155f0fb7d950cef7e2be7fa12b7787f4c8835f324abcfd1dbe4bb73d",
+                "sha256:f2054b788e19a2d91a3cc76814ca4e44050da7c89781a50924a132acf24fad56"
+            ],
+            "index": "pypi",
+            "version": "==1.9.147"
         },
         "botocore": {
             "hashes": [
-                "sha256:d83c012849f5ec5266361b68d5d88c713a1a58b8c4d748e28751724bf6ee2810",
-                "sha256:d8f9431d373a7ecb1bf108fbd6136ce65e0e43e1bfb05cc1db820b8db4f095fc"
-            ],
-            "version": "==1.12.145"
+                "sha256:57d351535ffe0f19a80cb408df4dfc43fe66815cad3320e6a02d2261b498a8f6",
+                "sha256:e49db28173955bd3674b3280911446e6bd4458a9c40abfec46bf7c378fd30b2b"
+            ],
+            "version": "==1.12.147"
         },
         "bs4": {
             "hashes": [
@@ -84,8 +74,6 @@
             ],
             "version": "==3.1.0"
         },
-<<<<<<< HEAD
-=======
         "celery": {
             "hashes": [
                 "sha256:4c4532aa683f170f40bd76f928b70bc06ff171a959e06e71bf35f2f9d6031ef9",
@@ -94,7 +82,6 @@
             "index": "pypi",
             "version": "==4.3.0"
         },
->>>>>>> 9e3fa8fe
         "certifi": {
             "hashes": [
                 "sha256:59b7658e26ca9c7339e00f8f4636cdfe59d34fa37b9b04f6f9e9926b3cece1a5",
@@ -268,8 +255,6 @@
             "index": "pypi",
             "version": "==3.0.1"
         },
-<<<<<<< HEAD
-=======
         "kombu": {
             "hashes": [
                 "sha256:389ba09e03b15b55b1a7371a441c894fd8121d174f5583bbbca032b9ea8c9edd",
@@ -277,7 +262,6 @@
             ],
             "version": "==4.5.0"
         },
->>>>>>> 9e3fa8fe
         "openpyxl": {
             "hashes": [
                 "sha256:1d2af392cef8c8227bd2ac3ebe3a28b25aba74fd4fa473ce106065f0b73bfe2e"
@@ -390,9 +374,9 @@
         },
         "pyrsistent": {
             "hashes": [
-                "sha256:5403d37f4d55ff4572b5b5676890589f367a9569529c6f728c11046c4ea4272b"
-            ],
-            "version": "==0.15.1"
+                "sha256:16692ee739d42cf5e39cef8d27649a8c1fdb7aa99887098f1460057c5eb75c3a"
+            ],
+            "version": "==0.15.2"
         },
         "python-dateutil": {
             "hashes": [
@@ -404,21 +388,18 @@
         },
         "python-dotenv": {
             "hashes": [
-                "sha256:a84569d0e00d178bc5b957f7ff208bf49287cbf61857c31c258c4a91f571527b",
-                "sha256:c9b1ddd3cdbe75c7d462cb84674d87130f4b948f090f02c7d7144779afb99ae0"
-            ],
-            "index": "pypi",
-            "version": "==0.10.1"
-        },
-<<<<<<< HEAD
+                "sha256:156f218846bd90e0d537915545cde4a987947c2cecc628b50f9955fdde72534a",
+                "sha256:6640acd76e6cab84648e4fec16c9d19de6700971f9d91d045e7120622167bfda"
+            ],
+            "index": "pypi",
+            "version": "==0.10.2"
+        },
         "python-http-client": {
             "hashes": [
                 "sha256:7e430f4b9dd2b621b0051f6a362f103447ea8e267594c602a5c502a0c694ee38"
             ],
             "version": "==3.1.0"
         },
-=======
->>>>>>> 9e3fa8fe
         "python-utils": {
             "hashes": [
                 "sha256:34aaf26b39b0b86628008f2ae0ac001b30e7986a8d303b61e1357dfcdad4f6d3",
@@ -433,8 +414,6 @@
             ],
             "version": "==2019.1"
         },
-<<<<<<< HEAD
-=======
         "redis": {
             "hashes": [
                 "sha256:6946b5dca72e86103edc8033019cc3814c031232d339d5f4533b02ea85685175",
@@ -443,7 +422,6 @@
             "index": "pypi",
             "version": "==3.2.1"
         },
->>>>>>> 9e3fa8fe
         "requests": {
             "hashes": [
                 "sha256:502a824f31acdacb3a35b6690b5fbf0bc41d63a24a45c4004352b0242707598e",
@@ -466,7 +444,6 @@
             ],
             "version": "==0.2.0"
         },
-<<<<<<< HEAD
         "sendgrid": {
             "hashes": [
                 "sha256:297d33363a70df9b39419210e1273b165d487730e85c495695e0015bc626db71",
@@ -475,8 +452,6 @@
             "index": "pypi",
             "version": "==6.0.5"
         },
-=======
->>>>>>> 9e3fa8fe
         "six": {
             "hashes": [
                 "sha256:3350809f0555b11f552448330d0b52d5f24c91a322ea4a15ef22629740f3761c",
@@ -522,8 +497,6 @@
             "markers": "python_version >= '3.4'",
             "version": "==1.24.3"
         },
-<<<<<<< HEAD
-=======
         "vine": {
             "hashes": [
                 "sha256:72df526b66563b6e49b4072c927427fa2648040c2f11ee4e5d847b4811df73a9",
@@ -531,7 +504,6 @@
             ],
             "version": "==5.0.0a1"
         },
->>>>>>> 9e3fa8fe
         "whitenoise": {
             "hashes": [
                 "sha256:118ab3e5f815d380171b100b05b76de2a07612f422368a201a9ffdeefb2251c1",
@@ -548,8 +520,6 @@
             ],
             "version": "==1.4.3"
         },
-<<<<<<< HEAD
-=======
         "argh": {
             "hashes": [
                 "sha256:a9b3aaa1904eeb78e32394cd46c6f37ac0fb4af6dc488daa58971bdc7d7fcaf3",
@@ -557,7 +527,6 @@
             ],
             "version": "==0.26.2"
         },
->>>>>>> 9e3fa8fe
         "astroid": {
             "hashes": [
                 "sha256:6560e1e1749f68c64a4b5dee4e091fce798d2f0d84ebe638cf0e0585a343acf4",
@@ -616,10 +585,10 @@
         },
         "isort": {
             "hashes": [
-                "sha256:1349c6f7c2a0f7539f5f2ace51a9a8e4a37086ce4de6f78f5f53fb041d0a3cd5",
-                "sha256:f09911f6eb114e5592abe635aded8bf3d2c3144ebcfcaf81ee32e7af7b7d1870"
-            ],
-            "version": "==4.3.18"
+                "sha256:49293e2ff590cc8d48bc1f51970548b5b102bf038439ca1af77f352164725628",
+                "sha256:ba69a4be8474be11720636bc2f0cf66f7054d417d4c1dbc1dfe504bb8e739541"
+            ],
+            "version": "==4.3.19"
         },
         "jedi": {
             "hashes": [
@@ -630,26 +599,26 @@
         },
         "lazy-object-proxy": {
             "hashes": [
-                "sha256:118d53f8819f9457732dd0e418752f2850f395c5405b2e12485f52336e4ad0f5",
-                "sha256:495c583b363c3eded649e2c00177093f03f856f5c9f95b527420084a9ce17b9d",
-                "sha256:55fa9eab93482891ce97473e63610efdd9c8fa5c05cca9f60468c412e602e499",
-                "sha256:642fc0a9b61920669dab66e400f79f1b8b0e8f698dcde85f7e9ae5528dbcaf4a",
-                "sha256:7003959a170fde9b92936c38562810f94679c80608fb4b007e026b915bef8b27",
-                "sha256:7e63da94f5a1ddb0d2dcdb5d17ff4d1d33f51f3368bdf0475d5f56c0f3b99592",
-                "sha256:7fb11d33d99a374e4b0c3fb20128890b9cf784ca7e4b91ecbb191d34618bd9fe",
-                "sha256:8758715ea005afa293783797498d64f40ab14d1ded208b3e282760cde9512f1d",
-                "sha256:8995543f47a8b81962e384f12791114af9f4997be7a0db71abc40d2a2dfee961",
-                "sha256:91c7e1316116fedda36818ce7cd269378fffc4219781536eff441ea1e68e1caf",
-                "sha256:9b41ec246d31ca6a840dcf67673b2668adc5a095c64310d26d73292588563ea3",
-                "sha256:a8be3cfd7c3154e8d39276c627c5e7ee55d1f2094597b060ece99620ef9fe86b",
-                "sha256:afcab74f471652b643900e0862b31892ac5fe5a75e435b786a1825855f4effdf",
-                "sha256:d49a90c27074f44c8dc147d83e31140523948ee147b3248634c540e053caea58",
-                "sha256:d6957cadc9c079ef4697564af500d52fba6d14fb2f08d20ce92f52201fb77050",
-                "sha256:da7f2a6c82a11dc4e05bab73522f0d6dd4f3bbc8378cd4b0769137f342cdb3f0",
-                "sha256:f03a21f6f6e54778860122a620f70c8b148ec4ee175968782bcaaa94955a46f9",
-                "sha256:f6c718ffca055852479880debbe717da952fcfd60067a0ddb6fe3b053b1d4de0"
-            ],
-            "version": "==1.4.0"
+                "sha256:159a745e61422217881c4de71f9eafd9d703b93af95618635849fe469a283661",
+                "sha256:23f63c0821cc96a23332e45dfaa83266feff8adc72b9bcaef86c202af765244f",
+                "sha256:3b11be575475db2e8a6e11215f5aa95b9ec14de658628776e10d96fa0b4dac13",
+                "sha256:3f447aff8bc61ca8b42b73304f6a44fa0d915487de144652816f950a3f1ab821",
+                "sha256:4ba73f6089cd9b9478bc0a4fa807b47dbdb8fad1d8f31a0f0a5dbf26a4527a71",
+                "sha256:4f53eadd9932055eac465bd3ca1bd610e4d7141e1278012bd1f28646aebc1d0e",
+                "sha256:64483bd7154580158ea90de5b8e5e6fc29a16a9b4db24f10193f0c1ae3f9d1ea",
+                "sha256:6f72d42b0d04bfee2397aa1862262654b56922c20a9bb66bb76b6f0e5e4f9229",
+                "sha256:7c7f1ec07b227bdc561299fa2328e85000f90179a2f44ea30579d38e037cb3d4",
+                "sha256:7c8b1ba1e15c10b13cad4171cfa77f5bb5ec2580abc5a353907780805ebe158e",
+                "sha256:8559b94b823f85342e10d3d9ca4ba5478168e1ac5658a8a2f18c991ba9c52c20",
+                "sha256:a262c7dfb046f00e12a2bdd1bafaed2408114a89ac414b0af8755c696eb3fc16",
+                "sha256:acce4e3267610c4fdb6632b3886fe3f2f7dd641158a843cf6b6a68e4ce81477b",
+                "sha256:be089bb6b83fac7f29d357b2dc4cf2b8eb8d98fe9d9ff89f9ea6012970a853c7",
+                "sha256:bfab710d859c779f273cc48fb86af38d6e9210f38287df0069a63e40b45a2f5c",
+                "sha256:c10d29019927301d524a22ced72706380de7cfc50f767217485a912b4c8bd82a",
+                "sha256:dd6e2b598849b3d7aee2295ac765a578879830fb8966f70be8cd472e6069932e",
+                "sha256:e408f1eacc0a68fed0c08da45f31d0ebb38079f043328dce69ff133b95c29dc1"
+            ],
+            "version": "==1.4.1"
         },
         "mccabe": {
             "hashes": [
@@ -688,21 +657,19 @@
             ],
             "version": "==0.4.0"
         },
-<<<<<<< HEAD
+        "pathtools": {
+            "hashes": [
+                "sha256:7c35c5421a39bb82e58018febd90e3b6e5db34c5443aaaf742b3f33d4655f1c0"
+            ],
+            "version": "==0.1.2"
+        },
         "pip-licenses": {
             "hashes": [
-                "sha256:00aeaf964384bbadd32aeaed50ffa64ea4e6e0ae9030fa3c808384a8729d5532",
-                "sha256:9f61236bbc2d7f4d27437049d97d8fcdcbcb4733d9da36f1076ba9e787433a5c"
-            ],
-            "index": "pypi",
-            "version": "==1.13.0"
-=======
-        "pathtools": {
-            "hashes": [
-                "sha256:7c35c5421a39bb82e58018febd90e3b6e5db34c5443aaaf742b3f33d4655f1c0"
-            ],
-            "version": "==0.1.2"
->>>>>>> 9e3fa8fe
+                "sha256:31d1d32f127e942bfc8fb0574513eccec068d1f3bdc1097fc2c691b788638fe8",
+                "sha256:fdd6239c8d7662f452952c13abbf1fca6f4c940333b6448bc9886a323aa6ebc3"
+            ],
+            "index": "pypi",
+            "version": "==1.15.0"
         },
         "pluggy": {
             "hashes": [
@@ -711,15 +678,12 @@
             ],
             "version": "==0.11.0"
         },
-<<<<<<< HEAD
         "ptable": {
             "hashes": [
                 "sha256:aa7fc151cb40f2dabcd2275ba6f7fd0ff8577a86be3365cd3fb297cbe09cc292"
             ],
             "version": "==0.9.2"
         },
-=======
->>>>>>> 9e3fa8fe
         "pycodestyle": {
             "hashes": [
                 "sha256:95a2219d12372f05704562a14ec30bc76b05a5b297b21a5dfe3f6fac3491ae56",
@@ -780,8 +744,6 @@
             "index": "pypi",
             "version": "==0.26.1"
         },
-<<<<<<< HEAD
-=======
         "pyyaml": {
             "hashes": [
                 "sha256:1adecc22f88d38052fb787d959f003811ca858b799590a5eaa70e63dca50308c",
@@ -798,7 +760,6 @@
             ],
             "version": "==5.1"
         },
->>>>>>> 9e3fa8fe
         "rope": {
             "hashes": [
                 "sha256:6b728fdc3e98a83446c27a91fc5d56808a004f8beab7a31ab1d7224cecc7d969",
@@ -854,8 +815,6 @@
             "markers": "implementation_name == 'cpython'",
             "version": "==1.3.5"
         },
-<<<<<<< HEAD
-=======
         "watchdog": {
             "hashes": [
                 "sha256:965f658d0732de3188211932aeb0bb457587f04f63ab4c1e33eab878e9de961d"
@@ -863,7 +822,6 @@
             "index": "pypi",
             "version": "==0.9.0"
         },
->>>>>>> 9e3fa8fe
         "wrapt": {
             "hashes": [
                 "sha256:4aea003270831cceb8a90ff27c4031da6ead7ec1886023b80ce0dfe0adf61533"
