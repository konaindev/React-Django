--- conflicted
+++ resolved
@@ -139,13 +139,8 @@
 
   renderPropertySection() {
     return (
-<<<<<<< HEAD
       <ReportSection name="Property" bottomBoundary={true}>
-        <div className="flex -m-4">
-=======
-      <ReportSection name="Property">
         <div className="flex -m-2">
->>>>>>> 8e1a3b20
           {/* Primary metric */}
           <div className="w-1/4 m-2">
             <PrimaryValueBox
