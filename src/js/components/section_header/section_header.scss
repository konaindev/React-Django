@import "css/base.scss";

.section-header {
<<<<<<< HEAD
  display: flex;
  align-items: center;
  justify-content: space-between;
  padding: 24px 0;
  margin-top: 64px;
  margin-bottom: 36px;
  border-bottom: $heading-border;
  color: $heading-font-color;
  opacity: 0.6;

  &--mt-sm {
    margin-top: 32px;
  }

  &__title {
    letter-spacing: 1px;
    line-height: $line-height-tight;
    font-size: $text-sm;
    text-transform: uppercase;
    padding: 6px 14px;
  }
=======
    display: flex;
    align-items: center;
    justify-content: space-between;
    padding: $s6 0;
    margin-bottom: 36px;
    border-bottom: $heading-border;
    color: $heading-font-color;
    opacity: 0.6;

    &__title {
        letter-spacing: 1px;
        line-height: $line-height-tight;
        font-size: $text-sm;
        text-transform: uppercase;
        padding: 6px 14px;
    }
>>>>>>> a7310485

    &__extra {
        position: relative;
    }
}<|MERGE_RESOLUTION|>--- conflicted
+++ resolved
@@ -1,46 +1,27 @@
 @import "css/base.scss";
 
 .section-header {
-<<<<<<< HEAD
-  display: flex;
-  align-items: center;
-  justify-content: space-between;
-  padding: 24px 0;
-  margin-top: 64px;
-  margin-bottom: 36px;
-  border-bottom: $heading-border;
-  color: $heading-font-color;
-  opacity: 0.6;
-
-  &--mt-sm {
-    margin-top: 32px;
-  }
-
-  &__title {
-    letter-spacing: 1px;
-    line-height: $line-height-tight;
-    font-size: $text-sm;
-    text-transform: uppercase;
-    padding: 6px 14px;
-  }
-=======
     display: flex;
     align-items: center;
     justify-content: space-between;
-    padding: $s6 0;
+    padding: 24px 0;
+    margin-top: 64px;
     margin-bottom: 36px;
     border-bottom: $heading-border;
     color: $heading-font-color;
     opacity: 0.6;
 
+    &--mt-sm {
+        margin-top: 32px;
+    }
+
     &__title {
-        letter-spacing: 1px;
-        line-height: $line-height-tight;
-        font-size: $text-sm;
-        text-transform: uppercase;
-        padding: 6px 14px;
+      letter-spacing: 1px;
+      line-height: $line-height-tight;
+      font-size: $text-sm;
+      text-transform: uppercase;
+      padding: 6px 14px;
     }
->>>>>>> a7310485
 
     &__extra {
         position: relative;
