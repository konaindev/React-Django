import React from "react";
import PropTypes from "prop-types";
import { VictoryPie } from "victory";
import _isNil from "lodash/isNil";
<<<<<<< HEAD
import cx from "classnames";

import BoxRow from "../box_row";
import ReportSection from "../report_section";
import { InfoTooltip } from "../rmb_tooltip";
import { SmallNumberBox, SmallCurrencyShorthandBox } from "../small_box_layout";
=======
import BoxRow from "../box_row";
import ReportSection from "../report_section";
>>>>>>> 37ab5a14
import {
  formatCurrencyShorthand,
  formatPercent,
  formatCurrencyShorthandWithDigit
} from "../../utils/formatters";
<<<<<<< HEAD
=======

import { SmallNumberBox, SmallCurrencyShorthandBox } from "../small_box_layout";
>>>>>>> 37ab5a14
import scssVars from "./investment_allocation.scss";

export const InvestmentAllocationChart = ({ name, expenses, total }) => {
  const ExpenseRow = ({ title, value, infoTooltip }) => (
    <div className={cx("expense-row", { "expense-row--empty": !value })}>
      <div className="expense-row__title">{title}</div>
      <div className="expense-row__value">{formatCurrencyShorthand(value)}</div>
      <InfoTooltip transKey={infoTooltip} />
    </div>
  );

  const getPieSliceLabel = d => {
    if (d.y === 0 || d.total === 0) {
      return "";
    }
    return formatPercent(d.y / d.total);
  };

  const pieStyle = {
    data: {
      fill: d => d.fill
    },
    labels: {
      fill: d => d.textColor,
      fontSize: scssVars.investmentAllocationLabelSize,
      fontFamily: scssVars.fontSans
    }
  };

  const totalNum = Number(total);
  const reputationBuilding = Number(expenses.reputation_building);
  const demandCreation = Number(expenses.demand_creation);
  const leasingEnablement = Number(expenses.leasing_enablement);
  const marketIntelligence = Number(expenses.market_intelligence);

  const numberOfValues = [
    reputationBuilding,
    demandCreation,
    leasingEnablement,
    marketIntelligence
  ].filter(x => x).length;

  let labelRadius = 40;
  if (numberOfValues === 1) {
    labelRadius = -5;
  }

  if (numberOfValues === 0) {
    pieStyle.parent = {
      borderRadius: "50%",
      border: "1px dashed",
      borderColor: scssVars.investmentAllocationBorderColor
    };
  }

  const data = [
    {
      x: "",
      y: marketIntelligence,
      fill: scssVars.investmentAllocationPieColor4,
      textColor: scssVars.investmentAllocationLabelColor1,
      total: totalNum
    },
    {
      x: "",
      y: leasingEnablement,
      fill: scssVars.investmentAllocationPieColor3,
      textColor: scssVars.investmentAllocationLabelColor1,
      total: totalNum
    },
    {
      x: "",
      y: demandCreation,
      fill: scssVars.investmentAllocationPieColor2,
      textColor: scssVars.investmentAllocationLabelColor1,
      total: totalNum
    },
    {
      x: "",
      y: reputationBuilding,
      fill: scssVars.investmentAllocationPieColor1,
      textColor: scssVars.investmentAllocationLabelColor2,
      total: totalNum
    }
  ];

  return (
    <div className="investment-allocation">
      <ReportSection name={`${name} INVESTMENT ALLOCATIONS`}>
        <div className="investment-allocation__body">
          <div className="investment-allocation__chart">
            <VictoryPie
              width={parseInt(scssVars.investmentAllocationPieSize)}
              height={parseInt(scssVars.investmentAllocationPieSize)}
              data={data}
              labelRadius={() => labelRadius}
<<<<<<< HEAD
              labels={getPieSliceLabel}
=======
              labels={getLabel}
>>>>>>> 37ab5a14
              style={pieStyle}
              padding={0}
            />
          </div>
          <div className="investment-allocation__expenses">
            <ExpenseRow
              title="Reputation Building"
              value={reputationBuilding}
              infoTooltip={`${name}_reputation_building`}
            />
            <ExpenseRow
              title="Demand Creation"
              value={demandCreation}
              infoTooltip={`${name}_demand_creation`}
            />
            <ExpenseRow
              title="Leasing Enablement"
              value={leasingEnablement}
              infoTooltip={`${name}_leasing_enablement`}
            />
            <ExpenseRow
              title="Market Intelligence"
              value={marketIntelligence}
              infoTooltip={`${name}_market_intelligence`}
            />
          </div>
        </div>
      </ReportSection>
    </div>
  );
};

InvestmentAllocationChart.propTypes = {
  name: PropTypes.string.isRequired,
  expenses: PropTypes.shape({
    demand_creation: PropTypes.number.isRequired,
    leasing_enablement: PropTypes.number.isRequired,
    market_intelligence: PropTypes.number.isRequired,
    reputation_building: PropTypes.number.isRequired
  }),
  total: PropTypes.number.isRequired
};

const formatFourWeekAverages = value => {
  if (_isNil(value)) {
    return;
  }
  const curValue = formatCurrencyShorthandWithDigit(value);
  return `4-Week Average: ${curValue}`;
};
const romi_tooltip = obj => {
  const numerator = formatCurrencyShorthand(obj.estimated_revenue_gain, true);
  const denominator = formatCurrencyShorthand(obj.total, true);
  return `${numerator} / ${denominator}`;
};
<<<<<<< HEAD

=======
>>>>>>> 37ab5a14
/**
 * @name CampaignInvestmentReport.AcquisitionDetails
 * @description Component to render campaign acq_investment detail numbers
 */
<<<<<<< HEAD
export const AcquisitionDetails = ({ report: r }) => {
=======
const AcquisitionDetails = ({ report: r }) => {
>>>>>>> 37ab5a14
  return (
    <ReportSection name="Acquisition">
      <SmallNumberBox
        name="Leased Unit Change"
        value={r.property.leasing.change}
        target={r.targets?.property?.leasing?.change}
        symbolType="sign"
      />
      <SmallCurrencyShorthandBox
        name="Acquisition Investment"
        value={r.investment.acquisition.total}
        detail2={formatFourWeekAverages(
          r.four_week_funnel_averages?.acq_investment
        )}
        target={r.targets?.investment?.acquisition?.total}
        delta={r.deltas?.investment?.acquisition?.total}
      />
      <SmallCurrencyShorthandBox
        name="Est. Acquired Leasing Revenue"
        value={r.investment.acquisition.estimated_revenue_gain}
        target={r.targets?.investment?.acquisition?.estimated_revenue_gain}
        symbolType="sign"
      />
      <SmallNumberBox
        name="Acquisition ROMI"
<<<<<<< HEAD
        infoTooltip="acquisition_romi"
=======
>>>>>>> 37ab5a14
        value={r.investment.acquisition.romi}
        target={r.targets?.investment?.acquisition?.romi}
        symbolType="multiple"
        tooltip={romi_tooltip(r.investment.acquisition)}
      />
    </ReportSection>
  );
};
<<<<<<< HEAD

export const RetentionDetails = ({ report: r }) => {
  return (
    <ReportSection name="Retention">
      <SmallNumberBox
        name="Lease Renewals"
        value={r.property.leasing.renewals}
        target={r.targets?.property?.leasing?.renewals}
        delta={r.deltas?.property?.leasing?.renewals}
      />
      <SmallCurrencyShorthandBox
        name="Retention Investment"
        value={r.investment.retention.total}
        detail2={formatFourWeekAverages(
          r.four_week_funnel_averages?.ret_investment
        )}
        target={r.targets?.investment?.retention?.total}
        delta={r.deltas?.investment?.retention?.total}
      />
      <SmallCurrencyShorthandBox
        name="Est. Retained Leasing Revenue"
        value={r.investment.retention.estimated_revenue_gain}
        target={r.targets?.investment?.retention?.estimated_revenue_gain}
        symbolType="sign"
      />
      <SmallNumberBox
        name="Retention ROMI"
        infoTooltip="retention_romi"
        value={r.investment.retention.romi}
        target={r.targets?.investment?.retention?.romi}
        symbolType="multiple"
        tooltip={romi_tooltip(r.investment.retention)}
      />
    </ReportSection>
  );
};

export const InvestmentAllocation = ({ acquisition, retention, report }) => {
  return (
=======
const RetentionDetails = ({ report: r }) => {
  return (
    <ReportSection name="Retention">
      <SmallNumberBox
        name="Lease Renewals"
        value={r.property.leasing.renewals}
        target={r.targets?.property?.leasing?.renewals}
        delta={r.deltas?.property?.leasing?.renewals}
      />
      <SmallCurrencyShorthandBox
        name="Retention Investment"
        value={r.investment.retention.total}
        detail2={formatFourWeekAverages(
          r.four_week_funnel_averages?.ret_investment
        )}
        target={r.targets?.investment?.retention?.total}
        delta={r.deltas?.investment?.retention?.total}
      />
      <SmallCurrencyShorthandBox
        name="Est. Retained Leasing Revenue"
        value={r.investment.retention.estimated_revenue_gain}
        target={r.targets?.investment?.retention?.estimated_revenue_gain}
        symbolType="sign"
      />
      <SmallNumberBox
        name="Retention ROMI"
        value={r.investment.retention.romi}
        target={r.targets?.investment?.retention?.romi}
        symbolType="multiple"
        tooltip={romi_tooltip(r.investment.retention)}
      />
    </ReportSection>
  );
};

const InvestmentAllocation = ({ acquisition, retention, report }) => {
  return (
>>>>>>> 37ab5a14
    <div>
      <BoxRow>
        <AcquisitionDetails report={report} />
        <RetentionDetails report={report} />
      </BoxRow>
      <BoxRow>
        <InvestmentAllocationChart name="acquisition" {...acquisition} />
        <InvestmentAllocationChart name="retention" {...retention} />
      </BoxRow>
    </div>
  );
};

InvestmentAllocation.propTypes = {
  retention: PropTypes.object.isRequired,
  acquisition: PropTypes.object.isRequired
};

export default InvestmentAllocation;<|MERGE_RESOLUTION|>--- conflicted
+++ resolved
@@ -1,28 +1,17 @@
 import React from "react";
 import PropTypes from "prop-types";
 import { VictoryPie } from "victory";
-import _isNil from "lodash/isNil";
-<<<<<<< HEAD
 import cx from "classnames";
 
 import BoxRow from "../box_row";
 import ReportSection from "../report_section";
 import { InfoTooltip } from "../rmb_tooltip";
 import { SmallNumberBox, SmallCurrencyShorthandBox } from "../small_box_layout";
-=======
-import BoxRow from "../box_row";
-import ReportSection from "../report_section";
->>>>>>> 37ab5a14
 import {
   formatCurrencyShorthand,
   formatPercent,
   formatCurrencyShorthandWithDigit
 } from "../../utils/formatters";
-<<<<<<< HEAD
-=======
-
-import { SmallNumberBox, SmallCurrencyShorthandBox } from "../small_box_layout";
->>>>>>> 37ab5a14
 import scssVars from "./investment_allocation.scss";
 
 export const InvestmentAllocationChart = ({ name, expenses, total }) => {
@@ -119,11 +108,7 @@
               height={parseInt(scssVars.investmentAllocationPieSize)}
               data={data}
               labelRadius={() => labelRadius}
-<<<<<<< HEAD
               labels={getPieSliceLabel}
-=======
-              labels={getLabel}
->>>>>>> 37ab5a14
               style={pieStyle}
               padding={0}
             />
@@ -168,7 +153,7 @@
 };
 
 const formatFourWeekAverages = value => {
-  if (_isNil(value)) {
+  if (value === null || value === undefined) {
     return;
   }
   const curValue = formatCurrencyShorthandWithDigit(value);
@@ -179,19 +164,12 @@
   const denominator = formatCurrencyShorthand(obj.total, true);
   return `${numerator} / ${denominator}`;
 };
-<<<<<<< HEAD
-
-=======
->>>>>>> 37ab5a14
+
 /**
  * @name CampaignInvestmentReport.AcquisitionDetails
  * @description Component to render campaign acq_investment detail numbers
  */
-<<<<<<< HEAD
 export const AcquisitionDetails = ({ report: r }) => {
-=======
-const AcquisitionDetails = ({ report: r }) => {
->>>>>>> 37ab5a14
   return (
     <ReportSection name="Acquisition">
       <SmallNumberBox
@@ -217,10 +195,7 @@
       />
       <SmallNumberBox
         name="Acquisition ROMI"
-<<<<<<< HEAD
         infoTooltip="acquisition_romi"
-=======
->>>>>>> 37ab5a14
         value={r.investment.acquisition.romi}
         target={r.targets?.investment?.acquisition?.romi}
         symbolType="multiple"
@@ -229,7 +204,6 @@
     </ReportSection>
   );
 };
-<<<<<<< HEAD
 
 export const RetentionDetails = ({ report: r }) => {
   return (
@@ -269,45 +243,6 @@
 
 export const InvestmentAllocation = ({ acquisition, retention, report }) => {
   return (
-=======
-const RetentionDetails = ({ report: r }) => {
-  return (
-    <ReportSection name="Retention">
-      <SmallNumberBox
-        name="Lease Renewals"
-        value={r.property.leasing.renewals}
-        target={r.targets?.property?.leasing?.renewals}
-        delta={r.deltas?.property?.leasing?.renewals}
-      />
-      <SmallCurrencyShorthandBox
-        name="Retention Investment"
-        value={r.investment.retention.total}
-        detail2={formatFourWeekAverages(
-          r.four_week_funnel_averages?.ret_investment
-        )}
-        target={r.targets?.investment?.retention?.total}
-        delta={r.deltas?.investment?.retention?.total}
-      />
-      <SmallCurrencyShorthandBox
-        name="Est. Retained Leasing Revenue"
-        value={r.investment.retention.estimated_revenue_gain}
-        target={r.targets?.investment?.retention?.estimated_revenue_gain}
-        symbolType="sign"
-      />
-      <SmallNumberBox
-        name="Retention ROMI"
-        value={r.investment.retention.romi}
-        target={r.targets?.investment?.retention?.romi}
-        symbolType="multiple"
-        tooltip={romi_tooltip(r.investment.retention)}
-      />
-    </ReportSection>
-  );
-};
-
-const InvestmentAllocation = ({ acquisition, retention, report }) => {
-  return (
->>>>>>> 37ab5a14
     <div>
       <BoxRow>
         <AcquisitionDetails report={report} />
