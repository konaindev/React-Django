import React from "react";
import PropTypes from "prop-types";

import "./market_size_growth_reach.scss";
import { formatNumber, formatPercent } from "../../utils/formatters";
<<<<<<< HEAD
import Panel from "../panel";
import SectionHeader from "../section_header";
=======
>>>>>>> f681b695

export function MarketSizeGrowthReach({
  market_sizes,
  future_year,
  average: { age, growth },
  total: { market_size, usv, future_size }
}) {
  return (
    <div className="market-size-growth-reach">
<<<<<<< HEAD
      <SectionHeader title={`Est. Market Size, Growth & Reach : ${city}`} />
      <Panel className="market-size-growth-reach__panel">
        <div className="market-size-growth-reach__table">
          <div className="table__row table__row--head">
            <span>Target Segment</span>
            <span>Est. Market Size</span>
            <span>Unique Site Visitors</span>
            <span>Est. Market Growth</span>
            <span>Est. {future_year} Market Size</span>
          </div>
          {market_sizes.map((size, index) => (
            <div key={index} className="table__row table__row--body">
              <span>Ages {size.age_group.split("-").join(" - ")}</span>
              <span>{formatNumber(size.market_size)}</span>
              <span>{formatNumber(size.usv)}</span>
              <span>{formatPercent(size.growth, 2, 0)}</span>
              <span>{formatNumber(size.future_size)}</span>
            </div>
          ))}
=======
      <div className="market-size-growth-reach__table">
        <div className="table__row table__row--head">
          <span>Target Segment</span>
          <span>Est. Market Size</span>
          <span>Unique Site Visitors</span>
          <span>Est. Market Growth</span>
          <span>Est. {future_year} Market Size</span>
>>>>>>> f681b695
        </div>
        {market_sizes.map((size, index) => (
          <div key={index} className="table__row table__row--body">
            <span>Ages {size.age_group.split("-").join(" - ")}</span>
            <span>{formatNumber(size.market_size)}</span>
            <span>{formatNumber(size.usv)}</span>
            <span>{formatPercent(size.growth, 2, 0)}</span>
            <span>{formatNumber(size.future_size)}</span>
          </div>
        ))}
      </div>

      <div className="market-size-growth-reach__summary">
        <div className="summary__box">
          <span>Average</span>
          <span>Tenant Age</span>
          <span>{age}</span>
        </div>
        <div className="summary__box">
          <span>Est. Total</span>
          <span>Market Size</span>
          <span>{formatNumber(market_size)}</span>
        </div>
        <div className="summary__box">
          <span>Total Unique</span>
          <span>Site Visitors</span>
          <span>{formatNumber(usv)}</span>
        </div>
        <div className="summary__box">
          <span>Average</span>
          <span>Market Growth</span>
          <span>{formatPercent(growth, 2, 0)}</span>
        </div>
        <div className="summary__box">
          <span>Est. Total {future_year}</span>
          <span>Market Size</span>
          <span>{formatNumber(future_size)}</span>
        </div>
      </Panel>
    </div>
  );
}

MarketSizeGrowthReach.propTypes = {
  market_sizes: PropTypes.arrayOf(
    PropTypes.shape({
      age_group: PropTypes.string,
      market_size: PropTypes.number,
      usv: PropTypes.number,
      growth: PropTypes.number,
      future_size: PropTypes.number
    })
  ).isRequired,
  future_year: PropTypes.number.isRequired,
  average: PropTypes.shape({
    age: PropTypes.number,
    growth: PropTypes.number
  }).isRequired,
  total: PropTypes.shape({
    market_size: PropTypes.number,
    usv: PropTypes.number,
    future_size: PropTypes.number
  }).isRequired
};

export default MarketSizeGrowthReach;<|MERGE_RESOLUTION|>--- conflicted
+++ resolved
@@ -2,12 +2,8 @@
 import PropTypes from "prop-types";
 
 import "./market_size_growth_reach.scss";
+import Panel from "../panel";
 import { formatNumber, formatPercent } from "../../utils/formatters";
-<<<<<<< HEAD
-import Panel from "../panel";
-import SectionHeader from "../section_header";
-=======
->>>>>>> f681b695
 
 export function MarketSizeGrowthReach({
   market_sizes,
@@ -16,28 +12,7 @@
   total: { market_size, usv, future_size }
 }) {
   return (
-    <div className="market-size-growth-reach">
-<<<<<<< HEAD
-      <SectionHeader title={`Est. Market Size, Growth & Reach : ${city}`} />
-      <Panel className="market-size-growth-reach__panel">
-        <div className="market-size-growth-reach__table">
-          <div className="table__row table__row--head">
-            <span>Target Segment</span>
-            <span>Est. Market Size</span>
-            <span>Unique Site Visitors</span>
-            <span>Est. Market Growth</span>
-            <span>Est. {future_year} Market Size</span>
-          </div>
-          {market_sizes.map((size, index) => (
-            <div key={index} className="table__row table__row--body">
-              <span>Ages {size.age_group.split("-").join(" - ")}</span>
-              <span>{formatNumber(size.market_size)}</span>
-              <span>{formatNumber(size.usv)}</span>
-              <span>{formatPercent(size.growth, 2, 0)}</span>
-              <span>{formatNumber(size.future_size)}</span>
-            </div>
-          ))}
-=======
+    <Panel className="market-size-growth-reach">
       <div className="market-size-growth-reach__table">
         <div className="table__row table__row--head">
           <span>Target Segment</span>
@@ -45,7 +20,6 @@
           <span>Unique Site Visitors</span>
           <span>Est. Market Growth</span>
           <span>Est. {future_year} Market Size</span>
->>>>>>> f681b695
         </div>
         {market_sizes.map((size, index) => (
           <div key={index} className="table__row table__row--body">
@@ -84,8 +58,8 @@
           <span>Market Size</span>
           <span>{formatNumber(future_size)}</span>
         </div>
-      </Panel>
-    </div>
+      </div>
+    </Panel>
   );
 }
 
