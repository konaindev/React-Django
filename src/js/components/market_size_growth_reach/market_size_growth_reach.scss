--- conflicted
+++ resolved
@@ -1,27 +1,7 @@
 @import "css/base.scss";
 
-<<<<<<< HEAD
-.market-size-growth-reach__heading {
-    padding: 30px 15px;
-    color: $heading-font-color;
-    border-bottom: $heading-border;
-    font-size: 14px;
-    font-weight: 500;
-    line-height: 18px;
-    letter-spacing: 1px;
-    text-transform: uppercase;
-}
-
-.market-size-growth-reach__panel {
-    margin: 36px 0;
-=======
 .market-size-growth-reach {
     margin: $panel-spacing;
-    border: $panel-border;
-    border-radius: $panel-border-radius;
-    background-color: $panel-background-color;
-    box-shadow: $panel-box-shadow;
->>>>>>> f681b695
 }
 
 .market-size-growth-reach__table {
