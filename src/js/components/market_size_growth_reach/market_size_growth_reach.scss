@import "css/base.scss";

.market-size-growth-reach__heading {
    padding: 30px 15px;
    color: $heading-font-color;
    border-bottom: $heading-border;
    font-size: 14px;
    font-weight: 500;
    line-height: 18px;
    letter-spacing: 1px;
    text-transform: uppercase;
}

.market-size-growth-reach__panel {
<<<<<<< HEAD
  margin: 36px 0;
=======
    margin: 36px 0;
    border: $panel-border;
    border-radius: $panel-border-radius;
    background-color: $panel-background-color;
    box-shadow: $panel-box-shadow;
>>>>>>> 2a11a0c1
}

.market-size-growth-reach__table {
    width: 100%;
    font-size: 14px;

    .table__row {
        display: flex;

        span {
            flex: 1;
            text-align: right;
        }
    }

    .table__row--head span {
        color: #ffffff;
        font-weight: 500;
        line-height: 26px;
        border-bottom: 1px solid $table-border-color;
        padding: 18px 40px 16px 40px;
    }

    .table__row--body span {
        color: #6d778d;
        border-style: solid;
        border-color: $table-border-color;
        border-right-width: 1px;
        border-bottom-width: 1px;
        line-height: 24px;
        padding: 12px 40px 10px 40px;

        &:last-child {
            border-right-width: 0;
        }
    }

    .table__row span:first-child {
        padding-left: 60px;
        text-align: left;
    }

    .table__row span:last-child {
        padding-right: 60px;
    }
}

.market-size-growth-reach__summary {
    padding-bottom: 12px;
    display: flex;
    flex-direction: row;

    .summary__box {
        font-weight: 300;
        flex: 1;
        display: flex;
        flex-direction: column;
        padding: 32px 40px;
        text-align: right;

        &:first-child {
            padding-left: 60px;
            text-align: left;
        }

        &:last-child {
            padding-right: 60px;
        }

        span:first-child,
        span:nth-child(2) {
            color: #6d778d;
            font-size: 14px;
            line-height: 20px;
        }

        span:nth-child(3) {
            color: #ffffff;
            font-size: 26px;
            margin-top: 12px;
        }
    }
}<|MERGE_RESOLUTION|>--- conflicted
+++ resolved
@@ -12,15 +12,7 @@
 }
 
 .market-size-growth-reach__panel {
-<<<<<<< HEAD
-  margin: 36px 0;
-=======
     margin: 36px 0;
-    border: $panel-border;
-    border-radius: $panel-border-radius;
-    background-color: $panel-background-color;
-    box-shadow: $panel-box-shadow;
->>>>>>> 2a11a0c1
 }
 
 .market-size-growth-reach__table {
