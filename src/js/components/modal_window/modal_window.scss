--- conflicted
+++ resolved
@@ -18,17 +18,8 @@
     position: absolute;
     top: 48px;
     right: 60px;
-<<<<<<< HEAD
     width: 28px;
     height: 28px;
-
-=======
-    width: 13px;
-    height: 14px;
-    background-image: url("../../../images/close-icon.svg");
-    background-repeat: no-repeat;
-    background-position: 50% 0;
->>>>>>> 37ab5a14
     &:focus {
         outline: none;
     }
@@ -59,15 +50,8 @@
     .modal-window__close {
         top: 30px;
         right: 30px;
-<<<<<<< HEAD
         width: 20px;
         height: 20px;
-=======
-        width: 10px;
-        height: 10px;
-        background-position: 0px -11px;
-        background-size: cover;
->>>>>>> 37ab5a14
     }
 
     .modal-window__head {
