import React from "react";
import PropTypes from "prop-types";
<<<<<<< HEAD

import "./estimated_population.scss";
import MarketSizeMap from "../market_size_map";
import { formatNumber } from "../../utils/formatters";


export function EstimatedPopulation(props) {
  return (
    <div className="estimated-population">
      <div className="estimated-population__figure-wrapper">
        <InfoBox {...props} />
      </div>

      <div className="estimated-population__map-wrapper">
        <MarketSizeMap {...props} />
      </div>
    </div>
  );
}

export function InfoBox({ population, radius, units, zip_codes }) {
  const roundedPopulation = formatNumber(Math.round(population / 1000) * 1000);
  const isCircleMode = zip_codes === undefined;

  return (
    <div className="estimated-population__figure">
      <div className="figure__label">
        Est. Population
      </div>
=======
import { formatNumber } from "../../utils/formatters";

import "./estimated_population.scss";

export const EstimatedPopulation = ({
  population,
  radius,
  units,
  zip_codes
}) => {
  const roundedPop = formatNumber(Math.round(population / 1000) * 1000);
  return (
    <div className="estimated-population">
      <div className="estimated-population__head">Est. Population</div>
>>>>>>> 6d274c27

      <div className="figure__value">
        {formatNumber(population)}
      </div>

      <div className="figure__description">
        {isCircleMode ? (
          <>
<<<<<<< HEAD
            Figures obtained through the latest US Census show that the immediate {radius}{' '}
            {units} area around the site has approx. {roundedPopulation}{' '}
            total inhabitants.
          </>
        ) : (
          <>
            Figures obtained through the latest US Census show that the selected zip codes have approx.{' '}
            {roundedPopulation} total inhabitants.
=======
            Figures obtained through the latest US Census show that the
            immediate {radius} {units} area around the site has approx.{" "}
            {roundedPop} total inhabitants.
          </>
        ) : (
          <>
            Figures obtained through the latest US Census show that the selected
            zip codes have approx. {roundedPop} total inhabitants.
>>>>>>> 6d274c27
          </>
        )}
      </div>
    </div>
  );
};

EstimatedPopulation.propTypes = {
  population: PropTypes.number.isRequired,
  radius: PropTypes.number,
  units: PropTypes.string,
  zip_codes: PropTypes.array
};

export default EstimatedPopulation;<|MERGE_RESOLUTION|>--- conflicted
+++ resolved
@@ -1,10 +1,10 @@
 import React from "react";
 import PropTypes from "prop-types";
-<<<<<<< HEAD
+
+import { formatNumber } from "../../utils/formatters";
+import MarketSizeMap from "../market_size_map";
 
 import "./estimated_population.scss";
-import MarketSizeMap from "../market_size_map";
-import { formatNumber } from "../../utils/formatters";
 
 
 export function EstimatedPopulation(props) {
@@ -30,22 +30,6 @@
       <div className="figure__label">
         Est. Population
       </div>
-=======
-import { formatNumber } from "../../utils/formatters";
-
-import "./estimated_population.scss";
-
-export const EstimatedPopulation = ({
-  population,
-  radius,
-  units,
-  zip_codes
-}) => {
-  const roundedPop = formatNumber(Math.round(population / 1000) * 1000);
-  return (
-    <div className="estimated-population">
-      <div className="estimated-population__head">Est. Population</div>
->>>>>>> 6d274c27
 
       <div className="figure__value">
         {formatNumber(population)}
@@ -54,7 +38,6 @@
       <div className="figure__description">
         {isCircleMode ? (
           <>
-<<<<<<< HEAD
             Figures obtained through the latest US Census show that the immediate {radius}{' '}
             {units} area around the site has approx. {roundedPopulation}{' '}
             total inhabitants.
@@ -63,16 +46,6 @@
           <>
             Figures obtained through the latest US Census show that the selected zip codes have approx.{' '}
             {roundedPopulation} total inhabitants.
-=======
-            Figures obtained through the latest US Census show that the
-            immediate {radius} {units} area around the site has approx.{" "}
-            {roundedPop} total inhabitants.
-          </>
-        ) : (
-          <>
-            Figures obtained through the latest US Census show that the selected
-            zip codes have approx. {roundedPop} total inhabitants.
->>>>>>> 6d274c27
           </>
         )}
       </div>
