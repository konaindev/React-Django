@import "css/base.scss";

$tooltip-background-color: $gray-2;
$tooltip-text-color: $content-text-primary-color;
$tooltip-icon-color: $content-text-secondary-color;
$tooltip-highlight-bg: $white;
$tooltip-highlight-color: $content-text-secondary-color;
$tooltip-dark-bg: $gray-1;
$tooltip-dark-color: $content-text-secondary-color;
$tooltip-border-radius: 4px;

.rmb-tooltip {
    font-family: $font-sans;
    font-size: $text-sm;
    line-height: 1.625rem;
    opacity: 1;

    .rc-tooltip-inner {
        max-width: 320px;
        padding: 10px;
        color: $tooltip-text-color;
        white-space: normal;
        background-color: $tooltip-background-color;
    }

    .rc-tooltip-arrow {
        width: 30px;
        height: 12px;
        margin: 0;
        background-image: url(images/arrow.svg);
        background-position: center;
        background-repeat: no-repeat;
        border: none;
    }

    &.rc-tooltip-placement-left .rc-tooltip-arrow {
        right: -11px;
        transform: translateY(-50%) rotate(-90deg);
    }

    &.rc-tooltip-placement-leftTop .rc-tooltip-arrow {
        right: -11px;
        transform: translateY(50%) rotate(-90deg);
    }

    &.rc-tooltip-placement-leftBottom .rc-tooltip-arrow {
        right: -11px;
        transform: translateY(-50%) rotate(-90deg);
    }

    &.rc-tooltip-placement-right .rc-tooltip-arrow {
        left: -11px;
        transform: translateY(-50%) rotate(90deg);
    }

    &.rc-tooltip-placement-rightTop .rc-tooltip-arrow {
        left: -11px;
        transform: translateY(50%) rotate(90deg);
    }

    &.rc-tooltip-placement-rightBottom .rc-tooltip-arrow {
        left: -11px;
        transform: translateY(-50%) rotate(90deg);
    }

    &.rc-tooltip-placement-bottom .rc-tooltip-arrow {
        top: -2px;
        transform: translateX(-50%) rotate(180deg);
    }

    &.rc-tooltip-placement-bottomLeft .rc-tooltip-arrow {
        top: -2px;
        left: 8px;
        transform: rotate(180deg);
    }

    &.rc-tooltip-placement-bottomRight .rc-tooltip-arrow {
        top: -2px;
        right: 8px;
        transform: rotate(180deg);
    }

    &.rc-tooltip-placement-top .rc-tooltip-arrow {
        bottom: -2px;
        transform: translateX(-50%);
    }

    &.rc-tooltip-placement-topLeft .rc-tooltip-arrow {
        bottom: -2px;
        left: 8px;
    }

    &.rc-tooltip-placement-topRight .rc-tooltip-arrow {
        right: 8px;
        bottom: -2px;
    }
}

.rmb-tooltip--highlight {
    .rc-tooltip-inner {
        color: $tooltip-highlight-color;
        background-color: $tooltip-highlight-bg;
        box-shadow: 0 2px 6px rgba(0, 0, 0, .1), 0 20px 30px rgba(0, 0, 0, .2);
        border-radius: $tooltip-border-radius;
    }

    .rc-tooltip-arrow {
        background-image: url(images/arrow-highlight.svg);
    }
}

.rmb-tooltip--dark {
    .rc-tooltip-inner {
        color: $tooltip-dark-color;
        background-color: $tooltip-dark-bg;
        box-shadow: 0 2px 6px rgba(0, 0, 0, .1), 0 20px 30px rgba(0, 0, 0, .2);
        border-radius: $tooltip-border-radius;
    }

    .rc-tooltip-arrow {
        background-image: url(images/arrow-dark.svg);
    }
}

<<<<<<< HEAD
.rmb-tooltip--light-dark,
.rmb-tooltip--information {
=======
.rmb-tooltip--light-dark {
>>>>>>> 37ab5a14
    .rc-tooltip-inner {
        padding: 20px;
        background-color: $tooltip-dark-bg;
        box-shadow: 0 2px 10px rgba(0, 0, 0, 0.2);
    }

    .rc-tooltip-arrow {
        background-image: url(images/arrow-dark.svg);
    }
}

<<<<<<< HEAD
.rmb-tooltip--information {
    .rc-tooltip-inner {
        width: 20rem;
        text-align: center;
        border-radius: 6px;
    }
}

=======
>>>>>>> 37ab5a14
.rmb-tooltip__text {
    margin: 10px;
    font-size: $text-sm;
    line-height: 1.625rem;
    text-align: center;
}

.rmb-tooltip__link {
    display: inline-block;
    width: 100%;
    margin-top: 10px;
    text-decoration: none;
}

.rmb-tooltip__button {
    display: flex;
    height: 30px;
    min-width: 300px;
    padding: 9px;
    font-size: $text-xs;

    align-items: center;
    justify-content: center;
}

.rmb-tooltip__button-text {
    margin-left: auto;
    color: $tooltip-text-color;
}

.rmb-tooltip__button-icon {
    margin-left: auto;
    color: $tooltip-icon-color;

    .rc-tooltip-arrow {
        background-image: url(images/arrow-highlight.svg);
    }
}

.rmb-tooltip-anchor {
    cursor: pointer;
}<|MERGE_RESOLUTION|>--- conflicted
+++ resolved
@@ -122,12 +122,9 @@
     }
 }
 
-<<<<<<< HEAD
+
 .rmb-tooltip--light-dark,
 .rmb-tooltip--information {
-=======
-.rmb-tooltip--light-dark {
->>>>>>> 37ab5a14
     .rc-tooltip-inner {
         padding: 20px;
         background-color: $tooltip-dark-bg;
@@ -139,7 +136,7 @@
     }
 }
 
-<<<<<<< HEAD
+
 .rmb-tooltip--information {
     .rc-tooltip-inner {
         width: 20rem;
@@ -148,8 +145,6 @@
     }
 }
 
-=======
->>>>>>> 37ab5a14
 .rmb-tooltip__text {
     margin: 10px;
     font-size: $text-sm;
