import cn from "classnames";
import PropTypes from "prop-types";
import React from "react";
import Tooltip from "rc-tooltip";

import { NavLink } from "../../icons";
import Button from "../button";

import "rc-tooltip/assets/bootstrap.css";
import "./rmb_tooltip.scss";

export const RMBTooltip = props => {
  let overlay = props.overlay;
  if (props.text) {
    overlay = props.text;
  }
  if (props.link) {
    overlay = (
      <React.Fragment>
        <div className="rmb-tooltip__text">{overlay}</div>
        <a className="rmb-tooltip__link" href={props.link}>
          <Button className="rmb-tooltip__button" fullWidth={true}>
            <span className="rmb-tooltip__button-text">Learn More</span>
            <NavLink className="rmb-tooltip__button-icon" />
          </Button>
        </a>
      </React.Fragment>
    );
  }
  const classes = cn("rmb-tooltip", props.overlayClassName, {
    [`rmb-tooltip--${props.theme}`]: props.theme
  });
  return <Tooltip {...props} overlay={overlay} overlayClassName={classes} />;
};

RMBTooltip.propTypes = {
  text: PropTypes.string,
  link: PropTypes.string,
<<<<<<< HEAD
  theme: PropTypes.oneOf(["", "highlight", "dark"]),
  overlayClassName: PropTypes.string
=======
  theme: PropTypes.oneOf(["", "highlight", "dark", "light-dark"])
>>>>>>> e0c2cfc7
};

export default RMBTooltip;<|MERGE_RESOLUTION|>--- conflicted
+++ resolved
@@ -36,12 +36,8 @@
 RMBTooltip.propTypes = {
   text: PropTypes.string,
   link: PropTypes.string,
-<<<<<<< HEAD
-  theme: PropTypes.oneOf(["", "highlight", "dark"]),
+  theme: PropTypes.oneOf(["", "highlight", "dark", "light-dark"]),
   overlayClassName: PropTypes.string
-=======
-  theme: PropTypes.oneOf(["", "highlight", "dark", "light-dark"])
->>>>>>> e0c2cfc7
 };
 
 export default RMBTooltip;