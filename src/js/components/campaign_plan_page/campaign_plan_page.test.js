--- conflicted
+++ resolved
@@ -1,17 +1,13 @@
 import renderer from "react-test-renderer";
-<<<<<<< HEAD
+
 import { project, report_links } from "../project_page/props";
-=======
-
 import CampaignPlanPage from "./index";
-import CampaignPlanProps from "../campaign_plan/campaign_plan.props";
-import { project, report_links } from "../project_page/project_page.stories.js";
->>>>>>> 4b34b920
+import campaignPlanProps from "../campaign_plan/campaign_plan.props";
 
 describe("CampaignPlanPage", () => {
   it("renders correctly", () => {
     const current_report_link = report_links.market;
-    const report = CampaignPlanProps;
+    const report = campaignPlanProps;
     const props = { project, report, report_links, current_report_link };
     const tree = renderer.create(<CampaignPlanPage {...props} />).toJSON();
     expect(tree).toMatchSnapshot();
