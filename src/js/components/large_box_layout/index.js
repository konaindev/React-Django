import React, { Component } from "react";
import PropTypes from "prop-types";

import FormattedMultiple from "../formatted_multiple";
import withFormatters from "../with_formatters";
import {
  formatMultiple,
  formatPercent,
  formatDeltaPercent,
  formatNumber,
  formatCurrency,
  formatCurrencyShorthand,
  formatDate
} from "../../utils/formatters";

import "./large_box_layout.scss";

/**
 * @class LargeBoxLayout
 *
 * @classdesc A simple layout intended to emphasize a single metric. Uses large
 * text sizing, bright colors, and lots of white space.
 *
 * @note This provides layout; it shouldn't concern itself with value semantics.
 */
export class LargeBoxLayout extends Component {
  static propTypes = {
    name: PropTypes.node.isRequired,
    content: PropTypes.oneOfType([PropTypes.string, PropTypes.element])
      .isRequired,
    detail: PropTypes.oneOfType([PropTypes.string, PropTypes.element]),
    detail2: PropTypes.oneOfType([PropTypes.string, PropTypes.element]),
    innerBox: PropTypes.element
  };

  renderInnerBox() {
    return this.props.innerBox ? (
      <div className="large-box__inner-box">{this.props.innerBox}</div>
    ) : null;
  }

  render() {
    return (
      <div className="large-box panel-rounded-rect">
        {/* Container for the content itself.
            Counter-intuitively items- and text- center the rows and row content
            while justif- centers the rows vertically within the box. */}
        <span className="large-box__name">{this.props.name}</span>
        <div className="large-box__outer-content">
          <span className="large-box__inner-content">{this.props.content}</span>
          {this.renderInnerBox()}
        </div>
        <span className="large-box__detail">{this.props.detail}</span>
        <span className="large-box__detail">{this.props.detail2}</span>
      </div>
    );
  }
}

// Define LargeBoxLayouts that take values and targets of various types.
<<<<<<< HEAD

// @TODO: replace references of LargeMultipleBox with LargeNumberBox
// just pass symbolType="multiple"
export const LargeMultipleBox = withFormatters(LargeBoxLayout, formatNumber);
=======
export const LargeMultipleBox = withFormatters(LargeBoxLayout, value => (
  <FormattedMultiple value={value} />
));
>>>>>>> 5369e19e
export const LargePercentBox = withFormatters(
  LargeBoxLayout,
  formatPercent,
  formatDeltaPercent
);
export const LargeDetailPercentBox = withFormatters(
  LargeBoxLayout,
  value => formatPercent(value, 1),
  formatDeltaPercent
);
export const LargeNumberBox = withFormatters(LargeBoxLayout, formatNumber);
export const LargeCurrencyBox = withFormatters(LargeBoxLayout, formatCurrency);
export const LargeCurrencyShorthandBox = withFormatters(
  LargeBoxLayout,
  formatCurrencyShorthand
);
export const LargeDateBox = withFormatters(LargeBoxLayout, formatDate);<|MERGE_RESOLUTION|>--- conflicted
+++ resolved
@@ -58,16 +58,10 @@
 }
 
 // Define LargeBoxLayouts that take values and targets of various types.
-<<<<<<< HEAD
 
 // @TODO: replace references of LargeMultipleBox with LargeNumberBox
 // just pass symbolType="multiple"
 export const LargeMultipleBox = withFormatters(LargeBoxLayout, formatNumber);
-=======
-export const LargeMultipleBox = withFormatters(LargeBoxLayout, value => (
-  <FormattedMultiple value={value} />
-));
->>>>>>> 5369e19e
 export const LargePercentBox = withFormatters(
   LargeBoxLayout,
   formatPercent,
