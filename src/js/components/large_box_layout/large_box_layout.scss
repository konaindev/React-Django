@import "css/base.scss";

.large-box {
    display: flex;
    flex-direction: column;
    padding: $s6;
    height: 236px;
    align-items: center;
    justify-content: center;
    text-align: center;
}

.large-box__name {
    color: $lightest-ui-text-color;
    font-size: $text-xs;
    font-weight: 700;
    line-height: $text-xl;
    letter-spacing: 1px;
    text-transform: uppercase;
<<<<<<< HEAD
    max-width: 15rem;
=======
    line-height: $line-height-loose;
>>>>>>> 5369e19e
}

.large-box__detail {
    color: $lighter-ui-text-color;
    font-size: $text-sm;
    font-weight: $weight-light;
}

.large-box__outer-content {
    display: flex;
    align-items: center;
    justify-content: center;
    text-align: center;
}

.large-box__inner-content {
    color: $lightest-ui-text-color;
    font-family: $font-mono;
    font-size: $text-6xl;
    font-weight: $weight-hairline;
    padding: $s2 0;
    width: 100%;
}

.large-box__inner-box {
    width: $s48;
    height: $s48;
    background: transparent;
    overflow: hidden;
}<|MERGE_RESOLUTION|>--- conflicted
+++ resolved
@@ -14,14 +14,10 @@
     color: $lightest-ui-text-color;
     font-size: $text-xs;
     font-weight: 700;
-    line-height: $text-xl;
     letter-spacing: 1px;
     text-transform: uppercase;
-<<<<<<< HEAD
     max-width: 15rem;
-=======
     line-height: $line-height-loose;
->>>>>>> 5369e19e
 }
 
 .large-box__detail {
