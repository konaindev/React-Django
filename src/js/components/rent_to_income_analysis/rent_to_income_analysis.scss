@import "css/base.scss";

$category-color-0: #273042;
$category-color-1: #867ffe;
$category-color-2: #675efc;
$category-color-3: #5147ff;
$category-color-4: #4035f4;

.rent-to-income-analysis {
    $this: &;

    margin: $panel-spacing;
    padding: 70px;
    border: $panel-border;
    border-radius: $panel-border-radius;
    background-color: $panel-background-color;
    box-shadow: $panel-box-shadow;
    display: flex;
    flex-direction: row;

    &__legends-wrapper {
        flex-grow: 0;
        max-width: 33.3333%;
        flex-basis: 33.3333%;
    }

<<<<<<< HEAD
    &__panel {
        padding: 70px;
        display: flex;
        flex-direction: row;

        &-left {
            flex-grow: 0;
            max-width: 33.3333%;
            flex-basis: 33.3333%;
        }

        &-right {
            flex-grow: 0;
            flex-basis: 66.6666%;
        }
=======
    &__chart-wrapper {
        flex-grow: 0;
        max-width: 66.6666%;
        flex-basis: 66.6666%;
>>>>>>> f681b695
    }

    &__ratio {
        font-size: 14px;
        letter-spacing: 0.4px;
        line-height: 16px;
        text-transform: uppercase;
        color: $bluegray-lightest;
        margin-bottom: 32px;
        white-space: nowrap;
    }

    &__categories {
        display: flex;
        flex-direction: column-reverse;
    }

    &__category {
        margin: 10px 0;
        font-size: 14px;
        line-height: 16px;
        color: #6d778d;
        white-space: nowrap;

        &-color {
            width: 32px;
            height: 20px;
            margin-right: 16px;
            display: inline-block;
            vertical-align: middle;

            &--0 {
                color: #6d778d;
                background-color: $category-color-0;
            }

            &--1 {
                background-color: $category-color-1;
                color: #ffffff;
            }

            &--2 {
                background-color: $category-color-2;
                color: #ffffff;
            }

            &--3 {
                background-color: $category-color-3;
                color: #ffffff;
            }

            &--4 {
                background-color: $category-color-4;
                color: #ffffff;
            }
        }

        &-name {
            display: inline-block;
            vertical-align: middle;
        }
    }

    &-chart {
        position: relative;
        padding-left: 15px;
        padding-bottom: 15px;

        &__vertical-caption {
            font-size: 12px;
            letter-spacing: 1px;
            line-height: 15px;
            text-align: right;
            text-transform: uppercase;
            transform: rotate(-90deg);
            transform-origin: right top;
            position: absolute;
            right: 100%;
            top: 0;
            white-space: nowrap;
            color: #6d778d;
        }

        &__horizontal-caption {
            font-size: 12px;
            letter-spacing: 1px;
            line-height: 15px;
            text-align: right;
            text-transform: uppercase;
            position: absolute;
            right: 0;
            bottom: 0;
            white-space: nowrap;
            color: #6d778d;
        }

        &__body {
            display: flex;
            width: 100%;
            flex-direction: row;
            text-transform: uppercase;
        }

        &__group {
            display: flex;
            flex-direction: column-reverse;
            flex: 1;

            &--yaxis {
                max-width: 65px;
                width: 65px;
            }
        }

        &__cell {
            height: 44px;
            line-height: 44px;
            text-align: center;
            font-size: 14px;

            &--yaxis {
                border-right: 1px solid rgba(61, 69, 85, 0.3);
                text-align: right;
                padding-right: 16px;
            }

            &--xaxis,
            &--yaxis {
                color: #ffffff;
                font-size: 12px;
            }
        }
    }

    &--flip {
        display: block;

        #{$this}__legends-wrapper {
            display: flex;
            max-width: 100%;
            margin-bottom: 32px;
        }

        #{$this}__categories {
            flex-direction: row-reverse;
        }

        #{$this}__category {
            margin: 0 32px 0 0;
        }

        #{$this}__ratio {
            margin: 0 32px 0 0;
        }

        #{$this}-chart {
            &__vertical-caption {
                right: initial;
                top: initial;
                left: 0;
                bottom: 44px;
                transform-origin: left top;
            }

            &__horizontal-caption {
                right: initial;
                left: 80px;
            }
        }
    }
}<|MERGE_RESOLUTION|>--- conflicted
+++ resolved
@@ -11,10 +11,6 @@
 
     margin: $panel-spacing;
     padding: 70px;
-    border: $panel-border;
-    border-radius: $panel-border-radius;
-    background-color: $panel-background-color;
-    box-shadow: $panel-box-shadow;
     display: flex;
     flex-direction: row;
 
@@ -24,28 +20,10 @@
         flex-basis: 33.3333%;
     }
 
-<<<<<<< HEAD
-    &__panel {
-        padding: 70px;
-        display: flex;
-        flex-direction: row;
-
-        &-left {
-            flex-grow: 0;
-            max-width: 33.3333%;
-            flex-basis: 33.3333%;
-        }
-
-        &-right {
-            flex-grow: 0;
-            flex-basis: 66.6666%;
-        }
-=======
     &__chart-wrapper {
         flex-grow: 0;
         max-width: 66.6666%;
         flex-basis: 66.6666%;
->>>>>>> f681b695
     }
 
     &__ratio {
@@ -189,6 +167,10 @@
             margin-bottom: 32px;
         }
 
+        #{$this}__chart-wrapper {
+            max-width: 100%;
+        }
+
         #{$this}__categories {
             flex-direction: row-reverse;
         }
