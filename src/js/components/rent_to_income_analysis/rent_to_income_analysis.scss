--- conflicted
+++ resolved
@@ -7,34 +7,6 @@
 $category-color-4: #4035f4;
 
 .rent-to-income-analysis {
-<<<<<<< HEAD
-  $this: &;
-
-  padding: 20px 0;
-  margin-bottom: 20px;
-
-  &__title {
-    color: $heading-font-color;
-    font-size: 14px;
-    line-height: 17px;
-    letter-spacing: 1px;
-    font-weight: 500;
-    padding-bottom: 29px;
-    border-bottom: 1px solid #586073;
-    margin-bottom: 35px;
-    text-transform: uppercase;
-  }
-
-  &__panel {
-    padding: 70px;
-    display: flex;
-    flexDirection: row;
-
-    &-left {
-      flex-grow: 0;
-      max-width: 33.3333%;
-      flex-basis: 33.3333%;
-=======
     $this: &;
 
     padding: 20px 0;
@@ -50,15 +22,10 @@
         border-bottom: 1px solid #586073;
         margin-bottom: 35px;
         text-transform: uppercase;
->>>>>>> 2a11a0c1
     }
 
     &__panel {
         padding: 70px;
-        border: $panel-border;
-        border-radius: $panel-border-radius;
-        background-color: $panel-background-color;
-        box-shadow: $panel-box-shadow;
         display: flex;
         flex-direction: row;
 
