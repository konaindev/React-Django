--- conflicted
+++ resolved
@@ -3,12 +3,8 @@
 import PropTypes from "prop-types";
 import { formatCurrencyShorthand, formatPercent } from "../../utils/formatters";
 
-<<<<<<< HEAD
-import Panel from '../panel';
-import './rent_to_income_analysis.scss';
-=======
+import Panel from "../panel";
 import "./rent_to_income_analysis.scss";
->>>>>>> 6d274c27
 
 const THREASHOLD_COLUMNS = 10;
 
