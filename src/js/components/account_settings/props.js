--- conflicted
+++ resolved
@@ -57,9 +57,6 @@
   office_type: 3
 };
 
-<<<<<<< HEAD
-export const props = { rules, person, user, itemsOrder };
-=======
 export const props = {
   rules,
   profile,
@@ -67,5 +64,4 @@
   company_roles,
   office_options,
   itemsOrder
-};
->>>>>>> 784b06fe
+};