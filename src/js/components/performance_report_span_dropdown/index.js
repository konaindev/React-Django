import React, { Component } from "react";
import PropTypes from "prop-types";
import DateRange from "../date_range";
import Select from "../select";
import { parse } from "date-fns";

import "./performance_report_span_dropdown.scss";
import { formatDateWithTokens } from "../../utils/formatters";

/**
 * @class PerformanceReportSpanDropdown
 *
 * @classname A dropdown menu that lets us change the visible performance report span.
 */
export default class PerformanceReportSpanDropdown extends Component {
  static propTypes = {
    preset: PropTypes.string,
    start_date: PropTypes.string.isRequired,
    end_date: PropTypes.string.isRequired,
    dateFormat: PropTypes.string,
    campaignRange: PropTypes.object,
    onChange: PropTypes.func.isRequired
  };

  static defaultProps = {
    dateFormat: "YYYY-MM-DD"
<<<<<<< HEAD
=======
  };

  constructor(props) {
    super(props);
    this.dayPicker = React.createRef();
    this.state = { preset: this.props.preset ? this.props.preset : "custom" };
  }

  static options = [
    { label: "Last Week", value: "last-week" },
    { label: "Last Two Weeks", value: "last-two-weeks" },
    { label: "Last Four Weeks", value: "last-four-weeks" },
    { label: "Campaign to Date", value: "campaign" },
    { label: "Custom", value: "custom" }
  ];

  get presetValue() {
    return PerformanceReportSpanDropdown.options.find(
      o => o.value === this.state.preset
    );
  }

  onPresetChange = option => {
    const preset = option.value;
    this.setState({ preset: preset });
    if (preset !== "custom") {
      this.props.onChange(preset);
    } else if (preset === "custom") {
      this.dayPicker.current.showDayPicker();
    }
  };

  onDateChange = (start, end) => {
    const startDate = formatDateWithTokens(start, this.props.dateFormat);
    const endDate = formatDateWithTokens(end, this.props.dateFormat);
    const rangeString = startDate + "," + endDate;
    this.props.onChange("custom", rangeString);
>>>>>>> b4579696
  };

  constructor(props) {
    super(props);
    this.dayPicker = React.createRef();

    const item = PerformanceReportSpanDropdown.options.find(
      o => o.value === this.props.preset
    );
    this.state = { preset: item ? item.value : "custom" };
  }

  static options = [
    { label: "Last Week", value: "last-week" },
    { label: "Last Two Weeks", value: "last-two-weeks" },
    { label: "Last Four Weeks", value: "last-four-weeks" },
    { label: "Campaign to Date", value: "campaign" },
    { label: "Custom", value: "custom" }
  ];

  get presetValue() {
    return PerformanceReportSpanDropdown.options.find(
      o => o.value === this.state.preset
    );
  }

  onPresetChange = option => {
    const preset = option.value;
    this.setState({ preset: preset });
    if (preset !== "custom") {
      this.props.onChange(preset);
    } else if (preset === "custom") {
      this.dayPicker.current.showDayPicker();
    }
  };

  onDateChange = (start, end) => {
    const startDate = formatDateWithTokens(start, this.props.dateFormat);
    const endDate = formatDateWithTokens(end, this.props.dateFormat);
    const rangeString = startDate + "," + endDate;
    this.props.onChange(this.state.preset, rangeString);
  };

  render() {
    const startDate = parse(this.props.start_date);
    const endDate = parse(this.props.end_date);
    const campaignRange = this.props.campaignRange;
    return (
      <>
        <span className="date-range-selector">
          <Select
            className="date-range-selector__select"
            theme="default"
            options={PerformanceReportSpanDropdown.options}
            value={this.presetValue}
            onChange={this.onPresetChange}
          ></Select>
          <DateRange
            className="date-range-selector__data-picker"
            onChange={this.onDateChange}
            startDate={startDate}
            endDate={endDate}
            ref={this.dayPicker}
            disabledRange={campaignRange}
          ></DateRange>
        </span>
      </>
    );
  }
}<|MERGE_RESOLUTION|>--- conflicted
+++ resolved
@@ -24,46 +24,6 @@
 
   static defaultProps = {
     dateFormat: "YYYY-MM-DD"
-<<<<<<< HEAD
-=======
-  };
-
-  constructor(props) {
-    super(props);
-    this.dayPicker = React.createRef();
-    this.state = { preset: this.props.preset ? this.props.preset : "custom" };
-  }
-
-  static options = [
-    { label: "Last Week", value: "last-week" },
-    { label: "Last Two Weeks", value: "last-two-weeks" },
-    { label: "Last Four Weeks", value: "last-four-weeks" },
-    { label: "Campaign to Date", value: "campaign" },
-    { label: "Custom", value: "custom" }
-  ];
-
-  get presetValue() {
-    return PerformanceReportSpanDropdown.options.find(
-      o => o.value === this.state.preset
-    );
-  }
-
-  onPresetChange = option => {
-    const preset = option.value;
-    this.setState({ preset: preset });
-    if (preset !== "custom") {
-      this.props.onChange(preset);
-    } else if (preset === "custom") {
-      this.dayPicker.current.showDayPicker();
-    }
-  };
-
-  onDateChange = (start, end) => {
-    const startDate = formatDateWithTokens(start, this.props.dateFormat);
-    const endDate = formatDateWithTokens(end, this.props.dateFormat);
-    const rangeString = startDate + "," + endDate;
-    this.props.onChange("custom", rangeString);
->>>>>>> b4579696
   };
 
   constructor(props) {
@@ -104,7 +64,7 @@
     const startDate = formatDateWithTokens(start, this.props.dateFormat);
     const endDate = formatDateWithTokens(end, this.props.dateFormat);
     const rangeString = startDate + "," + endDate;
-    this.props.onChange(this.state.preset, rangeString);
+    this.props.onChange("custom", rangeString);
   };
 
   render() {
