import React, { Component } from "react";
import PropTypes from "prop-types";

import ReportPageChrome from "../report_page_chrome";
import ReportDateSpan from "../report_date_span";
import CommonReport from "../common_report";

import "./baseline_report_page.scss";

/**
 * @class BaselineReportPage
 *
 * @classdesc Renders page chrome and contents for a single baseline report
 */
export default class BaselineReportPage extends Component {
  static propTypes = {
    report: PropTypes.object.isRequired,
    project: PropTypes.object.isRequired
  };

  renderDateSpan() {
    return <ReportDateSpan name="Baseline" dates={this.props.report.dates} />;
  }

  render() {
    return (
      <ReportPageChrome
        project={this.props.project}
        current_report_name="baseline"
        report_links={this.props.report_links}
      >
<<<<<<< HEAD
        <CommonReport report={this.props.report} type="baseline" />
=======
        <CommonReport
          report={this.props.report}
          dateSpan={this.renderDateSpan()}
        />
>>>>>>> f873c301
      </ReportPageChrome>
    );
  }
}<|MERGE_RESOLUTION|>--- conflicted
+++ resolved
@@ -29,14 +29,11 @@
         current_report_name="baseline"
         report_links={this.props.report_links}
       >
-<<<<<<< HEAD
-        <CommonReport report={this.props.report} type="baseline" />
-=======
         <CommonReport
           report={this.props.report}
           dateSpan={this.renderDateSpan()}
+          type="baseline"
         />
->>>>>>> f873c301
       </ReportPageChrome>
     );
   }
