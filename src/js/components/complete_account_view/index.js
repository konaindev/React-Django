import cn from "classnames";
import { Formik, Form } from "formik";
import PropTypes from "prop-types";
import React from "react";
import { connect } from "react-redux";
import _intersection from "lodash/intersection";

import AccountForm from "../account_form";
import FormField from "../form_field";
import PageAuth from "../page_auth";
import Input from "../input";
import Select, { SelectSearch } from "../select";
import Button from "../button";
import Checkbox from "../checkbox";
import MultiSelect from "../multi_select";
import { validateAddress } from "../../api/account_settings";
import AddressModal from "../address_modal";
import { addressModal } from "../../state/actions";
import GoogleAddress from "../google_address";
import LoaderContainer from "../../containers/account_settings/loader";
import router from "../../router";

import { propertySchema } from "./validators";
import "./complete_account_view.scss";
import { COUNTRY_FIELDS } from "../../constants";

export class CompleteAccountView extends React.PureComponent {
  static propTypes = {
    office_types: Select.optionsType.isRequired,
    company_roles: MultiSelect.optionsType.isRequired,
    office_address: PropTypes.string,
    office_countries: Select.optionsType
  };

  constructor(props) {
    super(props);
    this.formik = React.createRef();
<<<<<<< HEAD
    this._router = router("/complete-account")(() => {
      props.dispatch({
        type: "API_COMPLETE_ACCOUNT"
      });
    });
    this.selectedCountry = COUNTRY_FIELDS.USA.short_name;
=======
    // this._router = router("/complete-account")(() => {
    //   props.dispatch({
    //     type: "API_COMPLETE_ACCOUNT"
    //   });
    // });
>>>>>>> 7b1f05a6
  }

  initialValues = {
    first_name: "",
    last_name: "",
    title: "",
    company: undefined,
    company_role: [],
    office_country: {
      label: COUNTRY_FIELDS.USA.full_name,
      value: COUNTRY_FIELDS.USA.short_name
    },
    // office_address: "",
    office_street: "",
    office_city: "",
    office_state: undefined,
    office_zip: "",
    office_name: "",
    office_type: undefined,
    terms: false
  };

  selectSearchComponents = {
    DropdownIndicator: () => null
  };

  selectStyles = {
    container: provided => ({ ...provided, width: "100%" }),
    valueContainer: provided => ({ ...provided, height: "18px" })
  };

  steps = [
    { name: "Set Password", isComplete: true },
    { name: "Complete Account", isActive: true }
  ];

  getButtonColor = isValid => {
    if (isValid) {
      return "primary";
    }
    return "disabled-light";
  };

  getSelectLabel = values => values?.map(v => v.label).join(", ");

  loadAddress = (inputValue, callback) => {
    const data = { address: inputValue };
    const context = this.formik?.current?.getFormikContext();
    const businessId = context?.values?.company?.value;
    const businessName = context?.values?.company?.label;
    if (businessId !== businessName) {
      data["business_id"] = businessId;
    }
    clearTimeout(this.loadAddressTimeOut);
    this.loadAddressTimeOut = setTimeout(() => {
      this.props.dispatch({
        type: "API_COMPANY_ADDRESS",
        data,
        callback
      });
    }, 300);
  };

  loadCompany = (inputValue, callback) => {
    clearTimeout(this.loadCompanyTimeOut);
    this.loadCompanyTimeOut = setTimeout(() => {
      this.props.dispatch({
        type: "API_COMPANY_SEARCH",
        data: { company: inputValue },
        callback
      });
    }, 300);
  };

  setErrorMessages = errors => {
    this.formik.current.setSubmitting(false);
    const formikErrors = {};
    for (let k of Object.keys(errors)) {
      formikErrors[k] = errors[k][0]?.message;
    }
    this.formik.current.setErrors(formikErrors);
  };

  showMessage = (errors, touched) => {
    if (Object.keys(errors).length) {
      return this.showErrorMessage(errors, touched);
    }
  };

  showErrorMessage = (errors, touched) => {
    const errorFields = Object.keys(errors);
    const touchedFields = Object.keys(touched);
    const fields = _intersection(errorFields, touchedFields);
    if (!fields.length) {
      return;
    }
    let message = "Please review highlighted fields above.";
    if (this.state?.invalid_address) {
      message =
        "Unable to verify the address. Please try again with a valid address.";
    }
    return <div className="account-settings__general-error">{message}</div>;
  };

  onSubmit = (values, actions) => {
    const data = { ...values };
    data.company = values.company.value;
    data.company_role = values.company_role.map(type => type.value);
    data.office_type = values.office_type.value;
    data.office_state = values.office_state.value;
    validateAddress(values).then(response => {
      if (response.data.error) {
        this.setState({ invalid_address: true });
        this.formik.current.setErrors({
          office_street: "see below",
          office_city: "*",
          office_state: "*",
          office_zip: "*"
        });
      } else {
        this.setState({
          addresses: response.data,
          invalid_address: false
        });
        this.props.dispatch(addressModal.open(data, response.data));
      }
    });
  };

  onCreateCompany = value => {
    const option = { label: value, value };
    this.formik.current.setFieldValue("company", option);
  };

  onChangeCompany = company => {
    this.formik.current.setFieldValue("company", company);
    this.props.dispatch({
      type: "API_COMPANY_ADDRESS",
      data: { address: "", business_id: company.value }
    });
  };

  onBlurCompany = () => {
    this.formik.current.setFieldTouched("company");
  };

  onChangeCompanyRole = value => {
    this.formik.current.setFieldValue("company_role", value);
  };

  onBlurCompanyRole = () => {
    this.formik.current.setFieldTouched("company_role");
  };

  onChangeOfficeAddress = value => {
    if (value.street) {
      this.formik.current.setFieldValue("office_street", value.street);
      this.formik.current.setFieldValue("office_city", value.city);
      this.formik.current.setFieldValue("office_state", {
        label: value.state,
        value: value.state
      });
      this.formik.current.setFieldValue("office_zip", value.zip);
      if (value.country == COUNTRY_FIELDS.GBR.short_name) {
        this.selectedCountry = COUNTRY_FIELDS.GBR.short_name;
        this.formik.current.setFieldValue("office_country", {
          label: COUNTRY_FIELDS.GBR.full_name,
          value: COUNTRY_FIELDS.GBR.short_name
        });
      } else if (value.country == COUNTRY_FIELDS.USA.short_name) {
        this.selectedCountry = COUNTRY_FIELDS.USA.short_name;
        this.formik.current.setFieldValue("office_country", {
          label: COUNTRY_FIELDS.USA.full_name,
          value: COUNTRY_FIELDS.USA.short_name
        });
      }
    } else {
      this.formik.current.setFieldValue("office_street", value.value);
    }
  };

  onBlurOfficeAddress = () => {
    this.formik.current.setFieldTouched("office_street");
    const formikContext = this.formik.current.getFormikContext();
    if (formikContext.values.office_street) {
      this.formik.current.setFieldTouched("office_street");
    }
    if (formikContext.values.office_city) {
      this.formik.current.setFieldTouched("office_city");
    }
    if (formikContext.values.office_state) {
      this.formik.current.setFieldTouched("office_state");
    }
    if (formikContext.values.office_zip) {
      this.formik.current.setFieldTouched("office_zip");
    }
  };

  onChangeOfficeType = value => {
    this.formik.current.setFieldValue("office_type", value);
  };

  onBlurOfficeType = () => {
    this.formik.current.setFieldTouched("office_type");
  };

  onChangeTerms = () => {
    const context = this.formik.current.getFormikContext();
    const value = context?.values?.terms;
    this.formik.current.setFieldValue("terms", !value);
  };

  onChangeCountry = value => {
    this.selectedCountry = value.value;
    this.formik.current.setFieldValue("office_country", value);
    const context = this.formik.current.getFormikContext();
    if (context.values.office_state) {
      this.formik.current.setFieldValue("office_state", undefined);
    }
  };

  onChangeOfficeState = value => {
    this.formik.current.setFieldValue("office_state", value);
  };

  onBlurOfficeState = () => {
    this.formik.current.setFieldTouched("office_state");
  };

  render() {
    const {
      company_roles,
      office_types,
      companyAddresses,
      office_countries
    } = this.props;
    const classes = cn("complete-account__field-set", AccountForm.fieldClass);
    return (
      <PageAuth backLink="/">
        <AddressModal
          title="Confirm Office Address"
          onClose={this.props.dispatch(addressModal.close)}
          theme="light"
          onError={this.setErrorMessages}
          dispatch_type="API_COMPLETE_ACCOUNT"
        />
        <LoaderContainer />
        <AccountForm
          className="complete-account"
          steps={this.steps}
          title="Complete your account"
          subtitle="We need just a bit more information about you to complete your account."
        >
          <Formik
            validationSchema={propertySchema}
            onSubmit={this.onSubmit}
            initialValues={this.initialValues}
            ref={this.formik}
          >
            {({
              errors,
              touched,
              values,
              isValid,
              handleChange,
              handleBlur
            }) => (
              <Form>
                <div className="complete-account__section-label complete-account__section-label--first">
                  General Info
                </div>
                <div className={classes}>
                  <FormField
                    className="complete-account__field"
                    label="first name"
                    showError={touched.first_name}
                    showIcon={false}
                    error={errors.first_name}
                  >
                    <Input
                      type="text"
                      name="first_name"
                      theme="highlight"
                      value={values.first_name}
                      onChange={handleChange}
                      onBlur={handleBlur}
                    />
                  </FormField>
                  <FormField
                    className="complete-account__field"
                    label="Last name"
                    showError={touched.last_name}
                    showIcon={false}
                    error={errors.last_name}
                  >
                    <Input
                      type="text"
                      name="last_name"
                      theme="highlight"
                      value={values.last_name}
                      onChange={handleChange}
                      onBlur={handleBlur}
                    />
                  </FormField>
                </div>
                <FormField
                  className={AccountForm.fieldClass}
                  label="title (Optional)"
                  showError={touched.title}
                  showIcon={false}
                  error={errors.title}
                >
                  <Input
                    type="text"
                    name="title"
                    theme="highlight"
                    value={values.title}
                    onChange={handleChange}
                    onBlur={handleBlur}
                  />
                </FormField>
                <div className="complete-account__section-label">
                  Business Info
                </div>
                <FormField
                  className={AccountForm.fieldClass}
                  label="company"
                  showError={!!touched.company}
                  showIcon={false}
                  error={errors.company?.value}
                >
                  <SelectSearch
                    name="company"
                    theme="highlight"
                    placeholder=""
                    components={this.selectSearchComponents}
                    styles={this.selectStyles}
                    loadOptions={this.loadCompany}
                    defaultOptions={[]}
                    isCreatable={true}
                    value={values.company}
                    onCreateOption={this.onCreateCompany}
                    onChange={this.onChangeCompany}
                    onBlur={this.onBlurCompany}
                  />
                </FormField>
                <FormField
                  label="company role"
                  className={AccountForm.fieldClass}
                  showError={!!touched.company_role}
                  showIcon={false}
                  error={errors.company_role}
                >
                  <MultiSelect
                    name="company_role"
                    theme="highlight"
                    styles={this.selectStyles}
                    options={company_roles}
                    isShowControls={false}
                    isShowAllOption={false}
                    label={this.getSelectLabel(values.company_role)}
                    placeholder="Select role..."
                    value={values.company_role}
                    onChange={this.onChangeCompanyRole}
                    onBlur={this.onBlurCompanyRole}
                  />
                </FormField>
                <div className="complete-account__section-label">
                  Office Info
                </div>
                <FormField
                  className={AccountForm.fieldClass}
                  label="country"
                  showError={!!touched.office_country}
                  showIcon={false}
                  error={errors.office_country}
                >
                  <Select
                    name="office_country"
                    theme="highlight"
                    styles={this.selectStyles}
                    options={office_countries}
                    value={values.office_country}
                    onChange={this.onChangeCountry}
                    onBlur={handleBlur}
                  />
                </FormField>
                <FormField
                  className={AccountForm.fieldClass}
                  label="address"
                  showError={touched.office_street}
                  showIcon={false}
                  error={errors.office_street}
                >
                  <GoogleAddress
                    name="office_street"
                    loadOptions={this.loadAddress}
                    cacheOptions={false}
                    companyAddresses={companyAddresses}
                    labelCompany=""
                    labelGoogle=""
                    display="partial"
                    value={values.office_street}
                    onChange={this.onChangeOfficeAddress}
                    onBlur={this.onBlurOfficeAddress}
                  />
                </FormField>
                <FormField
                  className={AccountForm.fieldClass}
                  label={
                    COUNTRY_FIELDS[this.selectedCountry].address_fields.city
                  }
                  showError={touched.office_city}
                  showIcon={false}
                  error={errors.office_city}
                >
                  <Input
                    type="text"
                    name="office_city"
                    theme="highlight"
                    value={values.office_city}
                    onChange={handleChange}
                    onBlur={handleBlur}
                  />
                </FormField>
                <FormField
                  className={AccountForm.fieldClass}
                  label={
                    COUNTRY_FIELDS[this.selectedCountry].address_fields.state
                  }
                  showError={!!touched.office_state}
                  showIcon={false}
                  error={errors.office_state}
                >
                  <Select
                    className="account-settings__input"
                    name="office_state"
                    theme="highlight"
                    styles={this.selectStyles}
                    isSearchable={true}
                    options={
                      this.selectedCountry == COUNTRY_FIELDS.USA.short_name
                        ? this.props.us_state_list
                        : this.props.gb_county_list
                    }
                    value={values.office_state}
                    onBlur={this.onBlurOfficeState}
                    onChange={this.onChangeOfficeState}
                  />
                </FormField>
                <FormField
                  className={AccountForm.fieldClass}
                  label={
                    COUNTRY_FIELDS[this.selectedCountry].address_fields.zip
                  }
                  showError={touched.office_zip}
                  showIcon={false}
                  error={errors.office_zip}
                >
                  <Input
                    type="text"
                    name="office_zip"
                    theme="highlight"
                    value={values.office_zip}
                    onChange={handleChange}
                    onBlur={handleBlur}
                  />
                </FormField>
                <FormField
                  className={AccountForm.fieldClass}
                  label="Office name"
                  showError={touched.office_name}
                  showIcon={false}
                  error={errors.office_name}
                >
                  <Input
                    type="text"
                    name="office_name"
                    theme="highlight"
                    value={values.office_name}
                    onChange={handleChange}
                    onBlur={handleBlur}
                  />
                </FormField>
                <FormField
                  className={AccountForm.fieldClass}
                  label="office type"
                  showError={!!touched.office_type}
                  showIcon={false}
                  error={errors.office_type}
                >
                  <Select
                    name="office_type"
                    theme="highlight"
                    styles={this.selectStyles}
                    options={office_types}
                    value={values.office_type}
                    onChange={this.onChangeOfficeType}
                    onBlur={this.onBlurOfficeType}
                  />
                </FormField>
                <div className="complete-account__terms">
                  <Checkbox
                    className="complete-account__checkbox"
                    isSelected={values.terms}
                    onClick={this.onChangeTerms}
                  />
                  <input
                    type="checkbox"
                    name="terms"
                    hidden={true}
                    checked={values.terms}
                    readOnly={true}
                  />
                  Accept&nbsp;
                  <a
                    className="complete-account__link"
                    href="https://www.remarkably.io/terms"
                    target="_blank"
                  >
                    Terms and Conditions
                  </a>
                </div>
                <Button
                  className="complete-account__button"
                  type="submit"
                  color={this.getButtonColor(isValid)}
                  fullWidth={true}
                  uppercase={true}
                >
                  complete account
                </Button>
                {this.showMessage(errors, touched)}
              </Form>
            )}
          </Formik>
        </AccountForm>
      </PageAuth>
    );
  }
}

const mapState = state => {
  return {
    ...state.network,
    ...state.completeAccount
  };
};

export default connect(mapState)(CompleteAccountView);<|MERGE_RESOLUTION|>--- conflicted
+++ resolved
@@ -35,20 +35,7 @@
   constructor(props) {
     super(props);
     this.formik = React.createRef();
-<<<<<<< HEAD
-    this._router = router("/complete-account")(() => {
-      props.dispatch({
-        type: "API_COMPLETE_ACCOUNT"
-      });
-    });
     this.selectedCountry = COUNTRY_FIELDS.USA.short_name;
-=======
-    // this._router = router("/complete-account")(() => {
-    //   props.dispatch({
-    //     type: "API_COMPLETE_ACCOUNT"
-    //   });
-    // });
->>>>>>> 7b1f05a6
   }
 
   initialValues = {
@@ -278,6 +265,10 @@
     this.formik.current.setFieldTouched("office_state");
   };
 
+  onCloseModal = () => {
+    this.props.dispatch(addressModal.close);
+  };
+
   render() {
     const {
       company_roles,
@@ -290,7 +281,7 @@
       <PageAuth backLink="/">
         <AddressModal
           title="Confirm Office Address"
-          onClose={this.props.dispatch(addressModal.close)}
+          onClose={this.onCloseModal}
           theme="light"
           onError={this.setErrorMessages}
           dispatch_type="API_COMPLETE_ACCOUNT"
