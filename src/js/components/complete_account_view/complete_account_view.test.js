--- conflicted
+++ resolved
@@ -4,15 +4,15 @@
 import { CompleteAccountView } from "./index";
 import { props } from "./props";
 
-<<<<<<< HEAD
-const _ = x =>
-  createStore(() => ({ completeAccount: x, network: { ifFetching: false } }));
-
-=======
->>>>>>> 7b1f05a6
 describe("CompleteAccountView", () => {
   it("renders correctly", () => {
-    const tree = renderer.create(<MemoryRouter><CompleteAccountView {...props} /></MemoryRouter>).toJSON();;
+    const tree = renderer
+      .create(
+        <MemoryRouter>
+          <CompleteAccountView {...props} />
+        </MemoryRouter>
+      )
+      .toJSON();
     expect(tree).toMatchSnapshot();
   });
 });