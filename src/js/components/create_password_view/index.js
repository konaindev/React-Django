import PropTypes from "prop-types";
import React from "react";
import { connect } from "react-redux";
import { Form, Formik } from "formik";

import { validatePassword } from "../../api/password";
import AccountForm from "../account_form";
import Button from "../button";
import Input from "../input";
import FormField from "../form_field";
import PageAuth from "../page_auth";
import PasswordOverlay from "../password_tooltip";
import RMBTooltip from "../rmb_tooltip";
<<<<<<< HEAD
import router from "../../router";
import "./create_password_view.scss";

class CreatePasswordView extends React.PureComponent {
=======
import { axiosPost } from "../../utils/api";

import "./create_password_view.scss";

const validatePassword = (password, hash) =>
  axiosPost("/users/validate-password", { password, hash }).then(
    response => response.data.errors
  );

export class CreatePasswordView extends React.PureComponent {
>>>>>>> 7b1f05a6
  static propTypes = {
    hash: PropTypes.string.isRequired,
    rules: PropTypes.arrayOf(
      PropTypes.shape({
        label: PropTypes.string.isRequired,
        key: PropTypes.string.isRequired
      })
    ).isRequired,
    back_link: PropTypes.string,
    validate: PropTypes.func
  };

  static defaultProps = {
    back_link: "/",
    validate: validatePassword
  };

  constructor(props) {
    super(props);
  }

  timeoutId;

  steps = [
    { name: "Set Password", isActive: true },
    { name: "Complete Account" }
  ];

  errorMessages = {
    password_1: "Not strong enough",
    password_2: "Passwords must match"
  };

  validate = values =>
    new Promise(res => {
      clearTimeout(this.timeoutId);
      this.timeoutId = setTimeout(() => res(), 300);
    }).then(() =>
      this.props
        .validate(values.password_1, this.props.hash)
        .then(fieldError => {
          let errors = {};
          if (Object.keys(fieldError).length) {
            errors.rules_validation = fieldError;
            errors.password_1 = this.errorMessages.password_1;
          }
          if (!values.password_2 || values.password_2 !== values.password_1) {
            errors.password_2 = this.errorMessages.password_2;
          }
          if (Object.keys(errors).length) {
            throw errors;
          }
        })
    );

  getButtonColor = isValid => {
    if (isValid) {
      return "primary";
    }
    return "disabled-light";
  };

  onSubmit = (values, actions) => {
    this.props.dispatch({
      type: "API_CREATE_PASSWORD",
      hash: this.props.hash,
      data: {
        password: values.password_1
      }
    });
  };

  render() {
    return (
      <PageAuth backLink={this.props.back_link}>
        <div className="create-password">
          <AccountForm
            steps={this.steps}
            title="Set your password"
            subtitle="Enter a password to gain access to your account."
          >
            <Formik validate={this.validate} onSubmit={this.onSubmit}>
              {({
                errors,
                touched,
                values,
                isValid,
                handleChange,
                handleBlur,
                handleSubmit
              }) => (
                <Form method="post" onSubmit={handleSubmit}>
                  <div className={AccountForm.fieldClass}>
                    <FormField
                      label="Password"
                      error={errors.password_1}
                      showError={touched.password_1 && !!values.password_1}
                    >
                      <RMBTooltip
                        theme="highlight"
                        trigger={["focus"]}
                        overlay={
                          <PasswordOverlay
                            rules={this.props.rules}
                            password={values.password_1}
                            errors={errors.rules_validation}
                            theme="highlight"
                          />
                        }
                      >
                        <Input
                          type="password"
                          name="password_1"
                          theme="highlight"
                          onChange={handleChange}
                          onBlur={handleBlur}
                          value={values.password_1}
                        />
                      </RMBTooltip>
                    </FormField>
                  </div>
                  <div className={AccountForm.fieldClass}>
                    <FormField
                      label="Confirm Password"
                      error={errors.password_2}
                      showError={touched.password_2 && !!values.password_1}
                    >
                      <Input
                        type="password"
                        name="password_2"
                        theme="highlight"
                        onChange={handleChange}
                        onBlur={handleBlur}
                        value={values.password_2}
                      />
                    </FormField>
                  </div>
                  <Button
                    className="create-password__button"
                    color={this.getButtonColor(isValid)}
                    fullWidth={true}
                    uppercase={true}
                    type="submit"
                  >
                    Set Password
                  </Button>
                </Form>
              )}
            </Formik>
          </AccountForm>
        </div>
      </PageAuth>
    );
  }
}

const mapState = state => ({
  ...state.createPassword
});

export default connect(mapState)(CreatePasswordView);<|MERGE_RESOLUTION|>--- conflicted
+++ resolved
@@ -11,23 +11,11 @@
 import PageAuth from "../page_auth";
 import PasswordOverlay from "../password_tooltip";
 import RMBTooltip from "../rmb_tooltip";
-<<<<<<< HEAD
-import router from "../../router";
-import "./create_password_view.scss";
-
-class CreatePasswordView extends React.PureComponent {
-=======
 import { axiosPost } from "../../utils/api";
 
 import "./create_password_view.scss";
 
-const validatePassword = (password, hash) =>
-  axiosPost("/users/validate-password", { password, hash }).then(
-    response => response.data.errors
-  );
-
 export class CreatePasswordView extends React.PureComponent {
->>>>>>> 7b1f05a6
   static propTypes = {
     hash: PropTypes.string.isRequired,
     rules: PropTypes.arrayOf(
