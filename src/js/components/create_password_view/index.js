import PropTypes from "prop-types";
import React from "react";
import { connect } from "react-redux";
import { Form, Formik } from "formik";

import { validatePassword } from "../../api/password";
import AccountForm from "../account_form";
import Button from "../button";
import Input from "../input";
import FormField from "../form_field";
import PageAuth from "../page_auth";
import PasswordOverlay from "../password_tooltip";
import RMBTooltip from "../rmb_tooltip";
import router from "../../router";
import { axiosPost } from "../../utils/api";

import "./create_password_view.scss";

<<<<<<< HEAD
export class CreatePasswordView extends React.PureComponent {
=======
const validatePassword = (password, hash) =>
  axiosPost("/users/validate-password", { password, hash }).then(
    response => response.data.errors
  );

class CreatePasswordView extends React.PureComponent {
>>>>>>> 37ab5a14
  static propTypes = {
    hash: PropTypes.string.isRequired,
    rules: PropTypes.arrayOf(
      PropTypes.shape({
        label: PropTypes.string.isRequired,
        key: PropTypes.string.isRequired
      })
    ).isRequired,
    back_link: PropTypes.string,
    validate: PropTypes.func
  };

  static defaultProps = {
    back_link: "/",
    validate: validatePassword
  };

  constructor(props) {
    super(props);
<<<<<<< HEAD
=======
    this._router = router("/users")(() => {});
>>>>>>> 37ab5a14
  }

  timeoutId;

  steps = [
    { name: "Set Password", isActive: true },
    { name: "Complete Account" }
  ];

  errorMessages = {
    password_1: "Not strong enough",
    password_2: "Passwords must match"
  };

  validate = values =>
    new Promise(res => {
      clearTimeout(this.timeoutId);
      this.timeoutId = setTimeout(() => res(), 300);
    }).then(() =>
      this.props
        .validate(values.password_1, this.props.hash)
        .then(fieldError => {
          let errors = {};
          if (Object.keys(fieldError).length) {
            errors.rules_validation = fieldError;
            errors.password_1 = this.errorMessages.password_1;
          }
          if (!values.password_2 || values.password_2 !== values.password_1) {
            errors.password_2 = this.errorMessages.password_2;
          }
          if (Object.keys(errors).length) {
            throw errors;
          }
        })
    );

  getButtonColor = isValid => {
    if (isValid) {
      return "primary";
    }
    return "disabled-light";
  };

  onSubmit = (values, actions) => {
    this.props.dispatch({
      type: "API_CREATE_PASSWORD",
      hash: this.props.hash,
      data: {
        password: values.password_1
      }
    });
  };

  render() {
    return (
      <PageAuth backLink={this.props.back_link}>
        <div className="create-password">
          <AccountForm
            steps={this.steps}
            title="Set your password"
            subtitle="Enter a password to gain access to your account."
          >
            <Formik validate={this.validate} onSubmit={this.onSubmit}>
              {({
                errors,
                touched,
                values,
                isValid,
                handleChange,
                handleBlur,
                handleSubmit
              }) => (
                <Form method="post" onSubmit={handleSubmit}>
                  <div className={AccountForm.fieldClass}>
                    <FormField
                      label="Password"
                      error={errors.password_1}
                      showError={touched.password_1 && !!values.password_1}
                    >
                      <RMBTooltip
                        theme="highlight"
                        trigger={["focus"]}
                        overlay={
                          <PasswordOverlay
                            rules={this.props.rules}
                            password={values.password_1}
                            errors={errors.rules_validation}
                            theme="highlight"
                          />
                        }
                      >
                        <Input
                          type="password"
                          name="password_1"
                          theme="highlight"
                          onChange={handleChange}
                          onBlur={handleBlur}
                          value={values.password_1}
                        />
                      </RMBTooltip>
                    </FormField>
                  </div>
                  <div className={AccountForm.fieldClass}>
                    <FormField
                      label="Confirm Password"
                      error={errors.password_2}
                      showError={touched.password_2 && !!values.password_1}
                    >
                      <Input
                        type="password"
                        name="password_2"
                        theme="highlight"
                        onChange={handleChange}
                        onBlur={handleBlur}
                        value={values.password_2}
                      />
                    </FormField>
                  </div>
                  <Button
                    className="create-password__button"
                    color={this.getButtonColor(isValid)}
                    fullWidth={true}
                    uppercase={true}
                    type="submit"
                  >
                    Set Password
                  </Button>
                </Form>
              )}
            </Formik>
          </AccountForm>
        </div>
      </PageAuth>
    );
  }
}

const mapState = state => ({
  ...state.createPassword
});

export default connect(mapState)(CreatePasswordView);<|MERGE_RESOLUTION|>--- conflicted
+++ resolved
@@ -16,16 +16,8 @@
 
 import "./create_password_view.scss";
 
-<<<<<<< HEAD
+
 export class CreatePasswordView extends React.PureComponent {
-=======
-const validatePassword = (password, hash) =>
-  axiosPost("/users/validate-password", { password, hash }).then(
-    response => response.data.errors
-  );
-
-class CreatePasswordView extends React.PureComponent {
->>>>>>> 37ab5a14
   static propTypes = {
     hash: PropTypes.string.isRequired,
     rules: PropTypes.arrayOf(
@@ -45,10 +37,6 @@
 
   constructor(props) {
     super(props);
-<<<<<<< HEAD
-=======
-    this._router = router("/users")(() => {});
->>>>>>> 37ab5a14
   }
 
   timeoutId;
