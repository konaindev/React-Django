import React, { Component } from "react";
import PropTypes from "prop-types";

import ButtonGroup from "../button_group";
import Container from "../container";
import CommonReport from "../common_report";
import ReportDateSpan from "../report_date_span";
import "./modeling_view.scss";

export class ModelingView extends Component {
  constructor(props) {
    super(props);
    this.state = {
      activeReportIndex: 0
    };
  }

  handleSetActiveReportIndex = index => {
    this.setState({ activeReportIndex: index });
  };

  getActiveReport() {
    return this.props.options[this.state.activeReportIndex];
  }

  renderActiveDateSpan() {
    const activeReport = this.getActiveReport();
    return (
      <ReportDateSpan name={activeReport.name} dates={activeReport.dates} />
    );
  }

  render() {
    const subnavOptions = this.props.options.map((report, index) => ({
      label: report.name,
      value: index
    }));

    return (
      <div className="page modeling-view">
        <Container>
          <div className="modeling-view__subnav">
            <ButtonGroup
              onChange={this.handleSetActiveReportIndex}
              value={this.state.activeReportIndex}
              options={subnavOptions}
            />
          </div>
        </Container>
<<<<<<< HEAD
        <CommonReport report={options[activeReport]} type="baseline" />
=======
        <CommonReport
          report={this.getActiveReport()}
          dateSpan={this.renderActiveDateSpan()}
        />
>>>>>>> f873c301
      </div>
    );
  }
}

export default ModelingView;<|MERGE_RESOLUTION|>--- conflicted
+++ resolved
@@ -47,14 +47,11 @@
             />
           </div>
         </Container>
-<<<<<<< HEAD
-        <CommonReport report={options[activeReport]} type="baseline" />
-=======
         <CommonReport
           report={this.getActiveReport()}
           dateSpan={this.renderActiveDateSpan()}
+          type="baseline"
         />
->>>>>>> f873c301
       </div>
     );
   }
