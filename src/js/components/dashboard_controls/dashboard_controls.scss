@import "css/base.scss";

$filter-field-spacing: 8px;

.dashboard-controls--disable {
    pointer-events: none;
    cursor: default;
}

.dashboard-controls__filters {
    display: flex;
    width: 100%;
    height: 100%;
    min-width: 1260px;
    flex-wrap: wrap;
    align-items: center;
}

.dashboard-controls__title {
    display: inline-block;
    padding-left: 16px;
    cursor: pointer;
    margin-right: auto;
    font-family: $font-sans;
    font-size: $text-sm;
    font-weight: $weight-medium;
    letter-spacing: $letter-spacing-wide;
    color: $title-section-color;
    text-align: left;
    text-transform: uppercase;
}

.dashboard-controls__field {
    width: 180px;
    margin-left: $filter-field-spacing;
    text-align: left;
}

.dashboard-controls__sort {
    width: 293px;
    margin-left: auto;
}

.dashboard-controls__sort-title {
    display: inline-block;
    margin-right: 12px;
    font-family: $font-sans;
    font-size: $text-xs;
    font-weight: $weight-normal;
    letter-spacing: $letter-spacing-wide;
    color: $title-small-color;
    text-transform: uppercase;
<<<<<<< HEAD
=======
}


.dashboard-selection {
    display: flex;
    height: 100%;
    justify-content: space-between;
    align-items: center;
}

.dashboard-selection__title {
    font-family: $font-sans;
    font-size: $text-base;
    font-weight: $weight-normal;
    letter-spacing: $letter-spacing-wide;
    color: $title-large-color;
}

.dashboard-selection__button {
    display: inline-flex;
    width: 100px;
    height: 36px;
    font-family: $font-sans;
    font-size: $text-xs;
    font-weight: $weight-normal;
    letter-spacing: $letter-spacing-wide;
    color: $button-default-active-text-color;
    text-transform: capitalize;
    box-sizing: border-box;
    justify-content: center;
}

.dashboard-selection__button + .dashboard-selection__button {
    margin-left: 30px;
}

.dashboard-selection__button-icon {
    margin-left: 8px;
>>>>>>> 37ab5a14
}<|MERGE_RESOLUTION|>--- conflicted
+++ resolved
@@ -50,10 +50,9 @@
     letter-spacing: $letter-spacing-wide;
     color: $title-small-color;
     text-transform: uppercase;
-<<<<<<< HEAD
-=======
 }
 
+// This might need to be deleted VV -TPC
 
 .dashboard-selection {
     display: flex;
@@ -90,5 +89,4 @@
 
 .dashboard-selection__button-icon {
     margin-left: 8px;
->>>>>>> 37ab5a14
 }