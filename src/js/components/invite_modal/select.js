import cn from "classnames";
import React from "react";
import PropTypes from "prop-types";

import Select from "../select";
import { menuListConstructor, MenuPortal } from "../select/select_components";

export default class SelectRole extends React.PureComponent {
  static propTypes = {
    member: PropTypes.object.isRequired,
    adminCount: PropTypes.number.isRequired,
    property: PropTypes.object.isRequired,
    roleOptions: PropTypes.array.isRequired,
    components: PropTypes.object.isRequired,
    role: PropTypes.object.isRequired,
    onChangeRole: PropTypes.func.isRequired,
    openRemoveModal: PropTypes.func.isRequired
  };

  static selectStyle = {
    singleValue: provided => ({ ...provided, right: 10 }),
    menuList: provided => ({ ...provided, overflow: "initial" }),
    menuPortal: provided => ({ ...provided, zIndex: 1000, height: 0 })
  };

<<<<<<< HEAD
  closeMenuOnScroll = () => this.menuIsOpen;

  openMenuHandler = () => {
    this.menuIsOpen = true;
  };

  closeMenuHandler = () => {
    this.menuIsOpen = false;
  };

  canRemove = () => {
    return !(this.props.adminCount === 1 && this.props.member.role === "admin");
  };

  renderRemoveButton = () => {
    const classes = cn("invite-modal__remove-btn", {
      "invite-modal__remove-btn--disabled": !this.canRemove()
    });
    return (
      <div className={classes} onClick={this.onRemoveHandler}>
        Remove
      </div>
    );
  };

  isOptionDisabled = option => {
    return (
      this.props.adminCount === 1 &&
      option.value === "member" &&
      this.props.member.role === "admin"
    );
  };

  onRemoveHandler = () => {
    if (this.canRemove()) {
      this.props.openRemoveModal(this.props.property, this.props.member);
    }
  };

  onChangeHandler = option => {
    this.props.onChangeRole(
      option.value,
      this.props.property,
      this.props.member
    );
  };
=======
  renderRemoveButton = () => (
    <div
      className="invite-modal__remove-btn"
      onClick={this.props.openRemoveModal}
    >
      Remove
    </div>
  );
>>>>>>> 5a337e34

  render() {
    const { member, components, roleOptions, role } = this.props;
    return (
      <Select
        className="invite-modal__select-role"
        theme="transparent"
        size="small"
        styles={SelectRole.selectStyle}
        components={{
          ...components,
          MenuList: menuListConstructor(
            this.renderRemoveButton(member.user_id)
          ),
          MenuPortal
        }}
        options={roleOptions}
        isOptionDisabled={this.isOptionDisabled}
        defaultValue={role}
        menuPortalTarget={document.body}
<<<<<<< HEAD
        onChange={this.onChangeHandler}
        closeMenuOnScroll={this.closeMenuOnScroll}
        onMenuOpen={this.openMenuHandler}
        onMenuClose={this.closeMenuHandler}
=======
        menuPosition="absolute"
>>>>>>> 5a337e34
      />
    );
  }
}<|MERGE_RESOLUTION|>--- conflicted
+++ resolved
@@ -23,7 +23,6 @@
     menuPortal: provided => ({ ...provided, zIndex: 1000, height: 0 })
   };
 
-<<<<<<< HEAD
   closeMenuOnScroll = () => this.menuIsOpen;
 
   openMenuHandler = () => {
@@ -70,16 +69,6 @@
       this.props.member
     );
   };
-=======
-  renderRemoveButton = () => (
-    <div
-      className="invite-modal__remove-btn"
-      onClick={this.props.openRemoveModal}
-    >
-      Remove
-    </div>
-  );
->>>>>>> 5a337e34
 
   render() {
     const { member, components, roleOptions, role } = this.props;
@@ -100,14 +89,11 @@
         isOptionDisabled={this.isOptionDisabled}
         defaultValue={role}
         menuPortalTarget={document.body}
-<<<<<<< HEAD
         onChange={this.onChangeHandler}
         closeMenuOnScroll={this.closeMenuOnScroll}
         onMenuOpen={this.openMenuHandler}
         onMenuClose={this.closeMenuHandler}
-=======
         menuPosition="absolute"
->>>>>>> 5a337e34
       />
     );
   }
