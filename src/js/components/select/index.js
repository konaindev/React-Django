--- conflicted
+++ resolved
@@ -45,20 +45,11 @@
     />
   );
 }
-<<<<<<< HEAD
-Select.optionsType = PropTypes.arrayOf(
-  PropTypes.shape({
-    label: PropTypes.string.isRequired,
-    value: PropTypes.oneOfType([PropTypes.string, PropTypes.number]) //.isRequired
-  })
-);
-=======
 Select.optionsType = PropTypes.oneOfType([
   PropTypes.arrayOf(
     PropTypes.shape({
       label: PropTypes.string.isRequired,
       value: PropTypes.oneOfType([PropTypes.string, PropTypes.number])
-        .isRequired
     })
   ),
   PropTypes.arrayOf(
@@ -73,7 +64,6 @@
     })
   )
 ]);
->>>>>>> 904cd8db
 Select.propTypes = {
   size: PropTypes.oneOf(["", "small"]),
   theme: PropTypes.oneOf(["", "default", "highlight", "transparent", "gray"]),
