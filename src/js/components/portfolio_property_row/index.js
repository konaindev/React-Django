--- conflicted
+++ resolved
@@ -2,11 +2,6 @@
 import _isNil from "lodash/isNil";
 import PropTypes from "prop-types";
 import React from "react";
-<<<<<<< HEAD
-import { Link } from "react-router-dom";
-import PropertyStatus from "../property_status";
-=======
->>>>>>> 904cd8db
 
 import "./portfolio_property_row.scss";
 
