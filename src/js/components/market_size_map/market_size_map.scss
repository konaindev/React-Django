@import "css/variables.scss";

.market-size-map {
<<<<<<< HEAD
  width: 100%;
  height: 100%;
  background-color: $bluegray-dark;
=======
    width: 100%;
    height: 452px;
    background-color: $bluegray-dark;
>>>>>>> a7310485

    .radius-text-rotated {
        width: 190px;
        font-size: 14px;
        font-weight: 500;
        color: $white;
        text-align: center;
        transform: rotate(40deg);
        transform-origin: 80px -115px;
        text-overflow: ellipsis;
        overflow: hidden;
        white-space: nowrap;
    }

    .zip-code-label {
        width: 60px;
        font-size: 14px;
        font-weight: 500;
        color: $white;
        text-align: center;
        position: absolute;
        left: -30px;
        top: -8px;
    }

    // hide "Map data @2019" and "Terms of Use"
    // .gmnoprint {
    //   display: none;
    // }
}<|MERGE_RESOLUTION|>--- conflicted
+++ resolved
@@ -1,15 +1,9 @@
 @import "css/variables.scss";
 
 .market-size-map {
-<<<<<<< HEAD
-  width: 100%;
-  height: 100%;
-  background-color: $bluegray-dark;
-=======
     width: 100%;
-    height: 452px;
+    height: 100%;
     background-color: $bluegray-dark;
->>>>>>> a7310485
 
     .radius-text-rotated {
         width: 190px;
