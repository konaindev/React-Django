--- conflicted
+++ resolved
@@ -26,12 +26,7 @@
   };
 
   render() {
-<<<<<<< HEAD
-    const { dateSpan, report, type } = this.props;
-    console.log("common_report-----~~~~~~>>", type);
-=======
     const { dateSpan, report, type, reportType } = this.props;
->>>>>>> 29be689c
     return (
       <Container className="common-report">
         <LeasingPerformanceReport
