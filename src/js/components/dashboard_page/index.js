import React from "react";
import PropTypes from "prop-types";
import cn from "classnames";
import _isArray from "lodash/isArray";
import _isEmpty from "lodash/isEmpty";
import _isEqual from "lodash/isEqual";

import AddPropertyModal from "../add_property_modal";
import { states } from "../add_property_form/states";
import Button from "../button";
import DashboardControls from "../dashboard_controls";
import Container from "../container";
import PropertyCardList from "../property_card_list";
import PropertyList from "../property_list";
import ToggleButton from "../toggle_button";
import InviteModal from "../invite_modal";
import { Close, ListView, TileView } from "../../icons";
import Loader from "../loader";

import { qsParse, qsStringify } from "../../utils/misc";
import TutorialView from "../tutorial_view";
import { inviteModal, dashboard } from "../../redux_base/actions";
import "./dashboard_page.scss";

export class DashboardPage extends React.PureComponent {
  static propTypes = {
    fetchingProperties: PropTypes.bool.isRequired,
    properties: PropTypes.array.isRequired,
    funds: PropTypes.array.isRequired,
    asset_managers: PropTypes.array.isRequired,
    property_managers: PropTypes.array.isRequired,
    selectedProperties: PropTypes.array.isRequired,
    viewType: PropTypes.string,
    filters: PropTypes.object,
    onChangeFilter: PropTypes.func
  };
  static defaultProps = {
    selectedProperties: [],
    viewType: "tile",
    filters: {},
    onChangeFilter: () => {}
  };

  static buttonOptions = [
    {
      id: "list",
      icon: ListView
    },
    {
      id: "tile",
      icon: TileView
    }
  ];

  constructor(props) {
    super(props);
    this.state = {
      viewType: props.viewType,
      isShowAddPropertyForm: false
    };
<<<<<<< HEAD

    this._ = router("/dashboard")(queryString => {
      // @TODO:
      // uncomment in case of Django -> DashboardView renders empty props initially
      //
      // props.dispatch({
      //   type: "API_DASHBOARD",
      //   queryString
      // });
    });
=======
>>>>>>> 7b1f05a6
  }

  selectAll = () => {
    const selectedProperties = this.props.properties;
    this.props.dispatch(dashboard.updateStore({ selectedProperties }));
  };

  cancelSelect = () => {
    this.props.dispatch(dashboard.updateStore({ selectedProperties: [] }));
  };

  inviteHandler = () => {
    this.props.dispatch(inviteModal.open);
  };

  get propertiesListComponent() {
    if (this.state.viewType === "tile") {
      return PropertyCardList;
    } else {
      return PropertyList;
    }
  }

  onChangeFilter = filters => {
    this.props.onChangeFilter(filters);
  };

  toggleView = viewType => this.setState({ viewType });

  onSelectHandler = selectedProperties => {
    let isAdmin;
    if (this.props.user.is_superuser) {
      isAdmin = true;
    } else {
      isAdmin = selectedProperties.every(property => {
        const member = property.members.find(
          m => m.user_id === this.props.user.user_id
        );
        return member?.role === "admin";
      });
    }
    const inviteDisable = !isAdmin;
    this.props.dispatch(
      dashboard.updateStore({ selectedProperties, inviteDisable })
    );
  };

  onShowAddPropertyForm = () => {
    this.setState({ isShowAddPropertyForm: true });
  };

  onHideAddPropertyForm = () => {
    this.setState({ isShowAddPropertyForm: false });
  };

  addPropertyFormProps = {
    packages: [
      { id: "accelerate", name: "Accelerate" },
      { id: "optimize", name: "Optimize" },
      { id: "ground", name: "Ground Up" },
      { id: "other", name: "Not Sure" }
    ],
    post_url: "/sales/new-project",
    onSuccess: this.onHideAddPropertyForm,
    states
  };

  render() {
    const className = cn("dashboard-content", {
      "dashboard-content--selection-mode": this.props.selectedProperties.length
    });
    const PropertiesListComponent = this.propertiesListComponent;
    const { fetchingProperties } = this.props;
    return (
      <div>
        <TutorialView />
        <InviteModal />
        <div className={className}>
          <Container>
            <div className="dashboard-content__title">
              <div className="dashboard-content__title-right">
                <div className="dashboard-content__select-view">
                  <ToggleButton
                    options={DashboardPage.buttonOptions}
                    value={this.state.viewType}
                    onChange={this.toggleView}
                  />
                </div>
                <Button
                  className="dashboard-content__add-property"
                  color="primary"
                  uppercase={true}
                  onClick={this.onShowAddPropertyForm}
                  disabled={fetchingProperties}
                >
                  ADD PROPERTY
                </Button>
              </div>
            </div>
            <div className="dashboard-content__controls">
              <div className="dashboard-content__filters">
                <DashboardControls
                  propertiesCount={this.props.properties.length}
                  funds={this.props.funds}
                  assetManagers={this.props.asset_managers}
                  propertyManagers={this.props.property_managers}
                  locations={this.props.locations}
                  filters={this.props.filters}
                  onChange={this.onChangeFilter}
                  isDisabled={fetchingProperties}
                  dispatch={this.props.dispatch}
                />
              </div>
              <div className="dashboard-content__selection">
                <DashboardSelection
                  selectedProperties={this.props.selectedProperties}
                  inviteDisable={this.props.inviteDisable}
                  inviteHandler={this.inviteHandler}
                  selectAll={this.selectAll}
                  cancelSelect={this.cancelSelect}
                />
              </div>
            </div>
            <div className="dashboard-content__properties">
              <Loader isVisible={fetchingProperties} />
              <PropertiesListComponent
                properties={this.props.properties}
                selectedProperties={this.props.selectedProperties}
                onSelect={this.onSelectHandler}
              />
            </div>
          </Container>
          <AddPropertyModal
            open={this.state.isShowAddPropertyForm}
            formProps={this.addPropertyFormProps}
            onClose={this.onHideAddPropertyForm}
          />
        </div>
      </div>
    );
  }
}

const DashboardSelection = ({
  selectedProperties,
  inviteHandler,
  inviteDisable,
  selectAll,
  cancelSelect
}) => {
  const inviteColor = inviteDisable ? "disabled" : "secondary";
  const controlsClasses = cn("dashboard-selection__controls", {
    "dashboard-selection__controls--invite-error": inviteDisable
  });
  return (
    <div className="dashboard-selection">
      <div className="dashboard-selection__title">
        {selectedProperties.length}
        {selectedProperties.length === 1 ? " Property" : " Properties"} Selected
      </div>
      <div className={controlsClasses}>
        <div className="dashboard-selection__invite-error">
          Some of the properties selected require admin access to invite users.
        </div>
        <Button.DisableWrapper
          className="dashboard-selection__button"
          isDisable={inviteDisable}
        >
          <Button
            className="dashboard-selection__button"
            color={inviteColor}
            onClick={inviteHandler}
          >
            invite
          </Button>
        </Button.DisableWrapper>
        <Button
          className="dashboard-selection__button"
          color="secondary"
          onClick={selectAll}
        >
          select all
        </Button>
        <Button
          className="dashboard-selection__button"
          color="secondary"
          onClick={cancelSelect}
        >
          cancel
          <Close className="dashboard-selection__button-icon" width={9} />
        </Button>
      </div>
    </div>
  );
};

DashboardSelection.propTypes = {
  selectedProperties: PropTypes.array.isRequired,
  inviteHandler: PropTypes.func.isRequired,
  inviteDisable: PropTypes.bool,
  selectAll: PropTypes.func.isRequired,
  cancelSelect: PropTypes.func.isRequired
};

DashboardSelection.defaultProps = {
  inviteDisable: true
};

export class UrlQueryLayer extends React.PureComponent {
  constructor(props) {
    super(props);

    this.loadQueryString();
  }

  loadQueryString = () => {
    const filterNames = ["q", "ct", "st", "fd", "am", "pm", "s", "d"];
    const stringFilters = ["q", "s", "d"];
    const urlParams = qsParse(window.location.search);

    this.filters = {};
    Object.keys(urlParams).forEach(k => {
      const value = urlParams[k];

      if (!filterNames.includes(k) || _isEmpty(value)) {
        return;
      }

      if (!stringFilters.includes(k) && !_isArray(value)) {
        this.filters[k] = [value];
      } else {
        this.filters[k] = value;
      }
    });

    this.state = { ...this.filters };
  };

  onChangeFilter = filters => {
    if (_isEqual(filters, this.filters)) {
      return;
    }

    this.setState(filters);

    let urlParams = {};
    Object.keys(filters).forEach(k => {
      const value = filters[k];
      if (!_isEmpty(value)) {
        urlParams[k] = value;
      }
    });

    let queryString = qsStringify(urlParams);

    this.props.history.push(queryString);
    this.props.dispatch(dashboard.requestProperties(queryString));
  };

  render() {
    const { fetchingProperties, no_projects } = this.props;

    if (no_projects === false) {
      return (
        <DashboardPage
          {...this.props}
          filters={this.state}
          onChangeFilter={this.onChangeFilter}
        />
      );
    } else if (fetchingProperties && no_projects === undefined) {
      // first API call is in progress
      return (
        <div className="dashboard-content">
          <Loader isVisible />
        </div>
      );
    } else {
      return (
        <div className="dashboard-content">
          <p>
            Please contact your Account Manager to setup access to your
            properties
          </p>
        </div>
      );
    }
  }
}

export default UrlQueryLayer;<|MERGE_RESOLUTION|>--- conflicted
+++ resolved
@@ -58,19 +58,6 @@
       viewType: props.viewType,
       isShowAddPropertyForm: false
     };
-<<<<<<< HEAD
-
-    this._ = router("/dashboard")(queryString => {
-      // @TODO:
-      // uncomment in case of Django -> DashboardView renders empty props initially
-      //
-      // props.dispatch({
-      //   type: "API_DASHBOARD",
-      //   queryString
-      // });
-    });
-=======
->>>>>>> 7b1f05a6
   }
 
   selectAll = () => {
