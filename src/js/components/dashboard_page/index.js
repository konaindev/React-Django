import _isEmpty from "lodash/isEmpty";
import _isArray from "lodash/isArray";
import _isEqual from "lodash/isEqual";
import cn from "classnames";
import React from "react";
import PropTypes from "prop-types";

import AddPropertyModal from "../add_property_modal";
import { states } from "../add_property_form/states";
import Button from "../button";
import DashboardControls from "../dashboard_controls";
import ToggleButton from "../toggle_button";
import Container from "../container";
import PageChrome from "../page_chrome";
import PropertyCardList from "../property_card_list";
import PropertyList from "../property_list";
import { Close, ListView, TileView } from "../../icons";
import Loader from "../loader";
import UserMenu from "../user_menu";

import "./dashboard_page.scss";
<<<<<<< HEAD
import { connect } from "react-redux";
import router from "../../router";
=======
import TutorialView from "../tutorial_view";
>>>>>>> 7bc65d8c

const navLinks = {
  links: [
    {
      id: "portfolio",
      name: "Portfolio",
      url: "/dashboard"
    },
    {
      id: "portfolio-analysis",
      name: "Portfolio Analysis",
      url: "/portfolio/table"
    }
  ],
  selected_link: "portfolio"
};

export class DashboardPage extends React.PureComponent {
  static propTypes = {
    properties: PropTypes.array.isRequired,
    funds: PropTypes.array.isRequired,
    asset_managers: PropTypes.array.isRequired,
    property_managers: PropTypes.array.isRequired,
    selectedProperties: PropTypes.arrayOf(PropTypes.string),
    viewType: PropTypes.string,
    filters: PropTypes.object,
    onChangeFilter: PropTypes.func
  };
  static defaultProps = {
    selectedProperties: [],
    viewType: "tile",
    filters: {},
    onChangeFilter: () => {},
    navLinks: navLinks
  };

  static buttonOptions = [
    {
      id: "list",
      icon: ListView
    },
    {
      id: "tile",
      icon: TileView
    }
  ];

  constructor(props) {
    super(props);
    this.state = {
      viewType: props.viewType,
      selectedProperties: props.selectedProperties,
      isShowAddPropertyForm: false,
      isShowLoader: false
    };
    this._router = router("/dashboard")(x =>
      props.dispatch({
        type: "API_DASHBOARD",
        searchString: x
      })
    );
  }

  selectAll = () => {
    const selectedProperties = this.props.properties.map(p => p.property_id);
    this.setState({ selectedProperties });
  };

  cancelSelect = () => {
    this.setState({ selectedProperties: [] });
  };

  changeLoader = () => {
    this.setState({ isShowLoader: false });
  };

  get propertiesListComponent() {
    if (this.state.viewType === "tile") {
      return PropertyCardList;
    } else {
      return PropertyList;
    }
  }

  onChangeFilter = filters => {
    this.setState({ isShowLoader: true });
    setTimeout(() => {
      this.props.onChangeFilter(filters);
      // the current method of managing loader state needs to change -jc 10-jul-19
      this.changeLoader();
    }, 150);
  };

  toggleView = viewType => this.setState({ viewType });

  onSelectHandler = selectedProperties => {
    this.setState({ selectedProperties });
  };

  onShowAddPropertyForm = () => {
    this.setState({ isShowAddPropertyForm: true });
  };

  onHideAddPropertyForm = () => {
    this.setState({ isShowAddPropertyForm: false });
  };

  addPropertyFormProps = {
    packages: [
      { id: "accelerate", name: "Accelerate" },
      { id: "optimize", name: "Optimize" },
      { id: "ground", name: "Ground Up" },
      { id: "other", name: "Not Sure" }
    ],
    post_url: "/sales/new-project",
    onSuccess: this.onHideAddPropertyForm,
    states
  };

  getHeaderItems() {
    if (this.props.user) {
      return <UserMenu {...this.props.user} />;
    }
    return null;
  }

  render() {
    const className = cn("dashboard-content", {
      "dashboard-content--selection-mode": this.state.selectedProperties.length
    });
    const { user, static_url } = this.props;
    const PropertiesListComponent = this.propertiesListComponent;
    const navLinks =
      user.email.indexOf("remarkably.io") > -1 ? this.props.navLinks : null;
    return (
      <PageChrome navLinks={navLinks} headerItems={this.getHeaderItems()}>
        <TutorialView staticUrl={static_url} />
        <div className={className}>
          <Container>
            <div className="dashboard-content__title">
              <div className="dashboard-content__title-right">
                <div className="dashboard-content__select-view">
                  {/* <ToggleButton
                    options={DashboardPage.buttonOptions}
                    value={this.state.viewType}
                    onChange={this.toggleView}
                  /> */}
                </div>
                <Button
                  className="dashboard-content__add-property"
                  color="primary"
                  uppercase={true}
                  onClick={this.onShowAddPropertyForm}
                  disabled={this.state.isShowLoader}
                >
                  ADD PROPERTY
                </Button>
              </div>
            </div>
            <div className="dashboard-content__controls">
              <div className="dashboard-content__filters">
                <DashboardControls
                  propertiesCount={this.props.properties.length}
                  funds={this.props.funds}
                  assetManagers={this.props.asset_managers}
                  propertyManagers={this.props.property_managers}
                  locations={this.props.locations}
                  filters={this.props.filters}
                  onChange={this.onChangeFilter}
                  isDisabled={this.state.isShowLoader}
                  dispatch={this.props.dispatch}
                />
              </div>
              <div className="dashboard-content__selection">
                <DashboardSelection
                  selectedProperties={this.state.selectedProperties}
                  selectAll={this.selectAll}
                  cancelSelect={this.cancelSelect}
                />
              </div>
            </div>
            <div className="dashboard-content__properties">
              <Loader isShow={this.state.isShowLoader} />
              <PropertiesListComponent
                properties={this.props.properties}
                selectedProperties={this.state.selectedProperties}
                onSelect={this.onSelectHandler}
              />
            </div>
          </Container>
          <AddPropertyModal
            open={this.state.isShowAddPropertyForm}
            formProps={this.addPropertyFormProps}
            onClose={this.onHideAddPropertyForm}
          />
        </div>
      </PageChrome>
    );
  }
}

const DashboardSelection = ({
  selectedProperties,
  selectAll,
  cancelSelect
}) => {
  return (
    <div className="dashboard-selection">
      <div className="dashboard-selection__title">
        {selectedProperties.length} Properties Selected
      </div>
      <div className="dashboard-selection__controls">
        <Button className="dashboard-selection__button" color="transparent">
          INVITE
        </Button>
        <Button
          className="dashboard-selection__button"
          color="transparent"
          onClick={selectAll}
        >
          SELECT ALL
        </Button>
        <Button
          className="dashboard-selection__button"
          color="transparent"
          onClick={cancelSelect}
        >
          CANCEL
          <Close className="dashboard-selection__button-icon" width={9} />
        </Button>
      </div>
    </div>
  );
};

DashboardSelection.propTypes = {
  selectedProperties: PropTypes.array.isRequired
};

export class UrlQueryLayer extends React.PureComponent {
  constructor(props) {
    super(props);
    this.filters = {};
    const urlParams = new URLSearchParams(
      props.search_url || window.location.search
    );
    this.filters = {
      q: urlParams.get("q"),
      ct: urlParams.getAll("ct"),
      st: urlParams.getAll("st"),
      fd: urlParams.getAll("fd"),
      am: urlParams.getAll("am"),
      pm: urlParams.getAll("pm"),
      s: urlParams.get("s"),
      d: urlParams.get("d")
    };
  }

  onChangeFilter = filters => {
    if (_isEqual(filters, this.filters)) {
      return;
    }
    const urlParams = new URLSearchParams();
    Object.keys(filters).forEach(filterName => {
      const value = filters[filterName];
      if (!_isEmpty(value)) {
        if (_isArray(value)) {
          value.forEach(v => urlParams.append(filterName, v));
        } else {
          urlParams.set(filterName, value);
        }
      }
    });

    window.history.replaceState({}, "", `/dashboard?${urlParams.toString()}`);
    this.props.dispatch({
      type: "API_DASHBOARD",
      searchString: `${urlParams.toString()}`
    });
  };

  render() {
    if (this.props.no_projects || !this.props.properties) {
      return (
        <PageChrome>
          <div className="dashboard-content">
            <p>
              Please contact your Account Manager to setup access to your
              properties
            </p>
          </div>
        </PageChrome>
      );
    }
    return (
      <DashboardPage
        {...this.props}
        filters={this.filters}
        onChangeFilter={this.onChangeFilter}
      />
    );
  }
}

export default connect(x => x)(UrlQueryLayer);<|MERGE_RESOLUTION|>--- conflicted
+++ resolved
@@ -19,12 +19,9 @@
 import UserMenu from "../user_menu";
 
 import "./dashboard_page.scss";
-<<<<<<< HEAD
 import { connect } from "react-redux";
 import router from "../../router";
-=======
 import TutorialView from "../tutorial_view";
->>>>>>> 7bc65d8c
 
 const navLinks = {
   links: [
