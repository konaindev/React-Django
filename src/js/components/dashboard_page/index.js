--- conflicted
+++ resolved
@@ -136,14 +136,6 @@
   toggleView = viewType => this.setState({ viewType });
 
   onSelectHandler = selectedProperties => {
-<<<<<<< HEAD
-    const isAdmin = selectedProperties.every(property => {
-      const member = property.members.find(
-        m => m.user_id === this.props.user.user_id
-      );
-      return member?.role === "admin";
-    });
-=======
     let isAdmin;
     if (this.props.user.is_superuser) {
       isAdmin = true;
@@ -155,7 +147,6 @@
         return member?.role === "admin";
       });
     }
->>>>>>> e44c4458
     const inviteDisable = !isAdmin;
     this.props.dispatch(general.update({ selectedProperties, inviteDisable }));
   };
