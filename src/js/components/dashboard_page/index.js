--- conflicted
+++ resolved
@@ -1,6 +1,5 @@
 import React from "react";
 import PropTypes from "prop-types";
-import { connect } from "react-redux";
 import cn from "classnames";
 import _isArray from "lodash/isArray";
 import _isEmpty from "lodash/isEmpty";
@@ -21,12 +20,7 @@
 
 import { qsParse, qsStringify } from "../../utils/misc";
 import TutorialView from "../tutorial_view";
-<<<<<<< HEAD
-import { networking } from "../../state/actions";
-=======
 import { networking, inviteModal, general } from "../../state/actions";
-
->>>>>>> 904cd8db
 import "./dashboard_page.scss";
 import { nav } from "../../state/actions";
 const navLinks = {
@@ -166,14 +160,6 @@
     const PropertiesListComponent = this.propertiesListComponent;
     const navLinks = this.props.navLinks;
     const { isFetching } = this.props;
-<<<<<<< HEAD
-
-    this.props.dispatch(nav.updateLinks(navLinks));
-    this.props.dispatch(nav.updateHeaders(this.getHeaderItems()));
-
-    // user.email.indexOf("remarkably.io") > -1 ? this.props.navLinks : null;
-=======
->>>>>>> 904cd8db
     return (
       <div>
         <TutorialView />
