--- conflicted
+++ resolved
@@ -11,11 +11,8 @@
   fetchCompleteAccount,
   fetchInviteModal,
   fetchUIString,
-<<<<<<< HEAD
+  updateAccountProfile,
   updateAccountSecurity
-=======
-  updateAccountProfile
->>>>>>> 784b06fe
 } from "../middleware";
 
 const cfg = {
@@ -43,11 +40,8 @@
         fetchCompleteAccount,
         fetchInviteModal,
         fetchUIString,
-<<<<<<< HEAD
-        updateAccountSecurity
-=======
+        updateAccountSecurity,
         updateAccountProfile
->>>>>>> 784b06fe
       )
     )
   );
