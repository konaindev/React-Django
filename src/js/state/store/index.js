--- conflicted
+++ resolved
@@ -9,14 +9,11 @@
   fetchCreatePassword,
   fetchCompany,
   fetchCompleteAccount,
-<<<<<<< HEAD
   sendGaEvent,
   applyApiResult,
-  logoutMiddleware
-=======
+  logoutMiddleware,
   fetchInviteModal,
   fetchUIString
->>>>>>> 904cd8db
 } from "../middleware";
 import sagas from "../../utils/network";
 
@@ -40,17 +37,13 @@
 
 const presistedReducer = persistReducer(cfg, reducers);
 
-<<<<<<< HEAD
 const sagaMiddleware = createSagaMiddleware();
 
-=======
->>>>>>> 904cd8db
 export default () => {
   const store = createStore(
     presistedReducer,
     composeEnhancers(
       applyMiddleware(
-<<<<<<< HEAD
         fetchDashboard,
         fetchCreatePassword,
         fetchCompany,
@@ -58,25 +51,13 @@
         sendGaEvent,
         applyApiResult,
         sagaMiddleware,
-        logoutMiddleware
-=======
-        //window.__REDUX_DEVTOOLS_EXTENSION__ &&
-        //  window.__REDUX_DEVTOOLS_EXTENSION__({ trace: true, traceLimit: 25 }),
-        fetchDashboard,
-        fetchTutorial,
-        fetchCreatePassword,
-        fetchCompany,
-        fetchCompleteAccount,
+        logoutMiddleware,
         fetchInviteModal,
         fetchUIString
->>>>>>> 904cd8db
       )
     )
   );
   const persistor = persistStore(store);
-<<<<<<< HEAD
   sagas.forEach(saga => sagaMiddleware.run(saga));
-=======
->>>>>>> 904cd8db
   return { store, persistor };
 };