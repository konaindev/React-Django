import _isObject from "lodash/isObject";

import {
  general,
  tutorial,
  networking,
  createPassword,
  completeAccount,
  uiStrings,
  accountSettings
} from "../actions";
import {
<<<<<<< HEAD
  getPropertiesData,
  updateProfileData,
  updateReportsData
=======
  updateProfileData,
  updateSecurityData
>>>>>>> 51c46a9a
} from "../../api/account_settings";
import { axiosGet, axiosPost } from "../../utils/api";

// Here we create a middleware that intercepts
// actions representing a request for data from
// the api
export const fetchDashboard = store => next => action => {
  if (action.type === "API_DASHBOARD") {
    let x = store.getState();
    let { isFetching } = x.network;

    if (!isFetching || isFetching === false) {
      store.dispatch(networking.startFetching());
    }
    axiosGet(`${process.env.BASE_URL}/dashboard${action.queryString}`)
      .then(response => next(general.set(response.data)))
      .then(setTimeout(() => next(networking.stopFetching()), 120))
      .catch(e => {
        console.log("ERROR", e);
        next(networking.stopFetching());
      });
  } else {
    next(action);
  }
};

export const fetchTutorial = store => next => action => {
  if (action.type === "API_TUTORIAL") {
    const url = `${process.env.BASE_URL}/tutorial`;
    if (action.data) {
      axiosPost(url, action.data)
        .then(response => {
          next(tutorial.set(response.data));
        })
        .catch(e => console.log("-----> ERROR", e));
    } else {
      axiosGet(url)
        .then(response => {
          next(tutorial.set(response.data));
        })
        .catch(e => console.log("-----> ERROR", e));
    }
  } else {
    next(action);
  }
};

export const fetchCreatePassword = store => next => action => {
  if (action.type === "API_CREATE_PASSWORD") {
    const hash = action.hash;
    const url = `${process.env.BASE_URL}/users/create-password/${hash}`;
    if (action.data) {
      axiosPost(url, action.data)
        .then(response => {
          if (response.status === 200) {
            const redirectUrl = response.data.redirect_url || "/";
            next(createPassword.redirect(redirectUrl));
          } else {
            throw response;
          }
        })
        .catch(e => console.log("-----> ERROR", e));
    } else {
      const url = `${process.env.BASE_URL}/create-password/${hash}"`;
      axiosGet(url)
        .then(response => {
          next(createPassword.set(response.data));
        })
        .catch(e => console.log("-----> ERROR", e));
    }
  } else {
    next(action);
  }
};

export const fetchCompany = store => next => action => {
  switch (action.type) {
    case "API_COMPANY_ADDRESS": {
      const url = `${process.env.BASE_URL}/crm/office-address/`;
      axiosPost(url, action.data)
        .then(response => {
          const companyAddresses = response.data?.addresses || [];
          if (action.callback) {
            action.callback(companyAddresses);
          } else {
            next(completeAccount.set({ companyAddresses }));
          }
        })
        .catch(e => console.log("-----> ERROR", e));
      break;
    }
    case "API_COMPANY_SEARCH": {
      const url = `${process.env.BASE_URL}/crm/company-search/`;
      axiosPost(url, action.data)
        .then(response => {
          action.callback(response.data?.company || []);
        })
        .catch(e => console.log("-----> ERROR", e));
      break;
    }
    default:
      next(action);
  }
};

export const fetchCompleteAccount = store => next => action => {
  if (action.type === "API_COMPLETE_ACCOUNT") {
    const url = `${process.env.BASE_URL}/users/complete-account/`;
    if (action.data) {
      axiosPost(url, action.data)
        .then(response => {
          if (response.status === 200) {
            next(completeAccount.redirect("/"));
          } else {
            throw response;
          }
        })
        .catch(e => console.log("-----> ERROR", e));
    } else {
      axiosGet(url)
        .then(response => {
          next(completeAccount.set(response.data));
        })
        .catch(e => console.log("-----> ERROR", e));
    }
  } else {
    next(action);
  }
};

export const fetchInviteModal = store => next => action => {
  if (action.type === "API_INVITE_MODAL_GET_USERS") {
    const url = `${process.env.BASE_URL}/projects/members/`;
    axiosPost(url, action.data)
      .then(response => {
        const members = response.data?.members || [];
        action.callback(members);
      })
      .catch(e => console.log("-----> ERROR", e));
  } else if (action.type === "API_INVITE_MODAL_REMOVE_MEMBER") {
    const projectsId = action.data.project.property_id;
    const url = `${process.env.BASE_URL}/projects/${projectsId}/remove-member/`;
    axiosPost(url, action.data)
      .then(response => {
        const property = response.data.project;
        next({ type: "GENERAL_REMOVE_MEMBER_COMPLETE", property });
      })
      .catch(e => console.log("-----> ERROR", e));
  } else if (action.type === "API_INVITE_MODAL_ADD_MEMBER") {
    const url = `${process.env.BASE_URL}/projects/add-members/`;
    axiosPost(url, action.data)
      .then(response => {
        const properties = response.data.projects;
        next({ type: "GENERAL_INVITE_MEMBER_COMPLETE", properties });
      })
      .catch(e => console.log("-----> ERROR", e));
  } else if (action.type === "API_INVITE_RESEND") {
    const url = `${process.env.BASE_URL}/users/${action.hash}/resend-invite/`;
    axiosGet(url)
      .then(response => {
        if (response.status === 200) {
          action.callback(response.data);
        } else {
          throw response;
        }
      })
      .catch(e => console.log("-----> ERROR", e));
  } else {
    next(action);
  }
};

export const fetchUIString = store => next => action => {
  if (action.type === "API_UI_STRINGS") {
    const url = `${process.env.BASE_URL}/localization`;
    axiosPost(url, action.data)
      .then(response => {
        if (response.status === 200) {
          next(uiStrings.set(response.data.data));
        } else if (response.status === 208) {
          next(action);
        } else {
          throw response;
        }
      })
      .catch(e => console.log("-----> ERROR", e));
  } else {
    next(action);
  }
};

export const updateAccountSecurity = store => next => action => {
  if (action.type === "API_SECURITY_ACCOUNT") {
    if (action.data) {
      updateSecurityData(action.data)
        .then(response => {
          if (response.status === 200) {
            action.callback(response.data.message);
          } else {
            throw response;
          }
        })
        .catch(e => {
          if (e.response.data && _isObject(e.response.data)) {
            action.onError(e.response.data);
          } else {
            console.log("-----> ERROR", e);
          }
        });
    }
  } else {
    next(action);
  }
};

export const updateAccountProfile = store => next => action => {
  if (action.type === "API_ACCOUNT_PROFILE") {
    if (action.data) {
      updateProfileData(action.data)
        .then(response => {
          if (response.status === 200) {
            action.callback(response.data);
          } else {
            throw response;
          }
        })
        .catch(e => {
          if (e.response.data && _isObject(e.response.data)) {
            action.onError(e.response.data);
          } else {
            console.log("-----> ERROR", e);
          }
        });
    }
  } else {
    next(action);
  }
};

export const updateAccountReports = store => next => action => {
  if (action.type === "API_ACCOUNT_REPORTS") {
    if (action.data) {
      updateReportsData(action.data)
        .then(response => {
          if (response.status === 200) {
            action.callback(response.data);
          } else {
            throw response;
          }
        })
        .catch(e => console.log("-----> ERROR", e));
    }
  } else {
    next(action);
  }
};

export const fetchAccountProperties = store => next => action => {
  if (action.type === "API_ACCOUNT_REPORT_PROPERTIES") {
    getPropertiesData(action.data)
      .then(response => {
        if (response.status === 200) {
          next(accountSettings.set(response.data));
        } else {
          throw response;
        }
      })
      .catch(e => console.log("-----> ERROR", e));
  } else {
    next(action);
  }
};<|MERGE_RESOLUTION|>--- conflicted
+++ resolved
@@ -10,14 +10,10 @@
   accountSettings
 } from "../actions";
 import {
-<<<<<<< HEAD
   getPropertiesData,
   updateProfileData,
-  updateReportsData
-=======
-  updateProfileData,
+  updateReportsSettingsData,
   updateSecurityData
->>>>>>> 51c46a9a
 } from "../../api/account_settings";
 import { axiosGet, axiosPost } from "../../utils/api";
 
@@ -257,10 +253,10 @@
   }
 };
 
-export const updateAccountReports = store => next => action => {
+export const updateReportsSettings = store => next => action => {
   if (action.type === "API_ACCOUNT_REPORTS") {
     if (action.data) {
-      updateReportsData(action.data)
+      updateReportsSettingsData(action.data)
         .then(response => {
           if (response.status === 200) {
             action.callback(response.data);
