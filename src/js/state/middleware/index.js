--- conflicted
+++ resolved
@@ -1,9 +1,6 @@
-<<<<<<< HEAD
-import { general, tutorial } from "../actions";
+import { general, tutorial, networking } from "../actions";
 import { get, post } from "../../utils/api";
-=======
-import { general, networking } from "../actions";
->>>>>>> beb648b3
+
 // Here we create a middleware that intercepts
 // actions representing a request for data from
 // the api
@@ -26,8 +23,11 @@
       })
       .then(x => x.json())
       .then(newState => next(general.set(newState)))
-<<<<<<< HEAD
-      .catch(e => console.log("-----> ERROR", e));
+      .then(setTimeout(() => next(networking.stopFetching()), 120))
+      .catch(e => {
+        console.log("ERROR", e);
+        next(networking.stopFetching());
+      });
   } else {
     next(action);
   }
@@ -49,13 +49,6 @@
         })
         .catch(e => console.log("-----> ERROR", e));
     }
-=======
-      .then(setTimeout(() => next(networking.stopFetching()), 120))
-      .catch(e => {
-        console.log("ERROR", e);
-        next(networking.stopFetching());
-      });
->>>>>>> beb648b3
   } else {
     next(action);
   }
