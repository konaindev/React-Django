--- conflicted
+++ resolved
@@ -54,18 +54,15 @@
       return newState;
     }
 
-<<<<<<< HEAD
     if (reportType === "performance" && !nextProps.performanceInsightsLoaded) {
       nextProps.dispatch(
         insightsAction.requestPerformanceInsights({ projectId })
       );
     }
 
-=======
     if (reportType === "baseline" && !nextProps.baselineInsightsLoaded) {
       nextProps.dispatch(insightsAction.requestBaselineInsights({ projectId }));
     }
->>>>>>> 3a477a17
     return null;
   }
 
@@ -88,12 +85,8 @@
         isAddTagInput={this.props.isAddTagInput}
         suggestedTags={this.props.suggestedTags}
         dispatch={this.props.dispatch}
-<<<<<<< HEAD
-        insights={this.props.performanceInsights}
-=======
         performanceInsights={this.props.performanceInsights}
         baselineInsights={this.props.baselineInsights}
->>>>>>> 3a477a17
       />
     );
   }
@@ -107,12 +100,9 @@
   isAddTagInput: state.projectReports.isAddTagInput,
   suggestedTags: state.projectReports.suggestedTags,
   performanceInsights: state.insights.performanceInsights,
-<<<<<<< HEAD
   performanceInsightsLoaded: state.insights.performanceInsightsLoaded
-=======
   baselineInsights: state.insights.baselineInsights,
   baselineInsightsLoaded: state.insights.baselineInsightsLoaded
->>>>>>> 3a477a17
 });
 
 export default withRouter(connect(mapState)(ProjectReportsContainer));