import _cloneDeep from "lodash/cloneDeep";
import { combineReducers } from "redux";

import dashboard from "./dashboard";
import portfolio from "./portfolio";
import projectReports from "./project_reports";
import inviteModal from "./invite_modal";
<<<<<<< HEAD
import accountSettings from "./account_settings";
=======
import viewMembersModal from "./view_members";
>>>>>>> df5f0b3e

const initState = {
  tutorialView: {}
};

const token = (state = { refresh: null, access: null }, action) => {
  let newState = {};
  switch (action.type) {
    case "UPDATE_TOKEN": {
      newState = { ...action.token };
      break;
    }
    case "CLEAR_TOKEN": {
      newState = {};
      break;
    }
    default:
      newState = state;
  }
  return newState;
};

const tutorial = (state = initState, action) => {
  let newState = {};
  switch (action.type) {
    case "TUTORIAL_SET_STATE": {
      newState = { ...state, tutorialView: action.newState };
      break;
    }
    default:
      newState = state;
  }
  return newState;
};

const network = (state = { isFetching: false, errors: [] }, action) => {
  let newState = {};
  switch (action.type) {
    case "NETWORK_START_FETCH": {
      newState = { ...state, isFetching: true };
      break;
    }
    case "NETWORK_STOP_FETCH": {
      newState = { ...state, isFetching: false };
      break;
    }
    case "NETWORK_FETCH_FAIL": {
      newState = { ...state };
      newState.errors.push({ message: action.message, timestamp: new Date() });
      break;
    }
    default:
      newState = state;
  }
  return newState;
};

const createPassword = (state = {}, action) => {
  let newState = {};
  switch (action.type) {
    case "CREATE_PASSWORD_SET_STATE": {
      newState = { ...state, ...action.newState };
      break;
    }
    case "CREATE_PASSWORD_REDIRECT": {
      window.location.replace(action.url);
      break;
    }
    default:
      newState = state;
  }
  return newState;
};

const completeAccount = (
  state = {
    companyAddresses: [],
    company_roles: [],
    office_types: []
  },
  action
) => {
  let newState = {};
  switch (action.type) {
    case "COMPLETE_ACCOUNT_SET_STATE": {
      newState = { ...state, ...action.newState };
      break;
    }
    case "COMPLETE_ACCOUNT_REDIRECT": {
      window.location.replace(action.url);
      break;
    }
    default:
      newState = state;
  }
  return newState;
};

const pageMeta = (state = { title: "Remarkably" }, action) => {
  let newState = undefined;

  switch (action.type) {
    case "UPDATE_PAGE_TITLE": {
      newState = { ...state, title: action.title };
    }
    default:
      newState = state;
  }
  return newState;
};

const nav = (state = {}, action) => {
  let newState = undefined;

  switch (action.type) {
    case "UPDATE_NAVLINKS":
      newState = { ...state, navLinks: action.navLinks };
      break;
    case "UPDATE_HEADER_ITEMS":
      newState = { ...state, headerItems: action.headerItems };
    default:
      newState = state;
  }
  return newState;
};

const user = (state = {}, action) => {
  let newState = undefined;

  switch (action.type) {
    case "UPDATE_USER":
      newState = { ...action.x };
      break;
    default:
      newState = state;
  }
  return newState;
};

const properties = (state = [], action) => {
  let newState = undefined;

  switch (action.type) {
    case "UPDATE_PROPERTIES":
      newState = action.x;
      break;
    default:
      newState = state;
  }
  return newState;
};

const funds = (state = [], action) => {
  let newState = undefined;

  switch (action.type) {
    case "UPDATE_FUNDS":
      newState = action.x;
      break;
    default:
      newState = state;
  }
  return newState;
};

const property_managers = (state = [], action) => {
  let newState = undefined;

  switch (action.type) {
    case "UPDATE_PROPERTY_MANAGERS":
      newState = action.x;
      break;
    default:
      newState = state;
  }
  return newState;
};

const asset_managers = (state = [], action) => {
  let newState = undefined;

  switch (action.type) {
    case "UPDATE_ASSET_MANAGERS":
      newState = action.x;
      break;
    default:
      newState = state;
  }
  return newState;
};

const locations = (state = [], action) => {
  let newState = undefined;

  switch (action.type) {
    case "UPDATE_LOCATIONS":
      newState = action.x;
      break;
    default:
      newState = state;
  }
  return newState;
};

const project = (state = {}, action) => {
  let newState = undefined;

  switch (action.type) {
    case "UPDATE_PROJECT":
      newState = action.x;
      break;
    case "MERGE_INTO_PROJECT":
      newState = { ...state, ...action.x };
    default:
      newState = state;
  }
  return newState;
};

const market = (state = {}, action) => {
  let newState = undefined;

  switch (action.type) {
    case "UPDATE_MARKET":
      newState = action.x;
      break;
    default:
      newState = state;
  }
  return newState;
};

const kpi = (state = {}, action) => {
  let newState = undefined;

  switch (action.type) {
    case "UPDATE_KPI":
      newState = action.x;
      break;
    default:
      newState = state;
  }
  return newState;
};

const uiStrings = (
  state = {
    strings: {},
    language: "en_us",
    version: {}
  },
  action
) => {
  let newState = {};
  switch (action.type) {
    case "UI_STRINGS_SET_STATE": {
      newState = _cloneDeep(state);
      const { language, strings, version } = action.data;
      newState.strings[language] = strings;
      newState.version[language] = version;
      break;
    }
    default:
      newState = state;
  }
  return newState;
};

export default combineReducers({
  network,
  uiStrings,
  dashboard,
  projectReports,
  portfolio,
  inviteModal,
  tutorial,
  createPassword,
  completeAccount,
  token,
  pageMeta,
  nav,
  user,
  properties,
  funds,
  property_managers,
  asset_managers,
  locations,
  project,
  market,
  kpi,
<<<<<<< HEAD
  accountSettings
=======
  viewMembersModal
>>>>>>> df5f0b3e
});<|MERGE_RESOLUTION|>--- conflicted
+++ resolved
@@ -5,11 +5,8 @@
 import portfolio from "./portfolio";
 import projectReports from "./project_reports";
 import inviteModal from "./invite_modal";
-<<<<<<< HEAD
 import accountSettings from "./account_settings";
-=======
 import viewMembersModal from "./view_members";
->>>>>>> df5f0b3e
 
 const initState = {
   tutorialView: {}
@@ -300,9 +297,6 @@
   project,
   market,
   kpi,
-<<<<<<< HEAD
-  accountSettings
-=======
+  accountSettings,
   viewMembersModal
->>>>>>> df5f0b3e
 });