//----------------------------------------------------------
// Color Palette
//----------------------------------------------------------

<<<<<<< HEAD
// This is a collection of colors we like to use.
//
// As a rule, you shouldn't reference these variables directly
// in your CSS. Instead, define a *semantic* variable that references
// a raw color. For instance:
//
// $dashboard-panel-background: $blue-darkest;
//
// .dashboard-panel {
//    background-color: $dashboard-panel-background;
// }
=======
// Colors
$main-background-color: #161C29;
$kpi-font-color: #fff;
$heading-font-color: #747F95;
$heading-border: 1px solid rgba(88, 96, 115, 0.6); /* #586073 */
>>>>>>> 8e918c56

// Greyscale palette (Generically usable)
$black: #000000;
$grey-darkerest: #22292f; // LOL
$grey-darkest: #3d4852;
$grey-darker: #606f7b;
$grey-dark: #8795a1;
$grey: #b8c2cc;
$grey-light: #dae1e7;
$grey-lighter: #f1f5f8;
$grey-lightest: #f8fafc;
$white: #ffffff;

// Blue palette (typically used in chrome, etc)
$blue-darkest: #0e0d2c;
$blue-darker: #192245;
$blue-dark: #272f50;
$blue-alt: #4f47f4;
$blue: #5147ff;
$blue-light: #d9e4ff;
$blue-lightest: #eaf5ff;

// Bluegray palette (typically used in UI)
$bluegrey-darkest: #0d111a;
$bluegrey-darker: #131926;
$bluegrey-dark: #1a202e;
$bluegrey-dark-alt: #161c29;
$bluegrey-border: #212734;
$bluegrey-light: #68788c; // text
$bluegrey-lighter: #cccccc; // text-lighter
$bluegrey-lightest: $white;

// Highlight bluegrey colors
$highlight-bluegrey-1: #a09afd;
$highlight-bluegrey-2: #867ffe;
$highlight-bluegrey-3: #675efc;
$highlight-bluegrey-4: #5147ff;
$highlight-bluegrey-5: #4035f4;

// Primary colors
$primary-green: #74eb98;
$primary-yellow: #f74568;
$primary-red: #ffd28b;

//----------------------------------------------------------
// Font Stack
//----------------------------------------------------------

// (see also fonts.css)
$font-sans: "formular", "system-ui", "BlinkMacSystemFont", "-apple-system",
    "Segoe UI", "Roboto", "Oxygen", "Ubuntu", "Cantarell", "Fira Sans",
    "Droid Sans", "Helvetica Neue", "sans-serif";
$font-headline: "u8", "system-ui", "BlinkMacSystemFont", "-apple-system",
    "Segoe UI", "Roboto", "Oxygen", "Ubuntu", "Cantarell", "Fira Sans",
    "Droid Sans", "Helvetica Neue", "sans-serif";
$font-mono: "formular-mono", "Menlo", "Monaco", "Consolas", "Liberation Mono",
    "Courier New", "monospace";

//----------------------------------------------------------
// Text Size Hierarchy
//----------------------------------------------------------

$text-xs: 0.75rem; // 12px
$text-sm: 0.875rem; // 14px
$text-base: 1rem; // 16px
$text-lg: 1.125rem; // 18px
$text-xl: 1.25rem; // 20px
$text-2xl: 1.5rem; // 24px
$text-3xl: 1.875rem; // 30px
$text-4xl: 2.25rem; // 48px
$text-5xl: 3rem;
$text-6xl: 4rem;
$text-7xl: 6rem;

//----------------------------------------------------------
// Panels
//----------------------------------------------------------

// Variables common to all visualization panels

// This is the styling for the KPI panels of the baseline report
$panel-background-color: $bluegrey-dark;
$panel-border: 1px solid $bluegrey-dark-alt;
$panel-border-radius: 6px;
$panel-box-shadow: 0 2px 4px 0 rgba(0, 0, 0, 0.15);

// Top KPI in the baseline report styling
$kpi-color: #fff;
$kpi-font-family: Formular;
$kpi-font-size: 12px;
$kpi-font-weight: bold;

<<<<<<< HEAD
// Various other colors
$background-color: $bluegray-dark-alt;
$main-background-color: $background-color;
$kpi-font-color: $white;
$header-font-color: #747f95;
=======
$table-border-color: rgba(61, 69, 85, 0.3); /* #3D4555 */
>>>>>>> 8e918c56
<|MERGE_RESOLUTION|>--- conflicted
+++ resolved
@@ -2,7 +2,6 @@
 // Color Palette
 //----------------------------------------------------------
 
-<<<<<<< HEAD
 // This is a collection of colors we like to use.
 //
 // As a rule, you shouldn't reference these variables directly
@@ -14,13 +13,6 @@
 // .dashboard-panel {
 //    background-color: $dashboard-panel-background;
 // }
-=======
-// Colors
-$main-background-color: #161C29;
-$kpi-font-color: #fff;
-$heading-font-color: #747F95;
-$heading-border: 1px solid rgba(88, 96, 115, 0.6); /* #586073 */
->>>>>>> 8e918c56
 
 // Greyscale palette (Generically usable)
 $black: #000000;
@@ -113,12 +105,10 @@
 $kpi-font-size: 12px;
 $kpi-font-weight: bold;
 
-<<<<<<< HEAD
 // Various other colors
 $background-color: $bluegray-dark-alt;
 $main-background-color: $background-color;
 $kpi-font-color: $white;
-$header-font-color: #747f95;
-=======
-$table-border-color: rgba(61, 69, 85, 0.3); /* #3D4555 */
->>>>>>> 8e918c56
+$heading-font-color: #747f95;
+$heading-border: 1px solid rgba(88, 96, 115, 0.6); /* #586073 */
+$table-border-color: rgba(61, 69, 85, 0.3); /* #3D4555 */