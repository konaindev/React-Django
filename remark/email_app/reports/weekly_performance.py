import datetime
import time

from django.template.loader import get_template

from remark.lib.stats import health_check
from remark.projects.reports.performance import PerformanceReport, InvalidReportRequest
from remark.email_app.models import PerformanceEmail
from remark.projects.models import TargetPeriod

from .constants import (
    SELECTORS,
    FORMATTERS,
    SHOW_CAMPAIGN,
    KPI_NAMES,
    percent_formatter,
    percent_formatter_no_suffix,
)
from remark.lib.sendgrid_email import (
    create_contact_if_not_exists,
    create_contact_list_if_not_exists,
    create_campaign_if_not_exists,
)

from celery import shared_task


CONTACT_EMAIL = "info@remarkably.io"
SENDER_ID = 482157


def none_wrapper(formatter, selector, obj):
    try:
        result = selector(obj)
        return formatter(result)
    except:
        return None


"""
Need to convert this to a system that relies on dynamically calculated
Standard Deviation at some point. There are definitely KPIs that have
more spread than others.
"""


def top_kpi(kpi_key, this_week, prev_week=None, text=None):
    selector = SELECTORS[kpi_key]
    title = KPI_NAMES[kpi_key]
    formatter = FORMATTERS[kpi_key]
    result = {
        "name": title,
        "value": formatter(selector(this_week)),
        "target": formatter(selector(this_week["targets"])),
    }
    if prev_week is not None:
        result["prev_value"] = formatter(selector(prev_week))
        result["prev_target"] = none_wrapper(formatter, selector, prev_week["targets"])

    if text is not None:
        result["insight"] = text

    return result


def list_kpi(kpi_key, campaign):
    selector = SELECTORS[kpi_key]
    title = KPI_NAMES[kpi_key]
    campaign_value = selector(campaign)
    campaign_target = selector(campaign["targets"])
    model_percent = float(campaign_value) / float(campaign_target)
    return {"name": title, "model_percent": percent_formatter(model_percent)}


def create_list_kpi(result, campaign, prefix, kpis):
    result[f"{prefix}_1"] = list_kpi(kpis[0], campaign)
    if len(kpis) > 1:
        result[f"{prefix}_2"] = list_kpi(kpis[1], campaign)
    if len(kpis) > 2:
        result[f"{prefix}_3"] = list_kpi(kpis[2], campaign)


def campaign_goal_chart_url(project, this_week):
    selector = SELECTORS["lease_rate"]
    formatter = percent_formatter_no_suffix

    this_week_end = this_week["dates"]["end"]
    target_period = (
        TargetPeriod.objects.filter(project=project, end__lte=this_week_end).order_by("-end").first()
    )
    goal_date = target_period.end
    goal = formatter(target_period.target_leased_rate)
    current = formatter(selector(this_week))

    return (
        "https://app.remarkably.io/charts/donut"
        + f"?goal={goal}"
        + f"&goal_date={goal_date}"
        + f"&current={current}"
        + "&bg=20272e"
        + "&bg_target=404e5c"
        + "&bg_current=006eff"
    )


def generate_template_vars(perf_email):
    project = perf_email.project
    project_id = project.public_id
    start = perf_email.start
    end = start + datetime.timedelta(days=7)
    human_end = start + datetime.timedelta(days=6)
    prevstart = start - datetime.timedelta(days=7)
    try:
        campaign_to_date = PerformanceReport.for_campaign_to_date(project).to_jsonable()
        this_week = PerformanceReport.for_dates(project, start, end).to_jsonable()
        prev_week = PerformanceReport.for_dates(project, prevstart, start).to_jsonable()
    except InvalidReportRequest as e:
        # TODO todd: do something useful here.
        # You might also consider calling
        #
        #    PerformanceReport.has_campaign_to_date(project)
        #    PerformanceReport.has_dates(project, start, end)
        #    PerformanceReport.has_dates(project, prevstart, start)
        #
        # and making sure all of these return True, *before* you ever call
        # create_html. would be good to check in a django Form, for instance.
        raise e

<<<<<<< HEAD
    address = project.property.geo_address
=======
    health = perf_email.campaign_health
    lease_rate_text = perf_email.lease_rate_text
    best_kpi = perf_email.top_performing_kpi
    best_kpi_text = perf_email.top_performing_insight
    worst_kpi = perf_email.low_performing_kpi
    worst_kpi_text = perf_email.low_performing_insight
    top_kpis = perf_email.top_kpis
    risk_kpis = perf_email.risk_kpis
    low_kpis = perf_email.low_kpis
    risk_kpi_insight_text = perf_email.risk_kpi_insight_text
    low_kpi_insight_text = perf_email.low_kpi_insight_text
    email = CONTACT_EMAIL

>>>>>>> e1a1a26e
    template_vars = {
        "report_url": f"https://app.remarkably.io/projects/{project_id}/performance/last-week/",
        "start_date": start.strftime("%m/%d/%Y"),
        "end_date": human_end.strftime("%m/%d/%Y"),
        "client": project.customer_name,
        "property_name": project.name,
        "city": address.city,
        "state": address.state,
        "campaign_health": int(health),
        "campaign_insight": lease_rate_text,
        "lease_rate": top_kpi("lease_rate", this_week),
        "best_kpi": top_kpi(best_kpi, this_week, prev_week, best_kpi_text),
        "worst_kpi": top_kpi(worst_kpi, this_week, prev_week, worst_kpi_text),
        "risk_kpi_insight_text": risk_kpi_insight_text,
        "low_kpi_insight_text": low_kpi_insight_text,
        "email": email,
        "campaign_goal_chart_url": campaign_goal_chart_url(project, this_week),
    }

    create_list_kpi(template_vars, campaign_to_date, "top", top_kpis)
    create_list_kpi(template_vars, campaign_to_date, "risk", risk_kpis)
    create_list_kpi(template_vars, campaign_to_date, "low", low_kpis)

    return template_vars


def create_html(template_vars):
    template = get_template("email/weekly_performance_report/index.html")
    result = template.render(template_vars)
    return result


@shared_task
def send_performance_email(performance_email_id):
    print("weekly_performance::send_performance_email::start")
    perf_email = PerformanceEmail.objects.get(pk=performance_email_id)
    project = perf_email.project

    # Sync Contacts with SendGrid Recipients
    contact_str = project.email_distribution_list
    if len(contact_str) == 0:
        raise Exception("No contacts provided in Property")

    contacts = contact_str.split(",")
    contact_ids = []
    for contact in contacts:
        contact_id = create_contact_if_not_exists(contact)
        contact_ids.append(contact_id)
        time.sleep(5)

    # Sync Contact List
    list_id = project.email_list_id
    new_list_id = create_contact_list_if_not_exists(
        project.public_id, list_id, contact_ids
    )
    time.sleep(10)
    if list_id != new_list_id:
        project.email_list_id = new_list_id
        project.save()

    # Sync Campaign
    email_campaign_id = perf_email.email_campaign_id
    categories = [project.public_id]

    template_vars = generate_template_vars(perf_email)
    html_content = create_html(template_vars)

    title = f"{project.name} :: Performance Report :: {perf_email.start.strftime('%m/%d/%Y')}"
    subject = f"{project.name} :: Performance Report :: {perf_email.start.strftime('%m/%d/%Y')}"

    perf_email.email_campaign_id = create_campaign_if_not_exists(
        email_campaign_id,
        title,
        subject,
        SENDER_ID,
        new_list_id,
        categories,
        html_content,
    )
    print("weekly_performance::send_performance_email::end")
    return True<|MERGE_RESOLUTION|>--- conflicted
+++ resolved
@@ -126,9 +126,7 @@
         # create_html. would be good to check in a django Form, for instance.
         raise e
 
-<<<<<<< HEAD
     address = project.property.geo_address
-=======
     health = perf_email.campaign_health
     lease_rate_text = perf_email.lease_rate_text
     best_kpi = perf_email.top_performing_kpi
@@ -142,7 +140,6 @@
     low_kpi_insight_text = perf_email.low_kpi_insight_text
     email = CONTACT_EMAIL
 
->>>>>>> e1a1a26e
     template_vars = {
         "report_url": f"https://app.remarkably.io/projects/{project_id}/performance/last-week/",
         "start_date": start.strftime("%m/%d/%Y"),
