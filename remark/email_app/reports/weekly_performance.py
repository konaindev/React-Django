--- conflicted
+++ resolved
@@ -8,11 +8,7 @@
 from remark.lib.logging import error_text, getLogger
 from remark.projects.reports.performance import PerformanceReport, InvalidReportRequest
 from remark.email_app.models import PerformanceEmail
-<<<<<<< HEAD
 from remark.email_app.constants import SG_CUSTOMER_SUCCESS_SENDER_ID, INFO_EMAIL, SG_CATEGORY_PERF_REPORT
-=======
-from remark.email_app.constants import SENDGRID_SENDER_ID, TEMPLATE_VAR_CONTACT_EMAIL
->>>>>>> 37ab5a14
 from remark.projects.models import TargetPeriod
 
 from .constants import (
@@ -146,11 +142,7 @@
     low_kpis = perf_email.low_kpis
     risk_kpi_insight_text = perf_email.risk_kpi_insight_text
     low_kpi_insight_text = perf_email.low_kpi_insight_text
-<<<<<<< HEAD
     email = INFO_EMAIL
-=======
-    email = TEMPLATE_VAR_CONTACT_EMAIL
->>>>>>> 37ab5a14
 
     template_vars = {
         "report_url": f"https://app.remarkably.io/projects/{project_id}/performance/last-week/",
@@ -233,11 +225,7 @@
         email_campaign_id,
         title,
         subject,
-<<<<<<< HEAD
         SG_CUSTOMER_SUCCESS_SENDER_ID,
-=======
-        SENDGRID_SENDER_ID,
->>>>>>> 37ab5a14
         new_list_id,
         categories,
         html_content,
