"""
Django settings for the Remarkably project on Heroku. For more info, see:
https://github.com/heroku/heroku-django-template

For more information on this file, see
https://docs.djangoproject.com/en/2.1/topics/settings/

For the full list of settings and their values, see
https://docs.djangoproject.com/en/2.1/ref/settings/
"""

from easy_thumbnails.conf import Settings as thumbnail_settings
import os
import sys
import dj_database_url
import django_heroku
import sentry_sdk
from sentry_sdk import configure_scope
from sentry_sdk.integrations.django import DjangoIntegration
from sentry_sdk.integrations.celery import CeleryIntegration
from sentry_sdk.integrations.redis import RedisIntegration

from dotenv import load_dotenv


def _safe_int(x):
    try:
        i = int(x)
    except Exception:
        i = None
    return i


def required_env(name):
    result = os.getenv(name)
    if result is None:
        raise Exception(f"Required Environmental Variable is missing: {name}")
    return result


# App Environment: development, staging, or production
DEV = "development"
STAGING = "staging"
PROD = "production"
ENV = os.getenv("ENVIRONMENT", DEV)
DOCKER_COMPOSE = os.getenv("DOCKER_COMPOSE")
<<<<<<< HEAD
LOCAL_AIRFLOW = os.getenv("LOCAL_AIRFLOW", False)
=======
TESTING = sys.argv[1:2] == ['test']
>>>>>>> 6d8d8749
PATH_REF = "."
if os.getenv("COMPOSER_AIRFLOW_ENV", False):
    PATH_REF = "/home/airflow/gcs/dags"
if os.getenv("LOCAL_AIRFLOW", False):
    PATH_REF = "/usr/local/airflow/dags"


# Build paths inside the project like this: os.path.join(BASE_DIR, ...)
BASE_DIR = os.path.dirname(os.path.dirname(os.path.abspath(__file__)))
PROJECT_ROOT = os.path.dirname(os.path.abspath(__file__))

# Load dotenv, if available. Override extant environment variables.
load_dotenv(dotenv_path=os.path.join(BASE_DIR, ".env"), override=True)

# Quick-start development settings - unsuitable for production
# See https://docs.djangoproject.com/en/2.0/howto/deployment/checklist/

# SECURITY WARNING: keep the secret key used in production secret!
SECRET_KEY = "h+-rsdii6g(rybcuw*a_&a!f-em+pi@0nt88hu7bygz*-_km4*"

# SECURITY WARNING: don't run with debug turned on in production!
DEBUG = os.getenv("DEBUG", "NO") == "YES"
DEBUG_PROPAGATE_EXCEPTIONS = os.getenv("DEBUG_PROPAGATE_EXCEPTIONS", "NO") == "YES"
DEBUG_PRINT_LOGGER = os.getenv("DEBUG_PRINT_LOGGER", "NO") == "YES"
SECURE_SSL_REDIRECT = os.getenv("SECURE_SSL_REDIRECT", "YES") == "YES"

BASE_URL = required_env("BASE_URL")
FRONTEND_URL = required_env("FRONTEND_URL")

# Email setup
DEFAULT_FROM_EMAIL = os.getenv("DEFAULT_FROM_EMAIL", "Remarkably <hello@remarkably.io>")
ADMINS = [("Remarkably Ops", "ops@remarkably.io")]
EMAIL_BACKEND = os.getenv(
    "EMAIL_BACKEND", "django.core.mail.backends.smtp.EmailBackend"
)
EMAIL_HOST = os.getenv("EMAIL_HOST")
EMAIL_PORT = _safe_int(os.getenv("EMAIL_PORT"))
EMAIL_HOST_USER = os.getenv("EMAIL_HOST_USER")
EMAIL_HOST_PASSWORD = os.getenv("EMAIL_HOST_PASSWORD")
EMAIL_USE_TLS = os.getenv("EMAIL_USE_TLS", "YES") == "YES"

INVITATION_EXP = int(os.getenv("INVITATION_EXP", 10))

# Application definition
INSTALLED_APPS = [
    "django.contrib.admin",
    "django.contrib.auth",
    "django.contrib.contenttypes",
    "django.contrib.sessions",
    "django.contrib.messages",
    "django.contrib.admindocs",
    "whitenoise.runserver_nostatic",
    "django.contrib.staticfiles",
    "django_js_reverse",
    "adminsortable2",
    "stdimage",
    "mjml",
    "easy_thumbnails",
    "image_cropping",
    "rest_framework",
    "remark.charts",
    "remark.sales",
    "remark.email_app",
    "remark.analytics",
    "remark.users",
    "remark.crm",
    "remark.portfolio",
    "remark.projects",
    "remark.releases",
    "remark.web",
    "remark.geo",
    "remark",
    "django_extensions",
    "corsheaders",
    "remark.insights",
]

THUMBNAIL_PROCESSORS = (
    'image_cropping.thumbnail_processors.crop_corners',
) + thumbnail_settings.THUMBNAIL_PROCESSORS

IMAGE_CROPPING_SIZE_WARNING = True

MIDDLEWARE = [
    "corsheaders.middleware.CorsMiddleware",
    "django.middleware.common.CommonMiddleware",
    "remark.lib.middleware.exception.log_500",
    "django.middleware.security.SecurityMiddleware",
    # Handled by django_heroku.settings(...)
    # "whitenoise.middleware.WhiteNoiseMiddleware",
    "django.contrib.sessions.middleware.SessionMiddleware",
    "django.middleware.common.CommonMiddleware",
    "django.middleware.csrf.CsrfViewMiddleware",
    "django.contrib.auth.middleware.AuthenticationMiddleware",
    "django.contrib.messages.middleware.MessageMiddleware",
    "django.middleware.clickjacking.XFrameOptionsMiddleware",
]

ROOT_URLCONF = "remark.urls"

TEMPLATES = [
    {
        "BACKEND": "django.template.backends.django.DjangoTemplates",
        "DIRS": [],
        "APP_DIRS": True,
        "OPTIONS": {
            "context_processors": [
                "django.template.context_processors.debug",
                "django.template.context_processors.request",
                "django.contrib.auth.context_processors.auth",
                "django.contrib.messages.context_processors.messages",
                "remark.web.context_processors.google_analytics",
            ],
            "debug": DEBUG,
        },
    }
]

WSGI_APPLICATION = "remark.wsgi.application"


# User auth requirements.
AUTH_PASSWORD_VALIDATORS = [
    {
        "NAME": "django.contrib.auth.password_validation.UserAttributeSimilarityValidator"
    },
    {"NAME": "django.contrib.auth.password_validation.MinimumLengthValidator"},
    {"NAME": "django.contrib.auth.password_validation.CommonPasswordValidator"},
    {"NAME": "django.contrib.auth.password_validation.NumericPasswordValidator"},
]

# Internationalization
# https://docs.djangoproject.com/en/2.0/topics/i18n/

LANGUAGE_CODE = "en-us"
TIME_ZONE = "UTC"
USE_I18N = True
USE_L10N = True
USE_TZ = True

DATABASES = {
    "default": {
        "ENGINE": "django.db.backends.sqlite3",
        "NAME": os.path.join("/tmp/remark.sqlite3"),
    }
}

# Logging
LOGGING = {
    "version": 1,
    "disable_existing_loggers": False,
    "handlers": {
        "remarkably": {
            "level": "INFO",
            "class": "logging.StreamHandler",
            "stream": sys.stdout,
            "formatter": "remarkably",
        }
    },
    "formatters": {
        "remarkably": {
            "format": "{levelname} {asctime} {module} {filename} {funcName} {message}",
            "style": "{",
        },
        "simple": {"format": "{levelname}::{message}", "style": "{"},
    },
    "loggers": {
        "django": {"handlers": ["remarkably"]},
        "remark": {"handlers": ["remarkably"]},
    },
}
DEBUG_PRINT_LOGGER = True

# Honor the 'X-Forwarded-Proto' header for request.is_secure()
SECURE_PROXY_SSL_HEADER = ("HTTP_X_FORWARDED_PROTO", "https")

# Allow all host headers
CSRF_TRUSTED_ORIGINS = ["staging.remarkably.io", "app.remarkably.io"]

ALLOWED_HOSTS = ["app.remarkably.io", "staging.remarkably.io", "localhost"]
if DOCKER_COMPOSE:
    ALLOWED_HOSTS = ["*"]
INTERNAL_IPS = ["127.0.0.1"]

# Use our custom User class
AUTH_USER_MODEL = "users.User"

# Login and logout
LOGIN_REDIRECT_URL = "/dashboard"
LOGIN_URL = "/"
LOGOUT_REDIRECT_URL = "/"

# Simplified static file serving.
# https://warehouse.python.org/project/whitenoise/
# STATICFILES_STORAGE = "whitenoise.storage.CompressedManifestStaticFilesStorage"
STATIC_URL = "/static/"
STATIC_ROOT = os.path.join(BASE_DIR, "staticfiles")
STATICFILES_DIRS = ['./dist']

#
# Storages for all other files
#

# Set me to storages.backends.s3boto3.S3Boto3Storage in production (the default)
# or set me to 'django.core.files.storage.FileSystemStorage' locally.
DEFAULT_FILE_STORAGE = os.getenv(
    "DEFAULT_FILE_STORAGE", "storages.backends.s3boto3.S3Boto3Storage"
)

#
# Storage on Amazon S3 -- used with S3Boto3Storage
#

AWS_ACCESS_KEY_ID = os.getenv("AWS_ACCESS_KEY_ID", None)
AWS_SECRET_ACCESS_KEY = os.getenv("AWS_SECRET_ACCESS_KEY", None)
AWS_STORAGE_BUCKET_NAME = os.getenv(
    "AWS_STORAGE_BUCKET_NAME", "production-storage.remarkably.io"
)
AWS_DEFAULT_ACL = os.getenv("AWS_DEFAULT_ACL", "public-read")
AWS_S3_REGION_NAME = os.getenv("AWS_S3_REGION_NAME", "us-east-1")
# TODO CONSIDER: perhaps we should use querystring auth *for spreadsheets*
# but not for other stuff, like building images? aka perhaps we need multiple
# S3boto3Storage variants? -Dave
AWS_QUERYSTRING_AUTH = False

#
# Media files
#

MEDIA_ROOT = os.getenv("MEDIA_ROOT", "")  # Must correspond with storage instance.
MEDIA_URL = os.getenv("MEDIA_URL", "")  # See the top-level README for details.

#
# Javascript reversing.
#

JS_REVERSE_JS_MINIFY = not DEBUG
JS_REVERSE_EXCLUDE_NAMESPACES = ["admin"]
CACHE_JS_REVERSE = not DEBUG


#
# Caches
#

CACHES = {
    "default": {
        "BACKEND": "django_redis.cache.RedisCache",
        "LOCATION": required_env("REDIS_URL"),
        "OPTIONS": {"CLIENT_CLASS": "django_redis.client.DefaultClient", "IGNORE_EXCEPTIONS": True},
        "TIMEOUT": os.getenv("REDIS_TTL", 10),
    }
}

#
# API Keys
#

GOOGLE_GEOCODE_API_KEY = required_env("GOOGLE_GEOCODE_API_KEY")
# GCLOUD_SERVICE_KEY = required_env("GCLOUD_SERVICE_KEY")

#
# Analytics (hey, we might want these down the road).
#

GOOGLE_ANALYTICS_KEY = os.getenv("GOOGLE_ANALYTICS_KEY", None)
FB_PIXEL_ID = os.getenv("FB_PIXEL_ID", None)

#
# REDIS
#
REDIS_URL = os.getenv("REDIS_URL", "redis://")
CELERY_BROKER_URL = REDIS_URL
CELERY_IGNORE_RESULT = True

#
# AIRFLOW
#
AIRFLOW_URL = os.getenv("AIRFLOW_URL", "http://localhost:8081")

#
# MJML
#
MJML_EXEC_CMD = "./node_modules/.bin/mjml"
MJML_CHECK_CMD_ON_STARTUP = False

# Activate Django-Heroku. Don't modify the DATABASES variable if we're in debug;
# otherwise, modify it to match Heroku's needs (including forcing it to be SSL.)

django_heroku.settings(locals(), staticfiles=True, databases=not DEBUG)

# override DATABASE_URL set by django_heroku because it forces SSL mode locally
ssl_require = ENV == PROD
locals()['DATABASES']['default'] = dj_database_url.config(
    conn_max_age=django_heroku.MAX_CONN_AGE, ssl_require=ssl_require)

if LOCAL_AIRFLOW:
    DATABASES = {
        'default': {
            # 'ENGINE': 'django.db.backends.postgresql',
            'ENGINE': 'django.db.backends.postgresql_psycopg2',
            'NAME': 'airflow',
            'USER': 'airflow',
            'PASSWORD': 'airflow',
            'HOST': 'postgres',
            'PORT': 5432,
        }
    }
elif DOCKER_COMPOSE:
    DATABASES = {
        'default': {
            'ENGINE': 'django.db.backends.postgresql',
            'NAME': 'postgres',
            'USER': 'postgres',
            'HOST': 'postgres',
            'PORT': 5432,
        }
    }


# Configure Sentry -jc 11-jul-19

sentry_sdk.init(
    dsn=os.getenv("SENTRY_DSN", ""),
    integrations=[DjangoIntegration(), CeleryIntegration(), RedisIntegration()]
)

with configure_scope() as scope:
    scope.set_tag("env", os.getenv("ENV", "local"))

# Use the same storage engine for thumbnails as for files
THUMBNAIL_DEFAULT_STORAGE = DEFAULT_FILE_STORAGE
THUMBNAIL_PRESERVE_EXTENSIONS = True

REST_FRAMEWORK = {
    "DEFAULT_AUTHENTICATION_CLASSES": [
        "rest_framework_simplejwt.authentication.JWTAuthentication",
    ],
    "DEFAULT_VERSIONING_CLASS": "rest_framework.versioning.NamespaceVersioning"
}

SIMPLE_JWT = {
    "USER_ID_FIELD": "public_id"
}

# CORS Headers plugin settings
CORS_ORIGIN_ALLOW_ALL = True

FILE_UPLOAD_MAX_MEMORY_SIZE = 3 * 1024 * 1024  # Allow 3MB file size<|MERGE_RESOLUTION|>--- conflicted
+++ resolved
@@ -44,11 +44,8 @@
 PROD = "production"
 ENV = os.getenv("ENVIRONMENT", DEV)
 DOCKER_COMPOSE = os.getenv("DOCKER_COMPOSE")
-<<<<<<< HEAD
 LOCAL_AIRFLOW = os.getenv("LOCAL_AIRFLOW", False)
-=======
 TESTING = sys.argv[1:2] == ['test']
->>>>>>> 6d8d8749
 PATH_REF = "."
 if os.getenv("COMPOSER_AIRFLOW_ENV", False):
     PATH_REF = "/home/airflow/gcs/dags"
