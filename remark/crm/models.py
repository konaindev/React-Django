import os

from django.db import models
from django.utils.crypto import get_random_string
<<<<<<< HEAD
from remark.lib.tokens import public_id
from stdimage.models import StdImageField

from .constants import BUSINESS_ROLES, OFFICE_TYPES
=======
from stdimage.models import StdImageField

from remark.lib.tokens import public_id

from .constants import OFFICE_TYPES
>>>>>>> df5f0b3e


def bus_public_id():
    """Public identifier for a business."""
    return public_id("bus")


def peep_public_id():
    """Public identifier for a business."""
    return public_id("peep")


def off_public_id():
    """Public identifier for a business."""
    return public_id("off")


def avatar_media_path(person, filename):
    """
    Given a User instance, and the filename as supplied during upload,
    determine where the uploaded avatar image should actually be placed.

    See https://docs.djangoproject.com/en/2.1/ref/models/fields/#filefield

    Note: Thumbnail generation works fine on FileSystemStorage, but not on S3.
    To overcome this known issue, append random 7-char string to end of file name.
    Though, old files will not be deleted from S3 on image replacement.

    person/<public_id>/avatar_<random_str><.ext>
    person/<public_id>/avatar_<random_str>.regular<.ext>
    person/<public_id>/avatar_<random_str>.thumbnail<.ext>
    """
    _, extension = os.path.splitext(filename)
    random_str = get_random_string(length=7)
    return f"person/{person.public_id}/avatar_{random_str}{extension}"


class Business(models.Model):
    public_id = models.CharField(
        primary_key=True,
        default=bus_public_id,
        help_text="A unique identifier for this business that is safe to share publicly.",
        max_length=24,
        editable=False,
    )

    name = models.CharField(max_length=255, blank=False, help_text="Business Name")

    is_property_owner = models.BooleanField(
        default=False, help_text="Business Type is Property Owner"
    )

    is_asset_manager = models.BooleanField(
        default=False, help_text="Business Type is Asset Manager"
    )

    is_property_manager = models.BooleanField(
        default=False, help_text="Business Type is Property Manager"
    )

    is_remarkably = models.BooleanField(
        default=False, help_text="Business Type is Remarkably"
    )

    is_developer = models.BooleanField(
        default=False, help_text="Business Type is Developer"
    )
    
    def get_roles(self):
        roles = []
        for k in BUSINESS_ROLES:
            if getattr(self, k, None):
                roles.append(BUSINESS_ROLES[k])
        return roles

    is_investor = models.BooleanField(
        default=False, help_text="Business Type is JV / Investor"
    )

    is_vendor = models.BooleanField(
        default=False, help_text="Business Type is Vendor / Consultant"
    )

    def __str__(self):
        return self.name

    class Meta:
        verbose_name_plural = "Businesses"


class OfficeManager(models.Manager):
    pass


class Office(models.Model):
    public_id = models.CharField(
        primary_key=True,
        default=off_public_id,
        help_text="A unique identifier for this person that is safe to share publicly.",
        max_length=24,
        editable=False,
    )

    is_home_office = models.BooleanField(default=False, help_text="Is the home office?")

    name = models.CharField(
        default="", max_length=255, blank=False, help_text="Office Name"
    )

    address = models.ForeignKey(
        "geo.Address", on_delete=models.CASCADE, blank=False, help_text="Address"
    )

    business = models.ForeignKey(
        "crm.Business", on_delete=models.CASCADE, blank=False, help_text="Business"
    )

    office_type = models.IntegerField(
        choices=OFFICE_TYPES, help_text="Office Type", blank=True, null=True
    )

    objects = OfficeManager()

    def __str__(self):
        return "{}: {} ({})".format(self.business.name, self.name, self.public_id)


class PeopleManager(models.Manager):
    pass


class Person(models.Model):
    public_id = models.CharField(
        primary_key=True,
        default=peep_public_id,
        help_text="A unique identifier for this person that is safe to share publicly.",
        max_length=24,
        editable=False,
    )

    first_name = models.CharField(max_length=255, blank=False, help_text="First Name")

    last_name = models.CharField(max_length=255, blank=False, help_text="Last Name")

    # xxx May want to restrict input on this in the future
    role = models.CharField(max_length=255, blank=False, help_text="Job Role")

    email = models.CharField(max_length=255, blank=False, help_text="Email")

    office_phone_country_code = models.CharField(max_length=5, blank=True, help_text="Office phone country code")

    office_phone = models.CharField(
        max_length=255, blank=True, help_text="Office Phone"
    )

    office_phone_ext = models.CharField(max_length=255, blank=True, help_text="Phone extension")

    # cell_phone = models.CharField(max_length=255, blank=True, help_text="Cell Phone")

    office = models.ForeignKey(
        "crm.Office",
        on_delete=models.CASCADE,
        blank=False,
        help_text="Office the person works at",
    )

    user = models.OneToOneField(
        "users.User",
        on_delete=models.CASCADE,
        null=True,
        blank=True,
        help_text="User associated with this person",
    )

    avatar = StdImageField(
        null=True,
        blank=True,
        default="",
        upload_to=avatar_media_path,
        help_text="""A full-resolution user avatar.<br/>Resized variants (100x100, 36x36) will also be created on Amazon S3.""",
        variations={"regular": (100, 100, True), "thumbnail": (36, 36, True)},
    )

    objects = PeopleManager()

    @property
    def full_name(self):
        return f"{self.first_name} {self.last_name}"

    def __str__(self):
        return "{}: {} {} ({})".format(
            self.office.business.name, self.first_name, self.last_name, self.public_id
        )<|MERGE_RESOLUTION|>--- conflicted
+++ resolved
@@ -1,19 +1,9 @@
 import os
-
 from django.db import models
 from django.utils.crypto import get_random_string
-<<<<<<< HEAD
+from .constants import BUSINESS_ROLES, OFFICE_TYPES
+from stdimage.models import StdImageField
 from remark.lib.tokens import public_id
-from stdimage.models import StdImageField
-
-from .constants import BUSINESS_ROLES, OFFICE_TYPES
-=======
-from stdimage.models import StdImageField
-
-from remark.lib.tokens import public_id
-
-from .constants import OFFICE_TYPES
->>>>>>> df5f0b3e
 
 
 def bus_public_id():
