import datetime

from rest_framework.views import APIView
from rest_framework.permissions import IsAuthenticated
from rest_framework.response import Response

from remark.lib.logging import getLogger, error_text
from remark.lib.time_series.common import KPI, KPITitle, KPIFormat
from remark.portfolio.api.table_data import get_table_structure
from remark.lib.stats import get_kpi_health


logger = getLogger(__name__)

class PortfolioMixin:
    pass


LEASING_PERFORMANCE = "leasing_performance"
CAMPAIGN_INVESTMENT = "campaign_investment"
RETENTION_PERFORMANCE = "retention_performance"
ACQUISITION_VOLUMES = "acquisition_volumes"
ACQUISITION_CONVERSION = "acquisition_conversion"
ACQUISITION_COST = "acquisition_cost"


KPI_BUNDLES = {
    LEASING_PERFORMANCE: {
        "title": "Leasing Performance",
        "kpis": [
            KPI.leased_rate,
            KPI.renewal_rate,
            KPI.occupancy_rate
        ]
    },
    CAMPAIGN_INVESTMENT: {
        "title": "Campaign Investment",
        "kpis": [
            KPI.investment,
            KPI.estimated_revenue_gain,
            KPI.romi,
            KPI.exe_to_lowest_rent
        ]
    },
    RETENTION_PERFORMANCE: {
        "title": "Retention Performance",
        "kpis": [
            KPI.move_ins,
            KPI.move_outs,
            KPI.lease_renewals,
            KPI.lease_vacation_notices
        ]
    },
    ACQUISITION_VOLUMES: {
        "title": "Acquisition Funnel - Volumes",
        "kpis": [
            KPI.usvs,
            KPI.inquiries,
            KPI.tours,
            KPI.lease_applications,
            KPI.leases_executed
        ]
    },
    ACQUISITION_CONVERSION: {
        "title": "Acquisition Funnel - Conversion Rates",
        "kpis": [
            KPI.usv_inq,
            KPI.inq_tou,
            KPI.tou_app,
            KPI.app_exe,
            KPI.usv_exe
        ]
    },
    ACQUISITION_COST: {
        "title": "Acquisition Funnel - Cost Per Activity",
        "kpis": [
            KPI.usv_cost,
            KPI.inq_cost,
            KPI.tou_cost,
            KPI.app_cost,
            KPI.exe_cost
        ]
    }
}

PERIOD_GROUP = (
    "last_week",
    "last_two_weeks",
    "last_four_weeks",
    "year_to_date",
    "custom"
)


def x_mondays_ago(x):
    '''

    :param x: This is the number of Mondays ago you want. 0-means the last Monday.
    :return: A datetime object.
    '''
    today = datetime.date.today()
    if today.isoweekday() == 1:
        last_monday = today - datetime.timedelta(days=7)
    else:
        last_monday = today - datetime.timedelta(days=today.weekday())

    if x == 0:
        return last_monday

    days_before = 7 * x
    return last_monday - datetime.timedelta(days=days_before)


class PortfolioTableView(APIView):

    permission_classes = [IsAuthenticated]

    def get(self, request):

        if "b" in request.GET:
            bundle = request.GET["b"]
        else:
            bundle = LEASING_PERFORMANCE

        if bundle not in KPI_BUNDLES:
            raise Exception("Could not find KPI Bundle")

        if "p" in request.GET:
            period_group = request.GET["p"]
        else:
            period_group = PERIOD_GROUP[0]

        if period_group not in PERIOD_GROUP:
            raise Exception("Period group is not a valid value")

        if "a" in request.GET:
            show_averages = request.GET["a"] == "1"
        else:
            show_averages = True

        start, end = self.get_start_and_end(
            period_group,
            request.GET['s'] if 's' in request.GET else None,
            request.GET['e'] if 'e' in request.GET else None,
        )

        kpis_to_include = KPI_BUNDLES[bundle]["kpis"]
        table_data, portfolio_average = get_table_structure(
            request.user,
            start,
            end,
            kpis_to_include,
            show_averages
        )

        if table_data is None:
            raise Exception("Table data cannot be None")

        response_data = {
            "kpi_bundles": self.kpi_bundle_list(),
            "selected_kpi_bundle": bundle,
            "kpi_order": self.kpi_ordering(bundle),
            "date_selection": self.get_date_selection(period_group, start, end),
<<<<<<< HEAD
            "user": request.user.get_menu_dict(),
=======
>>>>>>> 7b1f05a6
            "table_data": table_data,
            "highlight_kpis": self.get_highlight_kpis(portfolio_average, kpis_to_include),
            "display_average": "1" if show_averages else "0"
        }

        return Response(response_data)

    def get_start_and_end(self, period_group, start, end):
        '''
        "last_week",
        "last_two_weeks",
        "last_four_weeks",
        "year_to_date",
        "custom"

        :param period_group:
        :param start:
        :param end:
        :return:
        '''
        if period_group == PERIOD_GROUP[4]:
            s = datetime.date.fromisoformat(start)
            # Adding 1 day to make exclusive end date
            e = datetime.date.fromisoformat(end) + datetime.timedelta(days=1)
            return s, e

        e = x_mondays_ago(0) + datetime.timedelta(days=1)
        s = None

        if period_group == PERIOD_GROUP[0]:
            s = x_mondays_ago(1)
        elif period_group == PERIOD_GROUP[1]:
            s = x_mondays_ago(2)
        elif period_group == PERIOD_GROUP[2]:
            s = x_mondays_ago(4)
        else:
            s = datetime.date(year=e.year, month=1, day=1)

        return s, e

    def get_highlight_kpis(self, group, kpis_to_include):
        result = []
        for key in kpis_to_include:
            if not group:
                result.append({
                    "name": key,
                    "label": KPITitle.for_kpi(key),
                    "target": None,
                    "value": None,
                    "health": None
                })
                continue
            targets = group.get("targets", {})
            if key in targets:
                target = KPIFormat.apply(key, targets[key])
            else:
                target = None

            value = KPIFormat.apply(key, group["kpis"][key])

            if target is not None:
                health = get_kpi_health(value, target, key)
            else:
                health = -1

            result.append({
                "name": key,
                "label": KPITitle.for_kpi(key),
                "target": target,
                "value": value,
                "health": health
            })
        return result


    def kpi_bundle_list(self):
        result = []
        for item in KPI_BUNDLES:
            result.append({
                "name": KPI_BUNDLES[item]["title"],
                "value": item
            })
        return result

    def kpi_ordering(self, bundle):
        bundle_data = KPI_BUNDLES[bundle]
        result = []
        for kpi in bundle_data["kpis"]:
            result.append({
                "label": KPITitle.for_kpi(kpi),
                "value": kpi
            })
        return result

    def get_date_selection(self, period_group, start, end):
        # Removing 1 day to make inclusive end date
        end = end - datetime.timedelta(days=1)
        return {
            "preset": period_group,
            "start_date": start.strftime('%Y-%m-%d'),
            "end_date": end.strftime('%Y-%m-%d')
        }<|MERGE_RESOLUTION|>--- conflicted
+++ resolved
@@ -161,10 +161,7 @@
             "selected_kpi_bundle": bundle,
             "kpi_order": self.kpi_ordering(bundle),
             "date_selection": self.get_date_selection(period_group, start, end),
-<<<<<<< HEAD
             "user": request.user.get_menu_dict(),
-=======
->>>>>>> 7b1f05a6
             "table_data": table_data,
             "highlight_kpis": self.get_highlight_kpis(portfolio_average, kpis_to_include),
             "display_average": "1" if show_averages else "0"
