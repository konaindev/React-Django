--- conflicted
+++ resolved
@@ -18,7 +18,7 @@
     return value
 
 
-<<<<<<< HEAD
+
 def reset_cache(key=None):
     if key:
         cache.delete(key)
@@ -26,8 +26,6 @@
         cache.clear()
 
 
-=======
->>>>>>> 37ab5a14
 def check_request_cache_bust(request):
     """
     Only for Dev and Staging (not for Production!)
