"""Remarkably URL Configuration

The `urlpatterns` list routes URLs to views. For more information please see:
    https://docs.djangoproject.com/en/2.0/topics/http/urls/
Examples:
Function views
    1. Add an import:  from my_app import views
    2. Add a URL to urlpatterns:  path('', views.home, name='home')
Class-based views
    1. Add an import:  from other_app.views import Home
    2. Add a URL to urlpatterns:  path('', Home.as_view(), name='home')
Including another URLconf
    1. Import the include() function: from django.urls import include, path
    2. Add a URL to urlpatterns:  path('blog/', include('blog.urls'))
"""

from django.urls import path

<<<<<<< HEAD
from .views import DashboardView, TutorialView

app_name = "web"


urlpatterns = [
    path("dashboard/", DashboardView.as_view(), name="dashboard"),
    path("tutorial/", TutorialView.as_view(), name="tutorial"),
=======
from .views import DashboardView, TutorialView, LocalizationView
from remark.users.views import CustomLoginView
from remark.decorators import anonymous_required


urlpatterns = [
    path("dashboard", DashboardView.as_view(), name="dashboard"),
    path("tutorial", TutorialView.as_view(), name="tutorial"),
    path("localization", LocalizationView.as_view(), name="localization"),
    path(
        "",
        anonymous_required(CustomLoginView.as_view(template_name="users/login.html")),
        name="login",
    ),
>>>>>>> 9975670e
]<|MERGE_RESOLUTION|>--- conflicted
+++ resolved
@@ -16,8 +16,7 @@
 
 from django.urls import path
 
-<<<<<<< HEAD
-from .views import DashboardView, TutorialView
+from .views import DashboardView, TutorialView, LocalizationView
 
 app_name = "web"
 
@@ -25,20 +24,5 @@
 urlpatterns = [
     path("dashboard/", DashboardView.as_view(), name="dashboard"),
     path("tutorial/", TutorialView.as_view(), name="tutorial"),
-=======
-from .views import DashboardView, TutorialView, LocalizationView
-from remark.users.views import CustomLoginView
-from remark.decorators import anonymous_required
-
-
-urlpatterns = [
-    path("dashboard", DashboardView.as_view(), name="dashboard"),
-    path("tutorial", TutorialView.as_view(), name="tutorial"),
     path("localization", LocalizationView.as_view(), name="localization"),
-    path(
-        "",
-        anonymous_required(CustomLoginView.as_view(template_name="users/login.html")),
-        name="login",
-    ),
->>>>>>> 9975670e
 ]