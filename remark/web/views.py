--- conflicted
+++ resolved
@@ -3,12 +3,9 @@
 from remark.projects.models import Fund, Project
 from remark.lib.views import ReactView
 from django.contrib.auth.mixins import LoginRequiredMixin
-<<<<<<< HEAD
 from django.http import JsonResponse
-=======
 from django.core.cache import cache
 from django.core.cache.backends.base import DEFAULT_TIMEOUT
->>>>>>> c641866f
 
 
 def has_property_in_list_of_dict(ary, prop, value):
@@ -38,8 +35,11 @@
     def get(self, request):
         user = request.user
 
-        cache_key = "{}^{}^{}".format(
-            user.public_id, request.path, request.META["QUERY_STRING"]
+        cache_key = "{}^{}^{}^{}".format(
+            user.public_id,
+            request.path,
+            request.content_type,
+            request.META["QUERY_STRING"],
         )
 
         if cache_key in cache:
@@ -134,21 +134,21 @@
             projects = sorted(
                 projects, key=lambda p: p["performance_rating"], reverse=is_reverse
             )
-<<<<<<< HEAD
-        if request.content_type == "application/json":
-            return JsonResponse(
-                {
-                    "no_projects": no_projects,
-                    "properties": projects,
-                    "user": user.get_menu_dict(),
-                    "locations": locations,
-                    "property_managers": property_managers,
-                    "asset_managers": asset_managers,
-                    "funds": funds,
-                }
-            )
-        else:
-            return self.render(
+
+        response = JsonResponse(
+            {
+                "no_projects": no_projects,
+                "properties": projects,
+                "user": user.get_menu_dict(),
+                "locations": locations,
+                "property_managers": property_managers,
+                "asset_managers": asset_managers,
+                "funds": funds,
+            }
+        )
+
+        if request.content_type != "application/json":
+            response = self.render(
                 no_projects=no_projects,
                 properties=projects,
                 user=user.get_menu_dict(),
@@ -158,18 +158,6 @@
                 asset_managers=asset_managers,
                 funds=funds,
             )
-=======
 
-        response = self.render(
-            no_projects=no_projects,
-            properties=projects,
-            user=user.get_menu_dict(),
-            search_url=request.GET.urlencode(),
-            locations=locations,
-            property_managers=property_managers,
-            asset_managers=asset_managers,
-            funds=funds,
-        )
         cache.set(cache_key, response, timeout=DEFAULT_TIMEOUT)
-        return response
->>>>>>> c641866f
+        return response