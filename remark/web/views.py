--- conflicted
+++ resolved
@@ -62,9 +62,7 @@
             city = address.city
             label = (f"{city}, {state.upper()}",)
             if not has_property_in_list_of_dict(locations, "label", label):
-                locations.append(
-                    {"city": city, "label": label, "state": state.lower()}
-                )
+                locations.append({"city": city, "label": label, "state": state.lower()})
             if project.asset_manager is not None and not has_property_in_list_of_dict(
                 asset_managers, "id", project.asset_manager.public_id
             ):
@@ -97,9 +95,13 @@
             project_params["name__icontains"] = request.GET.get("q")
         if request.GET.get("st"):
             st = request.GET.getlist("st")
-            project_params["property__geo_address__state__iregex"] = r"(" + "|".join(st) + ")"
+            project_params["property__geo_address__state__iregex"] = (
+                r"(" + "|".join(st) + ")"
+            )
         if request.GET.get("ct"):
-            project_params["property__geo_address__city__in"] = request.GET.getlist("ct")
+            project_params["property__geo_address__city__in"] = request.GET.getlist(
+                "ct"
+            )
         if request.GET.get("pm"):
             project_params["property_manager_id__in"] = request.GET.getlist("pm")
         if request.GET.getlist("am"):
@@ -133,7 +135,6 @@
                 projects, key=lambda p: p["performance_rating"], reverse=is_reverse
             )
 
-<<<<<<< HEAD
         response = JsonResponse(
             {
                 "no_projects": no_projects,
@@ -144,18 +145,6 @@
                 "asset_managers": asset_managers,
                 "funds": funds,
             }
-=======
-        response = self.render(
-            no_projects=no_projects,
-            properties=projects,
-            user=user.get_menu_dict(),
-            search_url=request.GET.urlencode(),
-            locations=locations,
-            property_managers=property_managers,
-            asset_managers=asset_managers,
-            funds=funds,
-            static_url=settings.STATIC_URL,
->>>>>>> 7bc65d8c
         )
 
         if request.content_type != "application/json":
@@ -168,6 +157,7 @@
                 property_managers=property_managers,
                 asset_managers=asset_managers,
                 funds=funds,
+                static_url=settings.STATIC_URL,
             )
 
         cache.set(cache_key, response, timeout=DEFAULT_TIMEOUT)
