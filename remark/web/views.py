import json
from django.conf import settings
from django.contrib.auth.mixins import LoginRequiredMixin
from django.http import JsonResponse
from django.core.cache import cache
from django.core.cache.backends.base import DEFAULT_TIMEOUT

from remark.projects.models import Fund, Project
from remark.lib.views import ReactView, RemarkView


def has_property_in_list_of_dict(ary, prop, value):
    for item in ary:
        if item[prop] == value:
            return True
    return False


class DashboardView(LoginRequiredMixin, ReactView):
    """Render dashboard page."""

    page_class = "DashboardPage"

    sql_sort = {
        "name": "name",
        "propertyMgr": "property_manager__name",
        "assetOwner": "asset_manager__name",
        "state": "property__geo_address__state",
        "city": "property__geo_address__city",
        "fund": "fund__name",
    }

    def get_page_title(self):
        return "Dashboard"

    def get(self, request):
        user = request.user

        cache_key = "{}^{}^{}^{}".format(
            user.public_id,
            request.path,
            request.content_type,
            request.META["QUERY_STRING"],
        )

        if cache_key in cache:
            cached_response = cache.get(cache_key)
            return cached_response

        project_params = {}
        if user.is_superuser:
            project_query = Project.objects.all()
        else:
            project_query = Project.objects.get_all_for_user(user)

        locations = []
        asset_managers = []
        property_managers = []
        funds = []
        no_projects = True
        for project in project_query:
            no_projects = False
            address = project.property.geo_address
            state = address.state
            city = address.city
            label = (f"{city}, {state.upper()}",)
            if not has_property_in_list_of_dict(locations, "label", label):
                locations.append({"city": city, "label": label, "state": state.lower()})
            if project.asset_manager is not None and not has_property_in_list_of_dict(
                asset_managers, "id", project.asset_manager.public_id
            ):
                asset_managers.append(
                    {
                        "id": project.asset_manager.public_id,
                        "label": project.asset_manager.name,
                    }
                )

            if (
                project.property_manager is not None
                and not has_property_in_list_of_dict(
                    property_managers, "id", project.property_manager.public_id
                )
            ):
                property_managers.append(
                    {
                        "id": project.property_manager.public_id,
                        "label": project.property_manager.name,
                    }
                )

            if project.fund is not None and not has_property_in_list_of_dict(
                funds, "id", project.fund.public_id
            ):
                funds.append({"id": project.fund.public_id, "label": project.fund.name})

        if request.GET.get("q"):
            project_params["name__icontains"] = request.GET.get("q")
        if request.GET.get("st"):
            st = request.GET.getlist("st")
            project_params["property__geo_address__state__iregex"] = (
                r"(" + "|".join(st) + ")"
            )
        if request.GET.get("ct"):
            project_params["property__geo_address__city__in"] = request.GET.getlist(
                "ct"
            )
        if request.GET.get("pm"):
            project_params["property_manager_id__in"] = request.GET.getlist("pm")
        if request.GET.getlist("am"):
            project_params["asset_manager_id__in"] = request.GET.getlist("am")
        if request.GET.get("fd"):
            project_params["fund_id__in"] = request.GET.getlist("fd")

        sort = request.GET.get("s")
        order = self.sql_sort.get(sort) or "name"
        direction = request.GET.get("d") or "asc"
        if direction == "desc":
            order = f"-{order}"

        projects = []
        for project in project_query.filter(**project_params).order_by(order):
            address = project.property.geo_address
            projects.append(
                {
                    "property_name": project.name,
                    "property_id": project.public_id,
                    "address": f"{address.city}, {address.state}",
                    "image_url": project.get_building_image_url(),
                    "performance_rating": project.get_performance_rating(),
                    "url": project.get_baseline_url(),
                }
            )

        if sort == "performance":
            is_reverse = direction == "asc"
            projects = sorted(
                projects, key=lambda p: p["performance_rating"], reverse=is_reverse
            )

        response = JsonResponse(
            {
                "no_projects": no_projects,
                "properties": projects,
                "user": user.get_menu_dict(),
                "search_url": request.GET.urlencode(),
                "locations": locations,
                "property_managers": property_managers,
                "asset_managers": asset_managers,
                "funds": funds,
<<<<<<< HEAD
=======
                "static_url": settings.STATIC_URL,
>>>>>>> beb648b3
            }
        )

        if request.content_type != "application/json":
            response = self.render(
                no_projects=no_projects,
                properties=projects,
                user=user.get_menu_dict(),
                search_url=request.GET.urlencode(),
                locations=locations,
                property_managers=property_managers,
                asset_managers=asset_managers,
                funds=funds,
<<<<<<< HEAD
=======
                static_url=settings.STATIC_URL,
>>>>>>> beb648b3
            )

        cache.set(cache_key, response, timeout=DEFAULT_TIMEOUT)
        return response


class TutorialView(LoginRequiredMixin, RemarkView):
    def get(self, request):
        user = request.user
        return JsonResponse(
            {
                "static_url": settings.STATIC_URL,
                "is_show_tutorial": user.is_show_tutorial,
            },
            status=200,
        )

    def post(self, request):
        params = json.loads(request.body)
        user = request.user
        user.is_show_tutorial = params.get("is_show_tutorial", False)
        user.save()
        return JsonResponse({"is_show_tutorial": user.is_show_tutorial}, status=200)<|MERGE_RESOLUTION|>--- conflicted
+++ resolved
@@ -148,10 +148,7 @@
                 "property_managers": property_managers,
                 "asset_managers": asset_managers,
                 "funds": funds,
-<<<<<<< HEAD
-=======
                 "static_url": settings.STATIC_URL,
->>>>>>> beb648b3
             }
         )
 
@@ -165,10 +162,7 @@
                 property_managers=property_managers,
                 asset_managers=asset_managers,
                 funds=funds,
-<<<<<<< HEAD
-=======
                 static_url=settings.STATIC_URL,
->>>>>>> beb648b3
             )
 
         cache.set(cache_key, response, timeout=DEFAULT_TIMEOUT)
