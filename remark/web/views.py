import json

from django.conf import settings
<<<<<<< HEAD

# from rest_framework import status
from rest_framework.views import APIView
from rest_framework.permissions import IsAuthenticated
from rest_framework.response import Response
=======
from django.contrib.auth.mixins import LoginRequiredMixin
from django.http import JsonResponse
>>>>>>> 9975670e

from remark.projects.models import Project
import remark.lib.cache as cache_lib
from remark.lib.views import ReactView, RemarkView, APIView

from .constants import DEFAULT_LANGUAGE
from .forms import LocalizationForm
from .models import Localization, LocalizationVersion

def has_property_in_list_of_dict(ary, prop, value):
    for item in ary:
        if item[prop] == value:
            return True
    return False


class DashboardView(APIView):
    """Render dashboard page."""

    permission_classes = [IsAuthenticated]

    sql_sort = {
        "name": "name",
        "propertyMgr": "property_manager__name",
        "assetOwner": "asset_manager__name",
        "state": "property__geo_address__state",
        "city": "property__geo_address__city",
        "fund": "fund__name",
    }

    def get_project_details(self, project, request):
        """ cached by "project.public_id", details for project card on UI """
        cache_key = f"remark.web.views.dashboard_view.project.{project.public_id}"
        cache_bust = cache_lib.check_request_cache_bust(request)

        """ method to generate value when request indicates to bust cache """
        def generate_value():
            address = project.property.geo_address
            project_details = dict(
                property_name=project.name,
                public_id=project.public_id,
                address=f"{address.city}, {address.state}",
                image_url=project.get_building_image()[1],
                performance_rating=project.get_performance_rating(),
                url=project.get_report_url(),
                members=project.get_members(),
            )
            return project_details

        return cache_lib.access_cache(cache_key, generate_value, cache_bust=cache_bust)

    def get_owned_projects(self, user):
        """ return QuerySet<Project> accessible by the specified user """
        if user.is_superuser:
            project_query = Project.objects.all()
        else:
            project_query = Project.objects.get_all_for_user(user)
        return project_query

    def get_user_filter_options(self, request):
        """
        cached by "user.public_id", iterates all projects accessible by the user
        dropdown options for locations | funds | asset owners | project managers
        flag reflecting user has accessible projects or not
        """

        cache_key = f"remark.web.views.dashboard_view.user_filters.{request.user.public_id}"
        cache_bust = cache_lib.check_request_cache_bust(request)

        """ method to generate value when request indicates to bust cache """
        def generate_value():
            owned_projects = self.get_owned_projects(request.user)

            locations = []
            asset_managers = []
            property_managers = []
            funds = []
            no_projects = True
            for project in owned_projects:
                no_projects = False
                address = project.property.geo_address
                state = address.state
                city = address.city
                label = (f"{city}, {state.upper()}",)
                if not has_property_in_list_of_dict(locations, "label", label):
                    locations.append({"city": city, "label": label, "state": state.lower()})
                if project.asset_manager is not None and not has_property_in_list_of_dict(
                    asset_managers, "id", project.asset_manager.public_id
                ):
                    asset_managers.append(
                        {
                            "id": project.asset_manager.public_id,
                            "label": project.asset_manager.name,
                        }
                    )
                if (
                    project.property_manager is not None
                    and not has_property_in_list_of_dict(
                        property_managers, "id", project.property_manager.public_id
                    )
                ):
                    property_managers.append(
                        {
                            "id": project.property_manager.public_id,
                            "label": project.property_manager.name,
                        }
                    )
                if project.fund is not None and not has_property_in_list_of_dict(
                    funds, "id", project.fund.public_id
                ):
                    funds.append({"id": project.fund.public_id, "label": project.fund.name})

            user_filters = dict(
                locations=locations,
                asset_managers=asset_managers,
                property_managers=property_managers,
                funds=funds,
                no_projects=no_projects,
            )
            return user_filters

        return cache_lib.access_cache(cache_key, generate_value, cache_bust=cache_bust)

    def prepare_filters_from_request(self, request):
        """ calc queryset filter params based on HTTP request query strings """
        lookup_params = {}
        if request.GET.get("q"):
            lookup_params["name__icontains"] = request.GET.get("q")
        if request.GET.get("st"):
            st = request.GET.getlist("st")
            lookup_params["property__geo_address__state__iregex"] = (
                r"(" + "|".join(st) + ")"
            )
        if request.GET.get("ct"):
            lookup_params["property__geo_address__city__in"] = request.GET.getlist("ct")
        if request.GET.get("pm"):
            lookup_params["property_manager_id__in"] = request.GET.getlist("pm")
        if request.GET.getlist("am"):
            lookup_params["asset_manager_id__in"] = request.GET.getlist("am")
        if request.GET.get("fd"):
            lookup_params["fund_id__in"] = request.GET.getlist("fd")

        sort_by = request.GET.get("s")
        ordering = self.sql_sort.get(sort_by) or "name"
        direction = request.GET.get("d") or "asc"
        if direction == "desc":
            ordering = f"-{ordering}"

        return (lookup_params, ordering)

    def get(self, request):
        """
        GET "/dashboard" handler
        Accept: text/html, application/json
        """

        owned_projects = self.get_owned_projects(request.user)
        filter_options = self.get_user_filter_options(request)
        (lookup_params, ordering) = self.prepare_filters_from_request(request)
        projects = [
            self.get_project_details(project, request)
            for project in owned_projects.filter(**lookup_params).order_by(ordering)
        ]

        sort_by = request.GET.get("s")
        direction = request.GET.get("d") or "asc"
        if sort_by == "performance":
            is_reverse = direction == "asc"
            projects = sorted(
                projects, key=lambda p: p["performance_rating"], reverse=is_reverse
            )

        response_data = dict(
            properties=projects,
            user=request.user.get_menu_dict(),
            search_url=request.GET.urlencode(),
            static_url=settings.STATIC_URL,
            **filter_options,
        )

<<<<<<< HEAD
        return Response(response_data)

=======
        accept = request.META.get("HTTP_ACCEPT")
        if accept == "application/json":
            return JsonResponse(response_data)
        else:
            return self.render(**response_data)
>>>>>>> 9975670e

class TutorialView(APIView):

    permission_classes = [IsAuthenticated]

    def get(self, request):
        user = request.user
        response_data = dict(
            static_url=settings.STATIC_URL,
            is_show_tutorial=user.is_show_tutorial,
        )
        return Response(response_data)

    def post(self, request):
        params = json.loads(request.body)
        user = request.user
        user.is_show_tutorial = params.get("is_show_tutorial", False)
        user.save()
<<<<<<< HEAD
        response_data = dict(is_show_tutorial=user.is_show_tutorial,)

        return Response(response_data)
=======
        return JsonResponse({"is_show_tutorial": user.is_show_tutorial}, status=200)


class LocalizationView(APIView):
    def post(self, request):
        params = self.get_data()
        localization_form = LocalizationForm(params, initial={"language": "en_us"})
        if not localization_form.is_valid():
            errors = localization_form.errors.get_json_data()
            return JsonResponse(errors, status=500)

        version = localization_form.data.get("version")
        language = localization_form.data.get("language", DEFAULT_LANGUAGE)

        localization_version = LocalizationVersion.objects.get(language=language)
        current_version = localization_version.version
        strings = {}
        status = 208
        if current_version != version:
            ui_strings = Localization.objects.all()
            for s_ui in ui_strings:
                strings[s_ui.key] = getattr(s_ui, language)
            status = 200

        result = {"language": language, "strings": strings, "version": current_version}
        return self.render_success(result, status=status)
>>>>>>> 9975670e
<|MERGE_RESOLUTION|>--- conflicted
+++ resolved
@@ -1,16 +1,11 @@
 import json
 
 from django.conf import settings
-<<<<<<< HEAD
-
-# from rest_framework import status
+
+from rest_framework import status as drf_status
 from rest_framework.views import APIView
 from rest_framework.permissions import IsAuthenticated
 from rest_framework.response import Response
-=======
-from django.contrib.auth.mixins import LoginRequiredMixin
-from django.http import JsonResponse
->>>>>>> 9975670e
 
 from remark.projects.models import Project
 import remark.lib.cache as cache_lib
@@ -191,16 +186,8 @@
             **filter_options,
         )
 
-<<<<<<< HEAD
         return Response(response_data)
 
-=======
-        accept = request.META.get("HTTP_ACCEPT")
-        if accept == "application/json":
-            return JsonResponse(response_data)
-        else:
-            return self.render(**response_data)
->>>>>>> 9975670e
 
 class TutorialView(APIView):
 
@@ -219,12 +206,9 @@
         user = request.user
         user.is_show_tutorial = params.get("is_show_tutorial", False)
         user.save()
-<<<<<<< HEAD
+
         response_data = dict(is_show_tutorial=user.is_show_tutorial,)
-
         return Response(response_data)
-=======
-        return JsonResponse({"is_show_tutorial": user.is_show_tutorial}, status=200)
 
 
 class LocalizationView(APIView):
@@ -233,7 +217,7 @@
         localization_form = LocalizationForm(params, initial={"language": "en_us"})
         if not localization_form.is_valid():
             errors = localization_form.errors.get_json_data()
-            return JsonResponse(errors, status=500)
+            return Response(errors, status=drf_status.HTTP_500_INTERNAL_SERVER_ERROR)
 
         version = localization_form.data.get("version")
         language = localization_form.data.get("language", DEFAULT_LANGUAGE)
@@ -241,13 +225,12 @@
         localization_version = LocalizationVersion.objects.get(language=language)
         current_version = localization_version.version
         strings = {}
-        status = 208
+        status = drf_status.HTTP_208_ALREADY_REPORTED
         if current_version != version:
             ui_strings = Localization.objects.all()
             for s_ui in ui_strings:
                 strings[s_ui.key] = getattr(s_ui, language)
-            status = 200
-
-        result = {"language": language, "strings": strings, "version": current_version}
-        return self.render_success(result, status=status)
->>>>>>> 9975670e
+            status = drf_status.HTTP_200_OK
+
+        response_data = {"language": language, "strings": strings, "version": current_version}
+        return Response(response_data, status=status)