--- conflicted
+++ resolved
@@ -154,13 +154,8 @@
             "account_id": self.account_id,
             "account_name": self.account.company_name,
             "logout_url": reverse("logout"),
-<<<<<<< HEAD
-            "account_settings_url": reverse("account_settings")
-            # TODO: Add account_url
-=======
             "account_settings_url": reverse("account_settings"),
             "profile_image_url": self.get_avatar_url(),
->>>>>>> 784b06fe
         }
 
     def get_role(self):
