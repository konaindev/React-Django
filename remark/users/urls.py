--- conflicted
+++ resolved
@@ -6,11 +6,8 @@
 from remark.decorators import anonymous_required
 
 from .views import (
-<<<<<<< HEAD
+    AccountProfileView,
     AccountSecurityView,
-=======
-    AccountProfileView,
->>>>>>> 784b06fe
     AccountSettingsView,
     CompleteAccountView,
     CreatePasswordView,
@@ -105,9 +102,6 @@
     ),
     path("validate-password", ValidatePasswordView.as_view(), name="validate_password"),
     path("account-settings", AccountSettingsView.as_view(), name="account_settings"),
-<<<<<<< HEAD
     path("account-security", AccountSecurityView.as_view(), name="account_security"),
-=======
     path("account-profile", AccountProfileView.as_view(), name="account_profile"),
->>>>>>> 784b06fe
 ]