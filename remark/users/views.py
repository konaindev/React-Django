--- conflicted
+++ resolved
@@ -2,24 +2,14 @@
 import datetime
 
 from django.contrib.auth import (
-    views as auth_views,
-    login as auth_login,
     forms as auth_forms,
     password_validation,
     update_session_auth_hash,
 )
-<<<<<<< HEAD
-from django.contrib.auth.mixins import LoginRequiredMixin
-=======
+
 from django.contrib.auth.tokens import default_token_generator
-from django.http import HttpResponseRedirect, JsonResponse
->>>>>>> 7b1f05a6
 from django.core.exceptions import ValidationError
 from django.core.paginator import Paginator
-from django.http import HttpResponseRedirect, JsonResponse
-from django.shortcuts import redirect
-from django.template import loader
-from django.urls import reverse
 from django.utils import timezone
 from django.utils.http import urlsafe_base64_decode
 
@@ -33,13 +23,7 @@
 from remark.geo.models import Address
 from remark.geo.geocode import geocode
 from remark.projects.models import Project
-<<<<<<< HEAD
-from remark.settings import LOGIN_URL
-from remark.lib.views import ReactView, RemarkView, APIView, LoginRequiredReactView
-=======
-from remark.settings import BASE_URL, LOGIN_URL
-from remark.lib.views import ReactView, RemarkView
->>>>>>> 7b1f05a6
+from remark.settings import BASE_URL
 from remark.email_app.invites.added_to_property import (
     send_invite_email,
     send_welcome_email,
@@ -56,52 +40,21 @@
 
 class CompleteAccountView(APIView):
     """
-<<<<<<< HEAD
-    remember_me = request.POST.get("remember", None)
-    if request.method == "POST" and not remember_me:
-        request.session.set_expiry(0)  # session cookie expire wat browser close
-    else:
-        request.session.set_expiry(6 * 30 * 24 * 60 * 60)  # 6 months, in seconds
-
-    # uncomment these lines to check session details
-    # print(request.session.get_expiry_age())
-    # print(request.session.get_expire_at_browser_close())
-
-    return auth_login(request, *args, **kwargs)
-
-# custom class-based view overriden on LoginView
-class CustomLoginView(auth_views.LoginView):
-    def form_valid(self, form):
-        """Security check complete. Log the user in."""
-        custom_login(self.request, form.get_user())
-
-        return HttpResponseRedirect(self.get_success_url())
-
-=======
     Complete registration after creating password
     """
     permission_classes = [IsAuthenticated]
->>>>>>> 7b1f05a6
 
     office_options = [{"label": type[1], "value": type[0]} for type in OFFICE_TYPES]
 
     def get(self, request):
-<<<<<<< HEAD
-        accept = request.META.get("HTTP_ACCEPT")
-        if accept == "application/json":
-            response = JsonResponse(
-                {"office_types": self.office_options, "company_roles": COMPANY_ROLES, "office_countries": COUNTRY_LIST, "us_state_list": US_STATE_LIST, "gb_county_list": GB_COUNTY_LIST}
-            )
-        else:
-            response = self.render(
-                office_types=self.office_options, company_roles=COMPANY_ROLES, office_country=COUNTRY_LIST, us_state_list=US_STATE_LIST, gb_county_list=GB_COUNTY_LIST
-            )
-        return response
-=======
-        return Response(
-            {"office_types": self.office_options, "company_roles": COMPANY_ROLES}
-        )
->>>>>>> 7b1f05a6
+        data = {
+            "office_types": self.office_options,
+            "company_roles": COMPANY_ROLES,
+            "office_countries": COUNTRY_LIST,
+            "us_state_list": US_STATE_LIST,
+            "gb_county_list": GB_COUNTY_LIST
+        }
+        return self.render_success(data=data)
 
     def post(self, request):
         params = json.loads(request.body)
@@ -143,15 +96,8 @@
             )
             person.save()
             send_welcome_email.apply_async(args=(request.user.email,), countdown=2)
-            response = Response(status=status.HTTP_204_NO_CONTENT)
-        else:
-<<<<<<< HEAD
-            response = JsonResponse({"errors": form.errors.get_json_data()}, status=500)
-=======
-            response = Response(form.errors, status=status.HTTP_500_INTERNAL_SERVER_ERROR)
-
->>>>>>> 7b1f05a6
-        return response
+            return self.render_success(status=status.HTTP_204_NO_CONTENT)
+        return self.render_failure(errors=form.errors.get_json_data(), status=500)
 
 
 class CreatePasswordView(APIView):
@@ -302,14 +248,14 @@
 
         params = json.loads(request.body)
 
-        self.user = self.get_user(params["uid"])
-        if self.user is None:
-            raise exceptions.APIException
-        if not self.token_generator.check_token(self.user, params["token"]):
+        user = self.get_user(params["uid"])
+        if user is None:
+            raise exceptions.APIException
+        if not self.token_generator.check_token(user, params["token"]):
             raise exceptions.APIException
 
         form_data = dict(new_password1=params["new_password1"], new_password2=params["new_password2"])
-        form = auth_forms.SetPasswordForm(self.user, data=form_data)
+        form = auth_forms.SetPasswordForm(user, data=form_data)
         if form.is_valid():
             form.save()
             response = Response(status=status.HTTP_204_NO_CONTENT)
@@ -340,35 +286,34 @@
 
         projects = Project.objects.get_all_for_user(user)
         projects_ids = [p.public_id for p in projects]
-<<<<<<< HEAD
         send_invite_email.apply_async(args=(user.id, projects_ids), countdown=2)
         return self.render_success()
 
 
-class AccountSettingsView(LoginRequiredReactView):
-    page_class = "AccountSettings"
-    page_title = "Account Settings"
+class AccountSettingsView(APIView):
 
     def get(self, request):
         user = request.user
-        return self.render(
-            rules=VALIDATION_RULES_LIST,
-            profile=user.get_profile_data(),
-            company_roles=COMPANY_ROLES,
-            office_countries=COUNTRY_LIST,
-            us_state_list=US_STATE_LIST,
-            gb_county_list=GB_COUNTY_LIST,
-            office_options=OFFICE_OPTIONS,
-            user=request.user.get_menu_dict())
-
-
-class AccountSecurityView(LoginRequiredMixin, RemarkView):
+        data = {
+            "rules": VALIDATION_RULES_LIST,
+            "profile": user.get_profile_data(),
+            "company_roles": COMPANY_ROLES,
+            "office_countries": COUNTRY_LIST,
+            "us_state_list": US_STATE_LIST,
+            "gb_county_list": GB_COUNTY_LIST,
+            "office_options": OFFICE_OPTIONS,
+            "user": request.user.get_menu_dict()
+        }
+        return self.render_success(data=data, status=status.HTTP_200_OK)
+
+
+class AccountSecurityView(APIView):
     def post(self, request):
         user = request.user
         params = json.loads(request.body)
         form = AccountSecurityForm(params, user=user)
         if not form.is_valid():
-            return JsonResponse(form.errors.get_json_data(), status=500)
+            return self.render_failure(errors=form.errors.get_json_data(), status=500)
         data = form.cleaned_data
         user.email = data["email"]
         message = "Email change successful."
@@ -377,10 +322,11 @@
             update_session_auth_hash(request, user)
             message = "Password has successfully been reset."
         user.save()
-        return JsonResponse({"message": message}, status=200)
-
-
-class AccountProfileView(LoginRequiredMixin, RemarkView):
+        return self.render_success(data={"message": message}, status=200)
+
+
+class AccountProfileView(APIView):
+
     def update_profile(self, user, data):
         office_address = geocode(data["office_address"])
         address = Address.objects.get_or_create(
@@ -437,24 +383,26 @@
         post_data.pop("company_roles[]", None)
         form = AccountProfileForm(post_data, request.FILES)
         if not form.is_valid():
-            return JsonResponse({"errors": form.errors.get_json_data()}, status=500)
+            return self.render_failure(errors=form.errors.get_json_data(), status=status.HTTP_500_INTERNAL_SERVER_ERROR)
         user = request.user
         self.update_profile(user, form.cleaned_data)
-        return JsonResponse(user.get_profile_data(), status=200)
-
-class ValidateAddressView(RemarkView):
-    def formatAddressString(self, address_object):
+        return self.render_success(data=user.get_profile_data(), status=status.HTTP_200_OK)
+
+
+class ValidateAddressView(APIView):
+
+    def format_address_string(self, address_object):
         response = f"{address_object['office_country']['value']}, {address_object['office_street']}, {address_object['office_city']}, {address_object['office_state']['value']} {address_object['office_zip']}"
         return response
 
     def post(self, request):
         params = json.loads(request.body)
-        entered_address = self.formatAddressString(params)
+        entered_address = self.format_address_string(params)
         
         geocode_address = geocode(entered_address)
 
         if not geocode_address or not geocode_address.street_address:
-            return JsonResponse({"error": True}, status=200)
+            return self.render_success(data={"error": True})
         
         suggested_address = {
             'office_street': geocode_address.street_address,
@@ -466,10 +414,10 @@
             'formatted_address': geocode_address.formatted_address
         }
 
-        return JsonResponse({"suggested_address": suggested_address}, status=200)
-
-
-class AccountReportsView(LoginRequiredMixin, RemarkView):
+        return self.render_success(data={"suggested_address": suggested_address}, status=200)
+
+
+class AccountReportsView(APIView):
     per_page_count = 10
 
     def serialize_project(self, project, for_reports_ids):
@@ -505,7 +453,7 @@
 
         for_reports_ids = [p.public_id for p in user.report_projects.all()]
         projects = [self.serialize_project(p, for_reports_ids) for p in projects_q]
-        return JsonResponse({
+        return self.render_success(data={
             "properties": projects,
             "has_next_page": has_hext,
             "page_num": page_num
@@ -522,10 +470,4 @@
             else:
                 user.report_projects.remove(p)
         user.save()
-        return JsonResponse({}, status=200)
-=======
-        # @FIXME: need inviter name
-        send_invite_email.apply_async(args=("", user.id, projects_ids), countdown=2)
-
-        return Response(status=status.HTTP_204_NO_CONTENT)
->>>>>>> 7b1f05a6
+        return self.render_success(data={})
