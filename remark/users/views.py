--- conflicted
+++ resolved
@@ -25,16 +25,11 @@
 from remark.crm.constants import OFFICE_TYPES
 from remark.geo.models import Address
 from remark.geo.geocode import geocode
-<<<<<<< HEAD
+from remark.projects.models import Project
 from remark.settings import BASE_URL, LOGIN_URL
 from remark.lib.views import ReactView, RemarkView
-=======
-from remark.projects.models import Project
-from remark.settings import LOGIN_URL
-from remark.lib.views import ReactView, RemarkView, APIView
 from remark.email_app.invites.added_to_property import send_invite_email
 from remark.settings import INVITATION_EXP
->>>>>>> df41f586
 
 from .constants import COMPANY_ROLES, BUSINESS_TYPE, VALIDATION_RULES
 from .forms import AccountCompleteForm
@@ -107,12 +102,10 @@
     """
     Create password for a new account
     UI should login itself after setting password successfully
-
     @param user_id
     @param password
     """
 
-<<<<<<< HEAD
     def post(self, request):
         if not request.user.is_anonymous:
             raise exceptions.APIException
@@ -120,31 +113,19 @@
         params = json.loads(request.body)
         user_id = params["user_id"]
         password = params["password"]
-=======
-    def get(self, request, hash):
-        try:
-            user = User.objects.get(public_id=hash)
+
+        try:
+            user = User.objects.get(public_id=user_id)
         except User.DoesNotExist:
-            return redirect(LOGIN_URL)
+            raise exceptions.APIException
+
         if user.activated:
-            return redirect(LOGIN_URL)
+            raise exceptions.APIException
         if user.invited:
             date_now = datetime.datetime.now(timezone.utc)
             delta = date_now - user.invited
             if delta.days > INVITATION_EXP:
-                redirect_url = reverse("session_expire", kwargs={"hash": hash})
-                return redirect(redirect_url)
-        v_rules = [{"label": v["label"], "key": v["key"]} for v in VALIDATION_RULES]
-        return self.render(hash=hash, rules=v_rules)
->>>>>>> df41f586
-
-        try:
-            user = User.objects.get(public_id=user_id)
-        except User.DoesNotExist:
-            raise exceptions.APIException
-
-        if user.activated:
-            raise exceptions.APIException
+                raise exceptions.APIException(detail="Invitation Expired")
 
         try:
             password_validation.validate_password(password, user=user)
@@ -163,7 +144,6 @@
     """
     - Get password validation rules
     - Validate password against rules
-
     @param user_id
     @param password
     """
@@ -191,14 +171,12 @@
             except ValidationError:
                 errors[v["key"]] = True
 
-<<<<<<< HEAD
         return Response({"errors": errors}, status=status.HTTP_200_OK)
 
 
 class ChangePasswordView(APIView):
     """
     Change password for an existing logged in user
-
     @param old_password
     @param new_password1
     @param new_password2
@@ -223,7 +201,6 @@
     """
     Send password reset email
     Reset urls are defined in "remark/users/templates/users/emails/password_reset_email.<html|txt>"
-
     @param email
     """
 
@@ -292,49 +269,22 @@
         except (TypeError, ValueError, OverflowError, User.DoesNotExist, ValidationError):
             user = None
         return user
-=======
-        return JsonResponse({"errors": errors}, status=200)
-
-
-class SessionExpireView(ReactView):
-    """Render Session Expired page."""
-
-    page_class = "SessionExpiredPage"
-    page_title = "Session Expired"
-
-    def get(self, request, hash):
-        try:
-            user = User.objects.get(public_id=hash)
+
+
+class ResendInviteView(APIView):
+    def get(self, request, user_id):
+        try:
+            user = User.objects.get(public_id=user_id)
         except User.DoesNotExist:
-            return redirect(LOGIN_URL)
+            raise exceptions.APIException(detail="User does not exist")
         if user.activated:
-            return redirect(LOGIN_URL)
-        if user.invited:
-            date_now = datetime.datetime.now(timezone.utc)
-            delta = date_now - user.invited
-            if delta.days <= INVITATION_EXP:
-                redirect_url = reverse("create_password", kwargs={"hash": hash})
-                return redirect(redirect_url)
-        else:
-            redirect_url = reverse("create_password", kwargs={"hash": hash})
-            return redirect(redirect_url)
-
-        return self.render(hash=hash)
-
-
-class ResendInviteView(APIView):
-    def get(self, request, hash):
-        try:
-            user = User.objects.get(public_id=hash)
-        except User.DoesNotExist:
-            return redirect(LOGIN_URL)
-        if user.activated:
-            return redirect(LOGIN_URL)
+            raise exceptions.APIException(detail="Already activated")
         user.invited = datetime.datetime.now(timezone.utc)
         user.save()
 
         projects = Project.objects.get_all_for_user(user)
         projects_ids = [p.public_id for p in projects]
-        send_invite_email.apply_async(args=(user.id, projects_ids), countdown=2)
-        return self.render_success()
->>>>>>> df41f586
+        # @FIXME: need inviter name
+        send_invite_email.apply_async(args=("", user.id, projects_ids), countdown=2)
+
+        return Response(status=status.HTTP_204_NO_CONTENT)