import json
import datetime

from django.contrib.auth import (
    views as auth_views,
    login as auth_login,
    forms as auth_forms,
    password_validation,
)
from django.contrib.auth.tokens import default_token_generator
from django.http import HttpResponseRedirect, JsonResponse
from django.core.exceptions import ValidationError
from django.shortcuts import redirect
from django.template import loader
from django.urls import reverse
from django.utils import timezone
from django.utils.http import urlsafe_base64_decode

from rest_framework import exceptions, generics, mixins, status, viewsets
from rest_framework.views import APIView
from rest_framework.permissions import BasePermission, IsAuthenticated
from rest_framework.response import Response

from remark.crm.models import Business, Office, Person
from remark.crm.constants import OFFICE_TYPES
from remark.geo.models import Address
from remark.geo.geocode import geocode
from remark.projects.models import Project
<<<<<<< HEAD
from remark.settings import BASE_URL, LOGIN_URL
from remark.lib.views import ReactView, RemarkView
from remark.email_app.invites.added_to_property import send_invite_email
=======
from remark.settings import LOGIN_URL
from remark.lib.views import ReactView, RemarkView, APIView
from remark.email_app.invites.added_to_property import (
    send_invite_email,
    send_welcome_email,
)
>>>>>>> b4579696
from remark.settings import INVITATION_EXP

from .constants import COMPANY_ROLES, BUSINESS_TYPE, VALIDATION_RULES
from .forms import AccountCompleteForm
from .models import User

INTERNAL_RESET_URL_TOKEN = 'set-password'
INTERNAL_RESET_SESSION_TOKEN = '_password_reset_token'


class CompleteAccountView(APIView):
    """
    Complete registration after creating password
    """
    permission_classes = [IsAuthenticated]

    office_options = [{"label": type[1], "value": type[0]} for type in OFFICE_TYPES]

    def get(self, request):
        return Response(
            {"office_types": self.office_options, "company_roles": COMPANY_ROLES}
        )

    def post(self, request):
        params = json.loads(request.body)
        form = AccountCompleteForm(params)
        if form.is_valid():
            data = form.data
            office_address = geocode(data["office_address"])
            address = Address.objects.get_or_create(
                formatted_address=office_address.formatted_address,
                street_address_1=office_address.street_address,
                city=office_address.city,
                state=office_address.state,
                zip_code=office_address.zip5,
                country=office_address.country,
                geocode_json=office_address.geocode_json,
            )[0]
            try:
                business = Business.objects.get(public_id=data["company"])
            except Business.DoesNotExist:
                business = Business(name=data["company"])
            for role in data["company_role"]:
                setattr(business, BUSINESS_TYPE[role], True)
            business.save()

            office = Office(
                office_type=data["office_type"],
                name=data["office_name"],
                address=address,
                business=business,
            )
            office.save()
            person = Person(
                first_name=data["first_name"],
                last_name=data["last_name"],
                role=data["title"],
                email=request.user.email,
                user=request.user,
                office=office,
            )
            person.save()
<<<<<<< HEAD
            response = Response(status=status.HTTP_204_NO_CONTENT)
=======
            send_welcome_email.apply_async(args=(request.user.email,), countdown=2)
            response = JsonResponse({"success": True})
>>>>>>> b4579696
        else:
            response = Response(form.errors, status=status.HTTP_500_INTERNAL_SERVER_ERROR)

        return response


class CreatePasswordView(APIView):
    """
    Create password for a new account
    UI should login itself after setting password successfully
    @param user_id
    @param password
    """

    def post(self, request):
        if not request.user.is_anonymous:
            raise exceptions.APIException

        params = json.loads(request.body)
        user_id = params["user_id"]
        password = params["password"]

        try:
            user = User.objects.get(public_id=user_id)
        except User.DoesNotExist:
            raise exceptions.APIException

        if user.activated:
            raise exceptions.APIException
        if user.invited:
            date_now = datetime.datetime.now(timezone.utc)
            delta = date_now - user.invited
            if delta.days > INVITATION_EXP:
                raise exceptions.APIException(detail="Invitation Expired")

        try:
            password_validation.validate_password(password, user=user)
        except ValidationError as e:
            return Response({"errors": e.messages}, status=status.HTTP_500_INTERNAL_SERVER_ERROR)

        user.set_password(password)
        user.activated = datetime.datetime.now(timezone.utc)
        user.is_active = True
        user.save()

        return Response(status=status.HTTP_204_NO_CONTENT)


class PasswordRulesView(APIView):
    """
    - Get password validation rules
    - Validate password against rules
    @param user_id
    @param password
    """

    def get(self, request):
        validation_rules = [{"label": v["label"], "key": v["key"]} for v in VALIDATION_RULES]
        return Response({"rules": validation_rules})

    def post(self, request):
        params = json.loads(request.body)
        user_id = params["user_id"]
        password = params["password"]

        try:
            user = User.objects.get(public_id=user_id)
        except User.DoesNotExist:
            raise exceptions.APIException

        errors = {}
        for v in VALIDATION_RULES:
            try:
                password_validation.validate_password(
                    password, user=user, password_validators=v["validator"]
                )
            except ValidationError:
                errors[v["key"]] = True

        return Response({"errors": errors}, status=status.HTTP_200_OK)


class ChangePasswordView(APIView):
    """
    Change password for an existing logged in user
    @param old_password
    @param new_password1
    @param new_password2
    """
    permission_classes = [IsAuthenticated]

    def post(self, request):
        user = request.user

        params = json.loads(request.body)
        form = auth_forms.PasswordChangeForm(request.user, params)
        if form.is_valid():
            user.set_password(params["new_password1"])
            user.save()
            response = Response(status=status.HTTP_204_NO_CONTENT)
        else:
            response = Response(form.errors, status=status.HTTP_500_INTERNAL_SERVER_ERROR)
        return response


class ResetPasswordView(APIView):
    """
    Send password reset email
    Reset urls are defined in "remark/users/templates/users/emails/password_reset_email.<html|txt>"
    @param email
    """

    def post(self, request):
        if not request.user.is_anonymous:
            raise exceptions.APIException

        opts = dict(
            email_template_name="users/emails/password_reset_email.txt",
            subject_template_name="users/emails/password_reset_subject.txt",
            html_email_template_name="users/emails/password_reset_email.html",
            domain_override="Remarkably",
            extra_email_context={
                "BASE_URL": BASE_URL,
                "title": "Password reset",
                "subject": "Set your Remarkably password",
            },
        )
        params = json.loads(request.body)
        form = auth_forms.PasswordResetForm(params)
        if form.is_valid():
            form.save(**opts)
            response = Response(status=status.HTTP_204_NO_CONTENT)
        else:
            response = Response(form.errors, status=status.HTTP_500_INTERNAL_SERVER_ERROR)
        return response


class ResetPasswordConfirmView(APIView):
    """
    Reset password
    @param uid
    @param token
    @param new_password1
    @param new_password2
    """
    token_generator = default_token_generator

    
    def post(self, request):
        if not request.user.is_anonymous:
            raise exceptions.APIException        

        params = json.loads(request.body)

        self.user = self.get_user(params["uid"])
        if self.user is None:
            raise exceptions.APIException
        if not self.token_generator.check_token(self.user, params["token"]):
            raise exceptions.APIException

        form_data = dict(new_password1=params["new_password1"], new_password2=params["new_password2"])
        form = auth_forms.SetPasswordForm(self.user, data=form_data)
        if form.is_valid():
            form.save()
            response = Response(status=status.HTTP_204_NO_CONTENT)
        else:
            response = Response(form.errors, status=status.HTTP_500_INTERNAL_SERVER_ERROR)
        return response

    def get_user(self, uidb64):
        try:
            # urlsafe_base64_decode() decodes to bytestring
            uid = urlsafe_base64_decode(uidb64).decode()
            user = User._default_manager.get(pk=uid)
        except (TypeError, ValueError, OverflowError, User.DoesNotExist, ValidationError):
            user = None
        return user


class ResendInviteView(APIView):
    def get(self, request, user_id):
        try:
            user = User.objects.get(public_id=user_id)
        except User.DoesNotExist:
            raise exceptions.APIException(detail="User does not exist")
        if user.activated:
            raise exceptions.APIException(detail="Already activated")
        user.invited = datetime.datetime.now(timezone.utc)
        user.save()

        projects = Project.objects.get_all_for_user(user)
        projects_ids = [p.public_id for p in projects]
        # @FIXME: need inviter name
        send_invite_email.apply_async(args=("", user.id, projects_ids), countdown=2)

        return Response(status=status.HTTP_204_NO_CONTENT)<|MERGE_RESOLUTION|>--- conflicted
+++ resolved
@@ -26,18 +26,12 @@
 from remark.geo.models import Address
 from remark.geo.geocode import geocode
 from remark.projects.models import Project
-<<<<<<< HEAD
 from remark.settings import BASE_URL, LOGIN_URL
 from remark.lib.views import ReactView, RemarkView
-from remark.email_app.invites.added_to_property import send_invite_email
-=======
-from remark.settings import LOGIN_URL
-from remark.lib.views import ReactView, RemarkView, APIView
 from remark.email_app.invites.added_to_property import (
     send_invite_email,
     send_welcome_email,
 )
->>>>>>> b4579696
 from remark.settings import INVITATION_EXP
 
 from .constants import COMPANY_ROLES, BUSINESS_TYPE, VALIDATION_RULES
@@ -100,12 +94,8 @@
                 office=office,
             )
             person.save()
-<<<<<<< HEAD
-            response = Response(status=status.HTTP_204_NO_CONTENT)
-=======
             send_welcome_email.apply_async(args=(request.user.email,), countdown=2)
-            response = JsonResponse({"success": True})
->>>>>>> b4579696
+            response = Response(status=status.HTTP_204_NO_CONTENT)
         else:
             response = Response(form.errors, status=status.HTTP_500_INTERNAL_SERVER_ERROR)
 
