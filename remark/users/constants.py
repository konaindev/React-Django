<<<<<<< HEAD
import re
import os

from django.contrib.auth.password_validation import get_password_validators
import json

US_COUNTRY_ID = 233
GB_COUNTRY_ID = 232
=======
from django.contrib.auth.password_validation import get_password_validators
>>>>>>> 37ab5a14

ACCOUNT_TYPE = (
    (1, "Property Owner"),
    (2, "Asset Manager"),
    (3, "Property Manager"),
    (4, "Remarkably"),
)

COMPANY_ROLES = [
    {"label": "Owner", "value": "owner"},
    {"label": "Developer", "value": "developer"},
    {"label": "Asset Manager", "value": "asset_manager"},
    {"label": "Property Manager", "value": "property_manager"},
    {"label": "JV / Investor", "value": "investor"},
    {"label": "Vendor / Consultant", "value": "vendor"},
]

BUSINESS_TYPE = {
    "owner": "is_property_owner",
    "developer": "is_developer",
    "asset_manager": "is_asset_manager",
    "property_manager": "is_property_manager",
<<<<<<< HEAD
    "investor": "is_investor",
    "vendor": "is_vendor",
=======
>>>>>>> 37ab5a14
}

VALIDATION_RULES = [
    {
        "validator": get_password_validators(
            [{"NAME": "django.contrib.auth.password_validation.MinimumLengthValidator"}]
        ),
        "label": "Be at least 8 characters",
        "key": "password-length",
    },
    {
        "validator": get_password_validators(
            [
                {
                    "NAME": "django.contrib.auth.password_validation.NumericPasswordValidator"
                }
            ]
        ),
        "label": "Contain alphabetic characters",
        "key": "characters",
    },
    {
        "validator": get_password_validators(
            [
                {
                    "NAME": "django.contrib.auth.password_validation.UserAttributeSimilarityValidator"
                }
            ]
        ),
        "label": "Not match personal information",
        "key": "personal",
    },
    {
        "validator": get_password_validators(
            [
                {
                    "NAME": "django.contrib.auth.password_validation.CommonPasswordValidator"
                }
            ]
        ),
        "label": "Not be a commonly used password",
        "key": "used",
    },
<<<<<<< HEAD
]

VALIDATION_RULES_LIST = [{"label": v["label"], "key": v["key"]} for v in VALIDATION_RULES]

US_STATE_LIST = []
GB_COUNTY_LIST = []
with open('./data/locations/states.json', 'r') as read_file:
    states_list = json.load(read_file)
    for state in states_list:
        if state['country_id'] is US_COUNTRY_ID:
            US_STATE_LIST.append({"label": state['name'], "value": state['name']})
        elif state['country_id'] is GB_COUNTRY_ID:
            GB_COUNTY_LIST.append({"label": state['name'], "value": state['name']})

COUNTRY_LIST = [
    {"label": "United States of America", "value": "USA"},
    {"label": "United Kingdom", "value": "GBR"}
]


# PHONE_REGEX = re.compile(r"^\([0-9]{3}\)\s[0-9]{3}-[0-9]{4}$")
PHONE_REGEX = re.compile(r"(^\([0-9]{3}\)\s[0-9]{3}-[0-9]{4}$)|(^(?=.*[0-9])[- +()0-9]{8,15}$)")
COUNTRY_CODE_REGEX = re.compile(r"^(\+?\d{1,3}|\d{1,4})$")
ZIP_REGEX = re.compile(r"(\d{5}(-\d{4})?$)|(^([A-PR-UWYZ]([0-9]{1,2}|([A-HK-Y][0-9]|[A-HK-Y][0-9]([0-9]|[ABEHMNPRV-Y]))|[0-9][A-HJKS-UW])\ [0-9][ABD-HJLNP-UW-Z]{2}|(GIR\ 0AA)|(SAN\ TA1)|(BFPO\ (C\/O\ )?[0-9]{1,4})|((ASCN|BBND|[BFS]IQQ|PCRN|STHL|TDCU|TKCA)\ 1ZZ))$)")
STREET_REGEX = re.compile(r"^\s*\S+(?:\s+\S+){2}")
PROJECT_ROLES = {
    "member": "member",
    "admin": "admin",
    "staff": "staff"
}
=======
]
>>>>>>> 37ab5a14
<|MERGE_RESOLUTION|>--- conflicted
+++ resolved
@@ -1,4 +1,4 @@
-<<<<<<< HEAD
+
 import re
 import os
 
@@ -7,9 +7,6 @@
 
 US_COUNTRY_ID = 233
 GB_COUNTRY_ID = 232
-=======
-from django.contrib.auth.password_validation import get_password_validators
->>>>>>> 37ab5a14
 
 ACCOUNT_TYPE = (
     (1, "Property Owner"),
@@ -32,11 +29,8 @@
     "developer": "is_developer",
     "asset_manager": "is_asset_manager",
     "property_manager": "is_property_manager",
-<<<<<<< HEAD
     "investor": "is_investor",
     "vendor": "is_vendor",
-=======
->>>>>>> 37ab5a14
 }
 
 VALIDATION_RULES = [
@@ -80,7 +74,6 @@
         "label": "Not be a commonly used password",
         "key": "used",
     },
-<<<<<<< HEAD
 ]
 
 VALIDATION_RULES_LIST = [{"label": v["label"], "key": v["key"]} for v in VALIDATION_RULES]
@@ -111,6 +104,46 @@
     "admin": "admin",
     "staff": "staff"
 }
-=======
-]
->>>>>>> 37ab5a14
+
+VALIDATION_RULES = [
+    {
+        "validator": get_password_validators(
+            [{"NAME": "django.contrib.auth.password_validation.MinimumLengthValidator"}]
+        ),
+        "label": "Be at least 8 characters",
+        "key": "password-length",
+    },
+    {
+        "validator": get_password_validators(
+            [
+                {
+                    "NAME": "django.contrib.auth.password_validation.NumericPasswordValidator"
+                }
+            ]
+        ),
+        "label": "Contain alphabetic characters",
+        "key": "characters",
+    },
+    {
+        "validator": get_password_validators(
+            [
+                {
+                    "NAME": "django.contrib.auth.password_validation.UserAttributeSimilarityValidator"
+                }
+            ]
+        ),
+        "label": "Not match personal information",
+        "key": "personal",
+    },
+    {
+        "validator": get_password_validators(
+            [
+                {
+                    "NAME": "django.contrib.auth.password_validation.CommonPasswordValidator"
+                }
+            ]
+        ),
+        "label": "Not be a commonly used password",
+        "key": "used",
+    },
+]