--- conflicted
+++ resolved
@@ -42,8 +42,9 @@
     class Meta:
         model = Spreadsheet
         fields = ["project", "kind", "subkind", "file"]
+        # You're not allowed to set the subkind directly.
+        widgets = {"subkind": forms.HiddenInput()}
 
-<<<<<<< HEAD
 
 class ProjectForm(forms.ModelForm):
     def __init__(self, *args, **kwargs):
@@ -71,8 +72,4 @@
 
     class Meta:
         model = Project
-        exclude = []
-=======
-        # You're not allowed to set the subkind directly.
-        widgets = {"subkind": forms.HiddenInput()}
->>>>>>> 58b81a1b
+        exclude = []