--- conflicted
+++ resolved
@@ -4,7 +4,7 @@
 
 from remark.lib.validators import (
     validate_linebreak_separated_numbers_list,
-    validate_linebreak_separated_strings_list
+    validate_linebreak_separated_strings_list,
 )
 from .models import Project, Spreadsheet
 from .reports.selectors import ReportLinks
@@ -110,8 +110,6 @@
     class Meta:
         model = Project
         exclude = []
-<<<<<<< HEAD
-=======
 
 
 def multiline_text_to_str_array(text):
@@ -124,16 +122,14 @@
 
 class TAMExportForm(forms.Form):
     radius = forms.FloatField(
-        label="Radius",
-        help_text="Radius (in miles)",
-        required=False,
+        label="Radius", help_text="Radius (in miles)", required=False
     )
     zip_codes = forms.CharField(
         widget=forms.Textarea,
         label="Zip codes",
         help_text="List of Zip Codes",
         required=False,
-        validators=[validate_linebreak_separated_strings_list,],
+        validators=[validate_linebreak_separated_strings_list],
     )
     rti_target = forms.FloatField(
         label="RTI Target",
@@ -145,25 +141,31 @@
         widget=forms.Textarea,
         label="RTI Income Groups",
         help_text="A list of integers representing annual salaries (e.g. $30000, $40000, $50000, $60000)",
-        validators=[validate_linebreak_separated_numbers_list,],
+        validators=[validate_linebreak_separated_numbers_list],
     )
     rti_rental_rates = forms.CharField(
         widget=forms.Textarea,
         label="RTI Rent Groups",
         help_text="A list of integers representing monthly rents (e.g. $500, $800, $1000, $1200)",
-        validators=[validate_linebreak_separated_numbers_list,],
+        validators=[validate_linebreak_separated_numbers_list],
     )
     income_groups = forms.CharField(
         widget=forms.Textarea,
         label="Income Segments",
         help_text="A list of integers representing annual salaries that is used differently than above (e.g. $30000, $40000, $50000)",
-        validators=[validate_linebreak_separated_numbers_list,],
+        validators=[validate_linebreak_separated_numbers_list],
     )
 
     def clean(self):
-        if not self.data["radius"] and not self.data["zip_codes"] or \
-            self.data["radius"] and self.data["zip_codes"]:
-            raise forms.ValidationError("You should enter either one of Radius or Zip Codes", code='invalid')
+        if (
+            not self.data["radius"]
+            and not self.data["zip_codes"]
+            or self.data["radius"]
+            and self.data["zip_codes"]
+        ):
+            raise forms.ValidationError(
+                "You should enter either one of Radius or Zip Codes", code="invalid"
+            )
 
     def clean_zip_codes(self):
         return multiline_text_to_str_array(self.cleaned_data["zip_codes"])
@@ -175,5 +177,4 @@
         return multiline_text_to_int_array(self.cleaned_data["rti_income_groups"])
 
     def clean_rti_rental_rates(self):
-        return multiline_text_to_int_array(self.cleaned_data["rti_rental_rates"])
->>>>>>> 33786a7d
+        return multiline_text_to_int_array(self.cleaned_data["rti_rental_rates"])