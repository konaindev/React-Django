--- conflicted
+++ resolved
@@ -49,7 +49,7 @@
 
 class ProjectForm(forms.ModelForm):
     def __init__(self, *args, **kwargs):
-        is_existing_instance = kwargs.get('instance') is not None
+        is_existing_instance = kwargs.get("instance") is not None
         super(ProjectForm, self).__init__(*args, **kwargs)
         field_maps = {
             "is_baseline_report_public": "baseline",
@@ -74,14 +74,6 @@
                         link, link
                     )
                 )
-<<<<<<< HEAD
-
-=======
-        except Exception:
-            # This happens when creating a new Project
-            # Quick hack to get around that issue
-            pass
->>>>>>> 6d7728e6
 
     class Meta:
         model = Project
