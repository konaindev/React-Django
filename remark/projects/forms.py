--- conflicted
+++ resolved
@@ -309,7 +309,6 @@
     class Meta:
         model = Property
         fields = "__all__"
-<<<<<<< HEAD
         widgets = {
             "building_logo": ImageCropWidget,
             "building_image": ImageCropWidget,
@@ -320,7 +319,4 @@
     is_select = forms.BooleanField()
 
     class Meta:
-        labels = {"is_select": " "}
-=======
-        widgets = {"building_logo": ImageCropWidget, "building_image": ImageCropWidget}
->>>>>>> 253bd82f
+        labels = {"is_select": " "}