--- conflicted
+++ resolved
@@ -135,21 +135,19 @@
         model_names = self.NO_CHOICES + model_names
         self.fields["selected_model_name"].choices = model_names
 
-<<<<<<< HEAD
     def clean_competitors(self):
         max_competitors = 2
         competitors = self.cleaned_data.get('competitors')
         if competitors and competitors.count() > max_competitors:
             raise forms.ValidationError('Maximum %s competitors.' % max_competitors)
         return competitors
-=======
+
     def clean_fund(self):
         if self.cleaned_data["account"].id != self.cleaned_data["fund"].account_id:
             raise forms.ValidationError(
                 "Fund do not match the Account attached to the Project"
             )
         return self.cleaned_data["fund"]
->>>>>>> eac83f81
 
     class Meta:
         model = Project
