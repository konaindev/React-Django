--- conflicted
+++ resolved
@@ -53,7 +53,7 @@
     active_model_name = forms.ChoiceField(choices=NO_CHOICES, required=False)
 
     def __init__(self, *args, **kwargs):
-        is_existing_instance = kwargs.get("instance") is not None
+        self.is_existing_instance = kwargs.get("instance") is not None
         super(ProjectForm, self).__init__(*args, **kwargs)
         self._map_public_fields()
         self._update_active_model_choices()
@@ -67,7 +67,7 @@
             "is_campaign_plan_public": "campaign_plan",
         }
 
-        if is_existing_instance:
+        if self.is_existing_instance:
             report_links = ReportLinks.for_project(self.instance)
             for k, v in field_maps.items():
                 if isinstance(report_links[v], dict):
@@ -82,27 +82,21 @@
                         link, link
                     )
                 )
-<<<<<<< HEAD
-        except Exception:
-            # This happens when creating a new Project
-            # Quick hack to get around that issue
-            # XXX TODO HACK FIXME I dunno who wrote this hack, but this ain't the way. :-) -Dave
-            pass
-
-    def _update_active_model_choices(self):
-        modeling_report = self.instance.tmp_modeling_report_json or {}
-        modeling_options = modeling_report.get("options", [])
-        model_names = [
-            (modeling_option["name"], modeling_option["name"])
-            for modeling_option in modeling_options
-        ]
-        if not model_names:
-            self.fields["active_model_name"].disabled = True
-        model_names = self.NO_CHOICES + model_names
-        self.fields["active_model_name"].choices = model_names
-=======
->>>>>>> 19a80b9a
 
     class Meta:
         model = Project
-        exclude = []+        exclude = []
+
+
+# TODO FIXME -dave bad merge.
+# def _update_active_model_choices(self):
+#     modeling_report = self.instance.tmp_modeling_report_json or {}
+#     modeling_options = modeling_report.get("options", [])
+#     model_names = [
+#         (modeling_option["name"], modeling_option["name"])
+#         for modeling_option in modeling_options
+#     ]
+#     if not model_names:
+#         self.fields["active_model_name"].disabled = True
+#     model_names = self.NO_CHOICES + model_names
+#     self.fields["active_model_name"].choices = model_names