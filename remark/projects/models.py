import collections
import decimal
import os.path

from django.db import models
from django.conf import settings

from jsonfield import JSONField
from stdimage.models import StdImageField

from remark.lib.tokens import public_id
<<<<<<< HEAD
from remark.lib.metrics import PointMetric, SumIntervalMetric, ModelPeriod
from .importers import get_importer_for_kind, SpreadsheetKind
=======
from remark.lib.metrics import (
    PointMetric,
    EndPointMetric,
    SumIntervalMetric,
    ModelPeriod,
)
>>>>>>> d3a223b2


def pro_public_id():
    """Public identifier for a project."""
    return public_id("pro")


def building_image_media_path(project, filename):
    """
    Given a Project instance, and the filename as supplied during upload,
    determine where the uploaded building image should actually be placed.

    See https://docs.djangoproject.com/en/2.1/ref/models/fields/#filefield
    """
    # We always target project/<public_id>/building_image<.ext>
    _, extension = os.path.splitext(filename)
    return f"project/{project.public_id}/building_image{extension}"


def spreadsheet_media_path(spreadsheet, filename):
    """
    Given a Spreadsheet instance, and the filename as supplied during upload,
    determine where the uploaded spreadsheet file should actually be placed.
    """
    # We always target project/<public_id>/<sheet_kind>_<upload_time><.ext>
    _, extension = os.path.splitext(filename)
    sheetname = "_".join(
        [spreadsheet.kind, spreadsheet.created.strftime("%Y-%m-%d_%H-%M-%S")]
    )
    return f"project/{spreadsheet.project.public_id}/{sheetname}{extension}"


class ProjectManager(models.Manager):
    pass


class Project(models.Model):
    """
    Represents an engagement with a customer on a specific property.
    """

    # TODO eventually, "customer", "specific property", the fundamentals of
    # the engagement, etc. belong here or somewhere related. -Dave
    objects = ProjectManager()

    public_id = models.CharField(
        primary_key=True,
        default=pro_public_id,
        help_text="A unique identifier for this project that is safe to share publicly.",
        max_length=24,
        editable=False,
    )

    name = models.CharField(
        max_length=255, help_text="The user-facing name of the project."
    )

    # StdImageField works just like Django's own ImageField
    # except that you can specify different sized variations.
    building_image = StdImageField(
        blank=True,
        default="",
        upload_to=building_image_media_path,
        help_text="""A full-resolution user-supplied image of the building.<br/>Resized variants (180x180, 76x76) will also be created on Amazon S3.""",
        variations={"regular": (180, 180, True), "thumbnail": (76, 76, True)},
    )

    baseline_start = models.DateField(
        help_text="The first date, inclusive, for the baseline period."
    )

    baseline_end = models.DateField(
        help_text="The final date, exclusive, for the baseline period."
    )

    # A temporary field, for the current sprint, that holds our computed
    # TAM reporting data.
    tmp_market_report_json = JSONField(
        default=None,
        null=True,
        blank=True,
        # Ensure loaded data retains JSON object key ordering
        load_kwargs={"object_pairs_hook": collections.OrderedDict},
        help_text="Total Addressable Market (TAM) report JSON data. Must conform to the schema defined in MarketAnalysis.ts",
    )

    # A temporary field, for the current sprint, that holds our computed
    # model options data
    tmp_modeling_report_json = JSONField(
        default=None,
        null=True,
        blank=True,
        # Ensure loaded data retains JSON object key ordering
        load_kwargs={"object_pairs_hook": collections.OrderedDict},
        help_text="Modeling JSON data. Must conform to the schema defined in ModelingOptions.ts",
    )

    # A temporary field, for the current sprint, that holds our campaign plan
    # report data
    tmp_campaign_plan_json = JSONField(
        default=None,
        null=True,
        blank=True,
        # Ensure loaded data retains JSON object key ordering
        load_kwargs={"object_pairs_hook": collections.OrderedDict},
        help_text="Campaign Plan JSON data. Must conform to the schema defined in CampaignPlan.ts",
    )

    total_units = models.IntegerField(
        null=True,
        blank=True,
        default=None,
        help_text="The total number of units in this project/property.",
    )

    average_tenant_age = models.FloatField(
        null=True,
        blank=True,
        default=None,
        help_text="The average tenant age for this project/property.",
    )

    highest_monthly_rent = models.DecimalField(
        max_digits=10,
        decimal_places=2,
        default=None,
        null=True,
        blank=True,
        help_text="Highest rent tenants pay monthly. Applies for the duration of the project.",
    )

    average_monthly_rent = models.DecimalField(
        max_digits=10,
        decimal_places=2,
        default=None,
        null=True,
        blank=True,
        help_text="Average rent tenants pay monthly. Applies for the duration of the project.",
    )

    lowest_monthly_rent = models.DecimalField(
        max_digits=10,
        decimal_places=2,
        default=None,
        null=True,
        blank=True,
        help_text="Lowest rent tenants pay monthly. Applies for the duration of the project.",
    )

    def get_periods(self):
        """
        Return a queryset of all periods, including the baseline.
        """
        return self.periods.all()

    def get_baseline_periods(self):
        """
        Return the baseline periods for this project.
        """
        return self.periods.filter(end__lte=self.baseline_end)

    def get_campaign_periods(self):
        """
        Return the campaign periods for this project -- aka all periods except
        the baseline.
        """
        return self.periods.filter(start__gte=self.baseline_end)

    def get_campaign_period_dates(self):
        """
        Return tuples containing start and end dates for all campaign periods.
        """
        return self.get_campaign_periods().values_list("start", "end")

    def get_campaign_start(self):
        """
        Return the start date (inclusive) of the campaign.
        """
        return self.baseline_end

    def get_campaign_end(self):
        """
        Return the end date (exclusive) of the campaign.
        """
        return (
            self.get_campaign_periods()
            .order_by("-start")
            .values_list("end", flat=True)
            .first()
        )

    def get_building_image(self):
        """
        Return building image's S3 resource urls for all variants
        """
        if self.building_image:
            return dict(
                original=self.building_image.url,
                regular=self.building_image.regular.url,
                thumbnail=self.building_image.thumbnail.url,
            )
        else:
            return None

    def to_jsonable(self):
        """Return a representation that can be converted to a JSON string."""
        return {
            "public_id": self.public_id,
            "name": self.name,
            "building_image": self.get_building_image(),
        }

    def __str__(self):
        return "{} ({})".format(self.name, self.public_id)


class SpreadsheetManager(models.Manager):
    def latest_for_kind(self, kind, subkind=None):
        return (
            self.filter(kind=kind, subkind=subkind or "").order_by("-created").first()
        )


class Spreadsheet(models.Model):
    """
    Represents a single uploaded spreadsheet for a project.
    """

    objects = SpreadsheetManager()

    project = models.ForeignKey(
        Project, on_delete=models.CASCADE, related_name="spreadsheets"
    )

    created = models.DateTimeField(
        auto_now_add=True,
        db_index=True,
        editable=False,
        help_text="The creation date for this spreadsheet record.",
    )

    uploaded_by = models.ForeignKey(
        settings.AUTH_USER_MODEL,
        null=True,
        blank=True,
        default=None,
        on_delete=models.SET_NULL,  # We allow NULL so that even if an admin is deleted, we preserve history regardless.
        help_text="The user that uploaded this spreadsheet.",
    )

    kind = models.CharField(
        blank=False,
        choices=SpreadsheetKind.CHOICES,
        db_index=True,
        max_length=128,
        help_text="The kind of data this spreadsheet contains.",
    )

    subkind = models.CharField(
        blank=True,
        default="",
        db_index=True,
        max_length=128,
        help_text="The kind of Modeling spreadsheet (if applicable). Run Rate, Schedule Driven, etc",
    )

    file = models.FileField(
        blank=False,
        upload_to=spreadsheet_media_path,
        help_text="The underlying spreadsheet (probably .xlsx) file.",
    )

    imported_data = JSONField(
        default=None,
        null=True,
        blank=True,
        editable=False,
        help_text="Raw imported JSON data. Schema depends on spreadsheet kind.",
    )

    def is_latest_for_kind(self):
        """Return True if this spreadsheet is the latest for its kind and subkind."""
        return (
            Spreadsheet.objects.latest_for_kind(self.kind, self.subkind).id == self.id
        )

    def get_importer(self, f):
        """Given a fileobj or the name of a file, return an importer (if any exists)."""
        return get_importer_for_kind(self.kind, f)

    class Meta:
        # Always sort spreadsheets with the most recent created first.
        ordering = ["-created"]
        indexes = [
            models.Index(fields=["created", "kind"]),
            models.Index(fields=["created", "kind", "subkind"]),
        ]


class PeriodManager(models.Manager):
    pass


class Period(ModelPeriod, models.Model):
    """
    Represents a snapshot of a property's basic activity over a period of time.
    """

    objects = PeriodManager()

    project = models.ForeignKey(
        Project, on_delete=models.CASCADE, related_name="periods"
    )

    start = models.DateField(
        db_index=True, help_text="The first date, inclusive, that this period tracks."
    )

    end = models.DateField(
        db_index=True, help_text="The final date, exclusive, that this period tracks."
    )

    # ------------------------------------------------------
    # Logical activity (lease)
    # ------------------------------------------------------

    leased_units_start = models.IntegerField(
        help_text="Number of leased units at period start."
    )
    leased_units_start.metric = PointMetric()

    leases_ended = models.IntegerField(
        default=0, help_text="Number of leases ended (roughly: move outs)"
    )
    leases_ended.metric = SumIntervalMetric()

    lease_applications = models.IntegerField(
        default=0, help_text="Number of lease applications"
    )
    lease_applications.metric = SumIntervalMetric()

    leases_executed = models.IntegerField(
        default=0, help_text="Number of new leases executed"
    )
    leases_executed.metric = SumIntervalMetric()

    lease_cds = models.IntegerField(
        default=0, help_text="Number of lease cancellations and denials"
    )
    lease_cds.metric = SumIntervalMetric()

    lease_renewal_notices = models.IntegerField(
        default=0, help_text="Number of lease renewals signed"
    )
    lease_renewal_notices.metric = SumIntervalMetric()

    lease_renewals = models.IntegerField(
        default=0, help_text="Number of lease renewals that took effect"
    )
    lease_renewals.metric = SumIntervalMetric()

    lease_vacation_notices = models.IntegerField(
        default=0, help_text="Number of notices to vacate leases"
    )
    lease_vacation_notices.metric = SumIntervalMetric()

    # ------------------------------------------------------
    # TARGETS: logical activity (lease)
    # ------------------------------------------------------

    target_lease_percent = models.DecimalField(
        null=True,
        blank=True,
        default=None,
        max_digits=4,
        decimal_places=3,
        help_text="Target: lease percentage (like 0.9)",
    )
    target_lease_percent.metric = EndPointMetric()

    target_lease_applications = models.IntegerField(
        null=True, blank=True, default=None, help_text="Target: lease applications"
    )
    target_lease_applications.metric = SumIntervalMetric()

    target_leases_executed = models.IntegerField(
        null=True, blank=True, default=None, help_text="Target: leases execfuted"
    )
    target_leases_executed.metric = SumIntervalMetric()

    target_lease_renewal_notices = models.IntegerField(
        null=True, blank=True, default=None, help_text="Target: lease renewal notices"
    )
    target_lease_renewal_notices.metric = SumIntervalMetric()

    target_lease_renewals = models.IntegerField(
        null=True, blank=True, default=None, help_text="Target: lease renewals"
    )
    target_lease_renewals.metric = SumIntervalMetric()

    target_lease_vacation_notices = models.IntegerField(
        null=True, blank=True, default=None, help_text="Target: lease vacation notices"
    )
    target_lease_vacation_notices.metric = SumIntervalMetric()

    target_lease_cds = models.IntegerField(
        null=True,
        blank=True,
        default=None,
        help_text="Target: lease cancellations and denials",
    )
    target_lease_cds.metric = SumIntervalMetric()

    target_delta_leases = models.IntegerField(
        null=True, blank=True, default=None, help_text="Target: delta: leases"
    )
    target_delta_leases.metric = SumIntervalMetric()

    # ------------------------------------------------------
    # Physical activity (occupancy)
    # ------------------------------------------------------

    occupiable_units_start = models.IntegerField(
        default=None,
        null=True,
        blank=True,
        help_text="Number of units that can possibly be at period start. If not specified, will be pulled from a previous period.",
    )
    occupiable_units_start.metric = PointMetric()

    occupied_units_start = models.IntegerField(
        help_text="Number of units occupied at period start."
    )
    occupied_units_start.metric = PointMetric()

    move_ins = models.IntegerField(default=0, help_text="Number of units moved into")
    move_ins.metric = SumIntervalMetric()

    move_outs = models.IntegerField(default=0, help_text="Number of units moved out of")
    move_outs.metric = SumIntervalMetric()

    # ------------------------------------------------------
    # TARGETS: Physical activity (occupancy)
    # ------------------------------------------------------

    target_move_ins = models.IntegerField(
        null=True, blank=True, default=None, help_text="Target: move ins"
    )
    target_move_ins.metric = SumIntervalMetric()

    target_move_outs = models.IntegerField(
        null=True, blank=True, default=None, help_text="Target: move outs"
    )
    target_move_outs.metric = SumIntervalMetric()

    # ------------------------------------------------------
    # Acquisition Investment
    # ------------------------------------------------------

    acq_reputation_building = models.DecimalField(
        default=decimal.Decimal(0),
        max_digits=10,
        decimal_places=2,
        help_text="Amount invested in acquisition reputation building",
    )
    acq_reputation_building.metric = SumIntervalMetric()

    acq_demand_creation = models.DecimalField(
        default=decimal.Decimal(0),
        max_digits=10,
        decimal_places=2,
        help_text="Amount invested in acquisition demand creation",
    )
    acq_demand_creation.metric = SumIntervalMetric()

    acq_leasing_enablement = models.DecimalField(
        default=decimal.Decimal(0),
        max_digits=10,
        decimal_places=2,
        help_text="Amount invested in acquisition leasing enablement",
    )
    acq_leasing_enablement.metric = SumIntervalMetric()

    acq_market_intelligence = models.DecimalField(
        default=decimal.Decimal(0),
        max_digits=10,
        decimal_places=2,
        help_text="Amount invested in acquisition market intelligence",
    )
    acq_market_intelligence.metric = SumIntervalMetric()

    # ------------------------------------------------------
    # TARGETS: Acquisition Investment
    # ------------------------------------------------------

    target_acq_investment = models.DecimalField(
        null=True,
        blank=True,
        default=None,
        max_digits=10,
        decimal_places=2,
        help_text="Target: total acquisition investment",
    )
    target_acq_investment.metric = SumIntervalMetric()

    # ------------------------------------------------------
    # Retention Investment
    # ------------------------------------------------------

    ret_reputation_building = models.DecimalField(
        default=decimal.Decimal(0),
        max_digits=10,
        decimal_places=2,
        help_text="Amount invested in retention reputation building",
    )
    ret_reputation_building.metric = SumIntervalMetric()

    ret_demand_creation = models.DecimalField(
        default=decimal.Decimal(0),
        max_digits=10,
        decimal_places=2,
        help_text="Amount invested in retention demand creation",
    )
    ret_demand_creation.metric = SumIntervalMetric()

    ret_leasing_enablement = models.DecimalField(
        default=decimal.Decimal(0),
        max_digits=10,
        decimal_places=2,
        help_text="Amount invested in retention leasing enablement",
    )
    ret_leasing_enablement.metric = SumIntervalMetric()

    ret_market_intelligence = models.DecimalField(
        default=decimal.Decimal(0),
        max_digits=10,
        decimal_places=2,
        help_text="Amount invested in retention market intelligence",
    )
    ret_market_intelligence.metric = SumIntervalMetric()

    # ------------------------------------------------------
    # TARGETS: Retention Investment
    # ------------------------------------------------------

    target_ret_investment = models.DecimalField(
        null=True,
        blank=True,
        default=None,
        max_digits=10,
        decimal_places=2,
        help_text="Target: total retention investment",
    )
    target_ret_investment.metric = SumIntervalMetric()

    # ------------------------------------------------------
    # Acquisition Funnel
    # ------------------------------------------------------

    usvs = models.IntegerField(
        default=0, help_text="The number of unique site visitors during this period."
    )
    usvs.metric = SumIntervalMetric()

    inquiries = models.IntegerField(
        default=0, help_text="The number of site inquiries during this period."
    )
    inquiries.metric = SumIntervalMetric()

    tours = models.IntegerField(
        default=0, help_text="The number of tours during this period."
    )
    tours.metric = SumIntervalMetric()

    # ------------------------------------------------------
    # TARGETS: Acquisition Funnel
    # ------------------------------------------------------

    target_usvs = models.IntegerField(
        null=True, blank=True, default=None, help_text="Target: USVs"
    )
    target_usvs.metric = SumIntervalMetric()

    target_inquiries = models.IntegerField(
        null=True, blank=True, default=None, help_text="Target: INQs"
    )
    target_inquiries.metric = SumIntervalMetric()

    target_tours = models.IntegerField(
        null=True, blank=True, default=None, help_text="Target: tours"
    )
    target_tours.metric = SumIntervalMetric()

    # ------------------------------------------------------
    # Meta, etc.
    # ------------------------------------------------------

    @property
    def average_monthly_rent(self):
        return self.project.average_monthly_rent

    @property
    def lowest_monthly_rent(self):
        return self.project.lowest_monthly_rent

    @property
    def total_units(self):
        return self.project.total_units

    def _build_metrics(self):
        # Manually insert average_monthly_rent and lowest_monthly_rent
        # TODO consider better ways to do this... -Dave
        super()._build_metrics()
        self._metrics["total_units"] = PointMetric()
        self._metrics["average_monthly_rent"] = PointMetric()
        self._metrics["lowest_monthly_rent"] = PointMetric()

    class Meta:
        # Always sort Periods with the earliest period first.
        ordering = ["start"]
<|MERGE_RESOLUTION|>--- conflicted
+++ resolved
@@ -9,17 +9,13 @@
 from stdimage.models import StdImageField
 
 from remark.lib.tokens import public_id
-<<<<<<< HEAD
-from remark.lib.metrics import PointMetric, SumIntervalMetric, ModelPeriod
-from .importers import get_importer_for_kind, SpreadsheetKind
-=======
 from remark.lib.metrics import (
     PointMetric,
     EndPointMetric,
     SumIntervalMetric,
     ModelPeriod,
 )
->>>>>>> d3a223b2
+from .importers import get_importer_for_kind, SpreadsheetKind
 
 
 def pro_public_id():
