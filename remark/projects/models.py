--- conflicted
+++ resolved
@@ -5,10 +5,8 @@
 from datetime import datetime
 from django.db import models
 from django.conf import settings
-<<<<<<< HEAD
+
 from django.contrib.auth.models import Group
-=======
->>>>>>> eac83f81
 from django.urls import reverse
 from django.utils.crypto import get_random_string
 
@@ -305,7 +303,6 @@
         "geo.Address", on_delete=models.SET_NULL, null=True, blank=True
     )
 
-<<<<<<< HEAD
     users = models.ManyToManyField(
         "users.User", related_name="projects"
     )
@@ -313,9 +310,6 @@
     view_group = models.OneToOneField(
         Group, on_delete=models.SET_NULL, null=True, blank=True
     )
-=======
-    users = models.ManyToManyField("users.User", related_name="projects")
->>>>>>> eac83f81
 
     # This value is set when the instance is created; if we later
     # call save, and it changes, then we update targets for the model.
@@ -450,7 +444,6 @@
 
     def to_jsonable(self):
         """Return a representation that can be converted to a JSON string."""
-<<<<<<< HEAD
 
         kwargs = {"project_id": self.public_id}
         update_endpoint = reverse("update_endpoint", kwargs=kwargs)
@@ -458,17 +451,10 @@
         return dict(
             public_id=self.public_id,
             name=self.name,
+            building_logo=self.get_building_logo(),
             building_image=self.get_building_image(),
             update_endpoint=update_endpoint
         )
-=======
-        return {
-            "public_id": self.public_id,
-            "name": self.name,
-            "building_logo": self.get_building_logo(),
-            "building_image": self.get_building_image()
-        }
->>>>>>> eac83f81
 
     def get_named_model_option(self, name):
         """Given a named model, return the option."""
