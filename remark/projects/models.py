import collections
import decimal
import os.path

from datetime import datetime
from django.db import models
from django.db.models import Q
from django.conf import settings
from django.contrib.auth.models import Group
from django.urls import reverse
from django.utils.crypto import get_random_string

from jsonfield import JSONField
from stdimage.models import StdImageField
from image_cropping.utils import get_backend

from remark.lib.fields import ImageRatioFieldExt
from remark.lib.stats import health_check
from remark.lib.tokens import public_id
from remark.lib.metrics import (
    PointMetric,
    EndPointMetric,
    SumIntervalMetric,
    ModelPeriod,
)
from remark.projects.spreadsheets import SpreadsheetKind, get_activator_for_spreadsheet
from remark.projects.reports.performance import PerformanceReport
from remark.projects.reports.selectors import ReportLinks
from remark.projects.constants import (
    PROPERTY_TYPE,
    BUILDING_CLASS,
    SIZE_LANDSCAPE,
    SIZE_THUMBNAIL,
)
from remark.users.constants import PROJECT_ROLES


def pro_public_id():
    """Public identifier for a project."""
    return public_id("pro")


def fund_public_id():
    """Public identifier for a fund."""
    return public_id("fund")


def campaign_public_id():
    return public_id("campaign")


def campaign_model_public_id():
    return public_id("campaign_model")


def spreadsheet_public_id():
    return public_id("spreadsheet2")


def building_public_id():
    return public_id("building")


def public_property_id():
    return public_id("property")


def building_logo_media_path(property, filename):
    """
    Given a Property instance, and the filename as supplied during upload,
    determine where the uploaded building logo should actually be placed.

    See https://docs.djangoproject.com/en/2.1/ref/models/fields/#filefield

    Note: Thumbnail regeneration works fine on FileSystemStorage, but not on S3.
    To overcome this known issue, append random 7-char string to end of file name.
    Though, old files will not be deleted from S3 on image replacement.

    property/<public_id>/building_logo_<random_str><.ext>
    property/<public_id>/building_logo_<random_str>.regular<.ext>
    property/<public_id>/building_logo_<random_str>.thumbnail<.ext>
    """
    _, extension = os.path.splitext(filename)
    random_str = get_random_string(length=7)
    return f"property/{property.public_id}/building_logo_{random_str}{extension}"


def building_image_media_path(property, filename):
    _, extension = os.path.splitext(filename)
    random_str = get_random_string(length=7)
    return f"property/{property.public_id}/building_image_{random_str}{extension}"


def spreadsheet_media_path(spreadsheet, filename):
    """
    Given a Spreadsheet instance, and the filename as supplied during upload,
    determine where the uploaded spreadsheet file should actually be placed.

    Note:
    Spreadsheet2 model doesn't have "project", "created" fields,
    which are currently set from forms temporarily.
    """
    # We always target project/<public_id>/<sheet_kind>_<upload_time><.ext>
    _, extension = os.path.splitext(filename)
    sheetname = "_".join(
        [spreadsheet.kind, spreadsheet.created.strftime("%Y-%m-%d_%H-%M-%S")]
    )
    return f"project/{spreadsheet.project.public_id}/{sheetname}{extension}"


class Tag(models.Model):
    word = models.CharField(max_length=250)
    created_at = models.DateTimeField(auto_now_add=True)

    def __str__(self):
        return self.word


class ProjectManager(models.Manager):

    def get_all_for_user(self, user):
        group_ids = [group.id for group in user.groups.all()]
        return self.filter(Q(view_group_id__in=group_ids) | Q(admin_group_id__in=group_ids))


class Project(models.Model):
    """
    Represents an engagement with a customer on a specific property.
    """

    # TODO eventually, "customer", "specific property", the fundamentals of
    # the engagement, etc. belong here or somewhere related. -Dave
    objects = ProjectManager()

    public_id = models.CharField(
        primary_key=True,
        default=pro_public_id,
        help_text="A unique identifier for this project that is safe to share publicly.",
        max_length=24,
        editable=False,
    )

    name = models.CharField(
        max_length=255, help_text="The user-facing name of the project."
    )

    @property
    def customer_name(self):
        return self.account.company_name

    property = models.OneToOneField("projects.Property", on_delete=models.CASCADE, blank=False)

    account = models.ForeignKey(
        "users.Account", on_delete=models.CASCADE, related_name="account", blank=False
    )

    asset_manager = models.ForeignKey(
        "crm.Business",
        on_delete=models.SET_NULL,
        related_name="asset_manager",
        blank=True,
        null=True,
        limit_choices_to={"is_asset_manager": True},
    )

    property_manager = models.ForeignKey(
        "crm.Business",
        on_delete=models.SET_NULL,
        related_name="property_manager",
        blank=True,
        null=True,
        limit_choices_to={"is_property_manager": True},
    )

    property_owner = models.ForeignKey(
        "crm.Business",
        on_delete=models.SET_NULL,
        related_name="property_owner",
        blank=True,
        null=True,
        limit_choices_to={"is_property_owner": True},
    )

    developer = models.ForeignKey(
        "crm.Business",
        on_delete=models.SET_NULL,
        related_name="developer",
        blank=True,
        null=True,
        limit_choices_to={"is_developer": True},
    )

    fund = models.ForeignKey(
        "projects.Fund", on_delete=models.SET_NULL, blank=True, null=True
    )

    include_in_remarkably_averages = models.BooleanField(
        verbose_name="Include in aggregate averages?", default=True
    )

    custom_tags = models.ManyToManyField(Tag, blank=True)

    # This is a temporary field until we have user accounts setup.
    # When that happens there should be a many to one relationship with
    # those users. We should pull email addresses from the user accounts. -TPC
    email_distribution_list = models.TextField(
        max_length=2000,
        default="",
        help_text="Comma separated list of people to receive email updates about this Project.",
    )

    # This is for the SendGrid recipients list.
    email_list_id = models.CharField(max_length=256, null=True, default=None)

    baseline_start = models.DateField(
        help_text="The first date, inclusive, for the baseline period."
    )

    baseline_end = models.DateField(
        help_text="The final date, exclusive, for the baseline period."
    )

    # A temporary field, for the current sprint, that holds our computed
    # TAM reporting data.
    tmp_market_report_json = JSONField(
        default=None,
        null=True,
        blank=True,
        verbose_name="TAM Data",
        # Ensure loaded data retains JSON object key ordering
        load_kwargs={"object_pairs_hook": collections.OrderedDict},
        help_text="Total Addressable Market (TAM) report JSON data. Must conform to the schema defined in MarketAnalysis.ts",
    )

    # A temporary field, for the current sprint, that holds our campaign plan
    # report data
    tmp_campaign_plan_json = JSONField(
        default=None,
        null=True,
        blank=True,
        verbose_name="Campaign Data",
        # Ensure loaded data retains JSON object key ordering
        load_kwargs={"object_pairs_hook": collections.OrderedDict},
        help_text="Campaign Plan JSON data. Must conform to the schema defined in CampaignPlan.ts",
    )

    is_baseline_report_public = models.BooleanField(
        verbose_name="Show Baseline Report?", default=False
    )

    is_tam_public = models.BooleanField(verbose_name="Show TAM?", default=False)

    is_performance_report_public = models.BooleanField(
        verbose_name="Show Performance Report?", default=False
    )

    is_modeling_public = models.BooleanField(
        verbose_name="Show Modeling?", default=False
    )

    is_campaign_plan_public = models.BooleanField(
        verbose_name="Show Campaign Plan?", default=False
    )

    is_baseline_report_shared = models.BooleanField(
        verbose_name="Share Baseline Report?", default=False
    )

    is_tam_shared = models.BooleanField(verbose_name="Share TAM?", default=False)

    is_performance_report_shared = models.BooleanField(
        verbose_name="Share Performance Report?", default=False
    )

    is_modeling_shared = models.BooleanField(
        verbose_name="Share Modeling?", default=False
    )

    is_campaign_plan_shared = models.BooleanField(
        verbose_name="Share Campaign Plan?", default=False
    )

    competitors = models.ManyToManyField("self", blank=True, symmetrical=False)

    view_group = models.OneToOneField(
        Group, on_delete=models.SET_NULL, null=True, blank=True, related_name="view_of"
    )

    admin_group = models.OneToOneField(
        Group, on_delete=models.SET_NULL, null=True, blank=True, related_name="admin_of",
    )

    def __init__(self, *args, **kwargs):
        super().__init__(*args, **kwargs)

    def _target_periods(self, qs, start, end):
        """
        Return target periods, if they exist; if they don't, cons up a single
        empty/fake target period to satisfy our downstream computations.
        """
        # XXX this is basically a hack; remove it once our downstream
        # code (ComputedPeriod, etc) is not dependent on the existence of
        # target values. -Dave
        target_periods = list(qs)
        if not target_periods:
            empty_target_period = TargetPeriod(project=self, start=start, end=end)
            target_periods = [empty_target_period]
        return target_periods

    def get_periods(self):
        """
        Return a queryset of all periods, including the baseline.
        """
        return self.periods.all()

    def get_target_periods(self):
        """
        Return a list of all target periods.
        """

        # Hack to support CampaignModel's without a campaign attached.
        # This needs to be removed
        if self.target_periods.all().exclude(campaign_model=None).count() > 0:
            qs = self.target_periods.all().exclude(campaign_model=None)
        else:
            qs = self.target_periods.all()

        return self._target_periods(
            qs,
            start=self.baseline_start,
            end=self.get_campaign_end() or self.baseline_end,
        )

    def get_baseline_periods(self):
        """
        Return the baseline periods for this project.
        """
        return self.periods.filter(end__lte=self.baseline_end)

    def get_baseline_target_periods(self):
        """
        Return target periods within the baseline.
        """
        return self._target_periods(
            self.target_periods.filter(end__lte=self.baseline_end),
            start=self.baseline_start,
            end=self.baseline_end,
        )

    def get_campaign_periods(self):
        """
        Return the campaign periods for this project -- aka all periods except
        the baseline.
        """
        return self.periods.filter(start__gte=self.baseline_end)

    def get_campaign_period_dates(self):
        """
        Return tuples containing start and end dates for all campaign periods.
        """
        return self.get_campaign_periods().values_list("start", "end")

    def get_campaign_start(self):
        """
        Return the start date (inclusive) of the campaign.
        """
        return self.baseline_end

    def get_campaign_end(self):
        """
        Return the end date (exclusive) of the campaign.
        """
        return (
            self.get_campaign_periods()
            .order_by("-start")
            .values_list("end", flat=True)
            .first()
        )

    def get_active_campaign_goal(self, current_date):
        """
        Return last target period of a campaign
        This campaign daterange should include "current_date"
        """
        active_target_period = (
            self.target_periods.filter(end__gte=current_date)
            .exclude(campaign_model=None)
            .order_by("end")
            .first()
        )
        if active_target_period is None:
            return None

        active_campaign_model = active_target_period.campaign_model
        last_target_period = (
            self.target_periods.filter(campaign_model=active_campaign_model)
            .order_by("-end")
            .first()
        )

        return last_target_period

    def get_building_logo(self):
        """
        Return building logo urls in [original, thumbnail] format
        """
        images = ["", ""]
        property = self.property
        if property.building_logo:
            images[0] = property.building_logo.url
            images[1] = get_backend().get_thumbnail_url(
                property.building_logo,
                {
                    "size": SIZE_THUMBNAIL,
                    "box": property.building_logo_cropping,
                    "crop": True,
                },
            )
        return images

    def get_building_image(self, variant=None):
        """
        Return building image urls in [original, landscape, thumbnail] format
        """
        images = ["", "", ""]
        property = self.property
        if property.building_image:
            images[0] = property.building_image.url
            images[1] = get_backend().get_thumbnail_url(
                property.building_image,
                {
                    "size": SIZE_LANDSCAPE,
                    "box": property.building_image_landscape_cropping,
                    "crop": True,
                },
            )
            images[2] = get_backend().get_thumbnail_url(
                property.building_image,
                {
                    "size": SIZE_THUMBNAIL,
                    "box": property.building_image_cropping,
                    "crop": True,
                },
            )
        return images

    def get_report_url(self):
        report_links = ReportLinks.for_project(self)
        if report_links.get("performance"):
            url = report_links["performance"][0].get("url")
        elif report_links["baseline"]:
            url = report_links["baseline"].get("url")
        else:
            url = reverse("market_report", kwargs={"project_id": self.public_id})
        return url

    def to_jsonable(self):
        """Return a representation that can be converted to a JSON string."""

        kwargs = {"project_id": self.public_id}
        update_endpoint = reverse("update_endpoint", kwargs=kwargs)

        return dict(
            public_id=self.public_id,
            name=self.name,
            building_logo=self.get_building_logo(),
            building_image=self.get_building_image(),
            update_endpoint=update_endpoint,
        )

    def get_performance_rating(self):
        performance_report = PerformanceReport.for_campaign_to_date(self)
        if not performance_report:
            return -1
        campaign_to_date = performance_report.to_jsonable()
        lease_rate = (
            campaign_to_date.get("property", {}).get("leasing", {}).get("rate", 0)
        )
        target_lease_rate = (
            campaign_to_date.get("targets", {})
            .get("property", {})
            .get("leasing", {})
            .get("rate", 0)
        )
        if not target_lease_rate:
            return -1
        return health_check(lease_rate, target_lease_rate)

    def get_members(self):
        users_members = self.view_group.user_set.all()
        users_admins = self.admin_group.user_set.all()
        users = [
            user.get_icon_dict(PROJECT_ROLES["member"]) for user in users_members if not user.is_staff
        ] + [user.get_icon_dict(PROJECT_ROLES["admin"]) for user in users_admins if not user.is_staff]
        return users

<<<<<<< HEAD
    def is_admin(self, user):
        if user.is_superuser:
            return True
        return (self.admin_group is not None) and user.groups.filter(
            pk=self.admin_group.pk
        ).exists()

=======
    def get_project_public_id(self):
        return self.public_id
>>>>>>> a43e2799

    def user_can_view(self, user):
        if user.is_superuser:
            return True
        return (self.view_group is not None) and user.groups.filter(
            pk=self.view_group.pk
        ).exists()

    def __assign_blank_groups(self):
        """
        Creates a new Group and assign it to view_gruop field
        """
        view_group = Group(name=f"project | {self.name} | view")
        admin_group = Group(name=f"project | {self.name} | admin")
        view_group.save()
        admin_group.save()
        self.view_group = view_group
        self.admin_group = admin_group

    def save(self, *args, **kwargs):
        if not self.pk:
            self.__assign_blank_groups()
        super().save(*args, **kwargs)

    def __str__(self):
        return "{} ({})".format(self.name, self.public_id)


class Property(models.Model):
    """
    Property for project
    """

    property_id = models.AutoField(primary_key=True)

    public_id = models.CharField(
        default=public_property_id,
        max_length=50,
        editable=False,
        null=False,
        unique=True,
    )

    name = models.CharField(
        max_length=255, help_text="The user-facing name of the project.", blank=False
    )

    average_tenant_age = models.IntegerField(
        null=True,
        blank=True,
        default=0,
        help_text="The average tenant age for this property.",
    )

    total_units = models.IntegerField(
        blank=False,
        default=0,
        help_text="The total number of units in this property.",
    )

    highest_monthly_rent = models.DecimalField(
        max_digits=10,
        decimal_places=2,
        default=0,
        blank=False,
        help_text="Highest rent tenants pay monthly. Applies for the duration of the project.",
    )

    average_monthly_rent = models.DecimalField(
        max_digits=10,
        decimal_places=2,
        default=0,
        blank=False,
        help_text="Average rent tenants pay monthly. Applies for the duration of the project.",
    )

    lowest_monthly_rent = models.DecimalField(
        max_digits=10,
        decimal_places=2,
        default=0,
        blank=False,
        help_text="Lowest rent tenants pay monthly. Applies for the duration of the project.",
    )

    geo_address = models.ForeignKey("geo.Address", on_delete=models.CASCADE, blank=False)

    # StdImageField works just like Django's own ImageField
    # except that you can specify different sized variations.
    building_logo = StdImageField(
        blank=True,
        default="",
        upload_to=building_logo_media_path,
        help_text="""Image of property logo<br/>Resized variants (180x180, 76x76) will also be created on Amazon S3.""",
        variations={"regular": (180, 180), "thumbnail": (76, 76)},
    )
    building_logo_cropping = ImageRatioFieldExt("building_logo", "{}x{}".format(*SIZE_THUMBNAIL))

    building_image = StdImageField(
        blank=True,
        default="",
        upload_to=building_image_media_path,
        help_text="""Image of property building<br/>Resized variants (309x220, 180x180, 76x76) will also be created on Amazon S3.""",
        variations={
            "dashboard": (400, 400, True),
            "landscape": (309, 220, True),
            "regular": (180, 180, True),
            "thumbnail": (76, 76, True),
        },
    )
    building_image_cropping = ImageRatioFieldExt("building_image", "{}x{}".format(*SIZE_THUMBNAIL))
    building_image_landscape_cropping = ImageRatioFieldExt("building_image", "{}x{}".format(*SIZE_LANDSCAPE))

    property_type = models.IntegerField(choices=PROPERTY_TYPE, null=True, blank=False)

    building_class = models.IntegerField(
        choices=BUILDING_CLASS, null=False, blank=False, default=1
    )

    def get_geo_state(self):
        return self.geo_address.state

    def __str__(self):
        return f"{self.name} | property"


class SpreadsheetManager(models.Manager):
    def latest_for_kind(self, kind):
        return self.filter(kind=kind).order_by("-created").first()


class Spreadsheet(models.Model):
    """
    Represents a single uploaded spreadsheet for a project.
    """

    objects = SpreadsheetManager()

    project = models.ForeignKey(
        Project, on_delete=models.CASCADE, related_name="spreadsheets"
    )

    created = models.DateTimeField(
        auto_now_add=True,
        db_index=True,
        editable=False,
        help_text="The creation date for this spreadsheet record.",
    )

    uploaded_by = models.ForeignKey(
        settings.AUTH_USER_MODEL,
        null=True,
        blank=True,
        default=None,
        on_delete=models.SET_NULL,  # We allow NULL so that even if an admin is deleted, we preserve history regardless.
        help_text="The user that uploaded this spreadsheet.",
    )

    kind = models.CharField(
        blank=False,
        choices=SpreadsheetKind.CHOICES,
        db_index=True,
        max_length=128,
        help_text="The kind of data this spreadsheet contains.",
    )

    file = models.FileField(
        blank=False,
        upload_to=spreadsheet_media_path,
        help_text="The underlying spreadsheet (probably .xlsx) file.",
    )

    imported_data = JSONField(
        default=None,
        null=True,
        blank=True,
        editable=False,
        help_text="Raw imported JSON data. Schema depends on spreadsheet kind.",
    )

    def has_imported_data(self):
        """Return True if we have non-empty imported content."""
        return bool(self.imported_data)

    def is_latest_for_kind(self):
        """Return True if this spreadsheet is the latest for its kind."""
        return Spreadsheet.objects.latest_for_kind(self.kind).id == self.id

    def get_activator(self):
        return get_activator_for_spreadsheet(self)

    def activate(self):
        """
        Activate the imported data *if* it's safe to do so; currently,
        we consider it safe if this is the most recent spreadsheet of its kind
        and we've successfully imported data.
        """
        if self.is_latest_for_kind() and self.has_imported_data():
            activator = self.get_activator()
            activator.activate()

    class Meta:
        # Always sort spreadsheets with the most recent created first.
        ordering = ["-created"]
        indexes = [models.Index(fields=["created", "kind"])]


class Spreadsheet2(models.Model):
    public_id = models.CharField(
        primary_key=True, default=spreadsheet_public_id, max_length=50, editable=False
    )
    file_url = models.FileField(
        blank=False,
        upload_to=spreadsheet_media_path,
        help_text="The underlying spreadsheet (probably .xlsx) file.",
    )
    json_data = JSONField(
        default=None,
        help_text="Raw imported JSON data. Schema depends on spreadsheet kind.",
    )
    kind = models.CharField(
        blank=False,
        choices=SpreadsheetKind.CHOICES,
        db_index=True,
        max_length=128,
        help_text="The kind of data this spreadsheet contains. Enum: Market, Period, Modeling, Campaign Plan",
    )


class PeriodManager(models.Manager):
    pass


class Period(ModelPeriod, models.Model):
    """
    Represents a snapshot of a property's basic activity over a period of time.
    """

    objects = PeriodManager()

    project = models.ForeignKey(
        Project, on_delete=models.CASCADE, related_name="periods"
    )
    lease_stage = models.ForeignKey("LeaseStage", on_delete=models.CASCADE)

    start = models.DateField(
        db_index=True, help_text="The first date, inclusive, that this period tracks."
    )

    end = models.DateField(
        db_index=True, help_text="The final date, exclusive, that this period tracks."
    )

    includes_remarkably_effect = models.BooleanField(default=True, blank=True)

    # ------------------------------------------------------
    # Logical activity (lease)
    # ------------------------------------------------------

    leased_units_start = models.IntegerField(
        help_text="Number of leased units at period start."
    )
    leased_units_start.metric = PointMetric()

    # This ultimately surfaces as `leased_units` on `ComputedPeriod` if
    # it's provided here; otherwise, ComputedPeriod actually computes a value.
    leased_units_end = models.IntegerField(
        null=True,
        default=None,
        editable=False,
        help_text="Number of leased units at period end. (Cannot be edited.)",
    )
    leased_units_end.metric = EndPointMetric()

    leases_ended = models.IntegerField(
        default=0, help_text="Number of leases ended (roughly: move outs)"
    )
    leases_ended.metric = SumIntervalMetric()

    lease_applications = models.IntegerField(
        default=0, help_text="Number of lease applications"
    )
    lease_applications.metric = SumIntervalMetric()

    leases_executed = models.IntegerField(
        default=0, help_text="Number of new leases executed"
    )
    leases_executed.metric = SumIntervalMetric()

    lease_cds = models.IntegerField(
        default=0, help_text="Number of lease cancellations and denials"
    )
    lease_cds.metric = SumIntervalMetric()

    lease_renewal_notices = models.IntegerField(
        default=0, help_text="Number of lease renewals signed"
    )
    lease_renewal_notices.metric = SumIntervalMetric()

    lease_renewals = models.IntegerField(
        default=0, help_text="Number of lease renewals that took effect"
    )
    lease_renewals.metric = SumIntervalMetric()

    lease_vacation_notices = models.IntegerField(
        default=0, help_text="Number of notices to vacate leases"
    )
    lease_vacation_notices.metric = SumIntervalMetric()

    # ------------------------------------------------------
    # Physical activity (occupancy)
    # ------------------------------------------------------

    occupiable_units_start = models.IntegerField(
        default=None,
        null=True,
        blank=True,
        help_text="Number of units that can possibly be at period start. If not specified, will be pulled from a previous period.",
    )
    occupiable_units_start.metric = PointMetric()

    occupied_units_start = models.IntegerField(
        help_text="Number of units occupied at period start."
    )
    occupied_units_start.metric = PointMetric()

    # This ultimately surfaces as `leased_units` on `ComputedPeriod` if
    # it's provided here; otherwise, ComputedPeriod actually computes a value.
    occupied_units_end = models.IntegerField(
        null=True,
        default=None,
        editable=False,
        help_text="Number of units occupied at period end. (Cannot be edited.)",
    )
    occupied_units_end.metric = EndPointMetric()

    move_ins = models.IntegerField(default=0, help_text="Number of units moved into")
    move_ins.metric = SumIntervalMetric()

    move_outs = models.IntegerField(default=0, help_text="Number of units moved out of")
    move_outs.metric = SumIntervalMetric()

    # ------------------------------------------------------
    # Acquisition Investment
    # ------------------------------------------------------

    acq_reputation_building = models.DecimalField(
        default=decimal.Decimal(0),
        max_digits=10,
        decimal_places=2,
        help_text="Amount invested in acquisition reputation building",
    )
    acq_reputation_building.metric = SumIntervalMetric()

    acq_demand_creation = models.DecimalField(
        default=decimal.Decimal(0),
        max_digits=10,
        decimal_places=2,
        help_text="Amount invested in acquisition demand creation",
    )
    acq_demand_creation.metric = SumIntervalMetric()

    acq_leasing_enablement = models.DecimalField(
        default=decimal.Decimal(0),
        max_digits=10,
        decimal_places=2,
        help_text="Amount invested in acquisition leasing enablement",
    )
    acq_leasing_enablement.metric = SumIntervalMetric()

    acq_market_intelligence = models.DecimalField(
        default=decimal.Decimal(0),
        max_digits=10,
        decimal_places=2,
        help_text="Amount invested in acquisition market intelligence",
    )
    acq_market_intelligence.metric = SumIntervalMetric()

    # ------------------------------------------------------
    # Retention Investment
    # ------------------------------------------------------

    ret_reputation_building = models.DecimalField(
        default=decimal.Decimal(0),
        max_digits=10,
        decimal_places=2,
        help_text="Amount invested in retention reputation building",
    )
    ret_reputation_building.metric = SumIntervalMetric()

    ret_demand_creation = models.DecimalField(
        default=decimal.Decimal(0),
        max_digits=10,
        decimal_places=2,
        help_text="Amount invested in retention demand creation",
    )
    ret_demand_creation.metric = SumIntervalMetric()

    ret_leasing_enablement = models.DecimalField(
        default=decimal.Decimal(0),
        max_digits=10,
        decimal_places=2,
        help_text="Amount invested in retention leasing enablement",
    )
    ret_leasing_enablement.metric = SumIntervalMetric()

    ret_market_intelligence = models.DecimalField(
        default=decimal.Decimal(0),
        max_digits=10,
        decimal_places=2,
        help_text="Amount invested in retention market intelligence",
    )
    ret_market_intelligence.metric = SumIntervalMetric()

    # ------------------------------------------------------
    # Acquisition Funnel
    # ------------------------------------------------------

    usvs = models.IntegerField(
        default=0, help_text="The number of unique site visitors during this period."
    )
    usvs.metric = SumIntervalMetric()

    inquiries = models.IntegerField(
        default=0, help_text="The number of site inquiries during this period."
    )
    inquiries.metric = SumIntervalMetric()

    tours = models.IntegerField(
        default=0, help_text="The number of tours during this period."
    )
    tours.metric = SumIntervalMetric()

    # ------------------------------------------------------
    # Meta, etc.
    # ------------------------------------------------------

    @property
    def average_monthly_rent(self):
        return self.project.property.average_monthly_rent

    @property
    def lowest_monthly_rent(self):
        return self.project.property.lowest_monthly_rent

    @property
    def highest_monthly_rent(self):
        return self.project.property.highest_monthly_rent

    @property
    def total_units(self):
        return self.project.property.total_units

    def _build_metrics(self):
        # Manually insert average_monthly_rent and lowest_monthly_rent
        # TODO consider better ways to do this... -Dave
        super()._build_metrics()
        self._metrics["total_units"] = PointMetric()
        self._metrics["average_monthly_rent"] = PointMetric()
        self._metrics["lowest_monthly_rent"] = PointMetric()
        self._metrics["highest_monthly_rent"] = PointMetric()

    class Meta:
        # Always sort Periods with the earliest period first.
        ordering = ["start"]


class TargetPeriodManager(models.Manager):
    pass


class TargetPeriod(ModelPeriod, models.Model):
    objects = TargetPeriodManager()

    project = models.ForeignKey(
        Project, on_delete=models.CASCADE, related_name="target_periods"
    )

    campaign_model = models.ForeignKey(
        "CampaignModel",
        on_delete=models.CASCADE,
        related_name="+",
        null=True,
        blank=True,
    )

    start = models.DateField(
        db_index=True,
        help_text="The first date, inclusive, that this target period tracks.",
    )

    end = models.DateField(
        db_index=True,
        help_text="The final date, exclusive, that this target period tracks.",
    )

    # ------------------------------------------------------
    # TARGETS: logical activity (lease)
    # ------------------------------------------------------

    target_leased_rate = models.DecimalField(
        null=True,
        blank=True,
        default=None,
        max_digits=4,
        decimal_places=3,
        help_text="Target: lease percentage (like 0.9)",
    )
    target_leased_rate.metric = EndPointMetric()

    target_lease_applications = models.IntegerField(
        null=True, blank=True, default=None, help_text="Target: lease applications"
    )
    target_lease_applications.metric = SumIntervalMetric()

    target_leases_executed = models.IntegerField(
        null=True, blank=True, default=None, help_text="Target: leases executed"
    )
    target_leases_executed.metric = SumIntervalMetric()

    target_lease_renewal_notices = models.IntegerField(
        null=True, blank=True, default=None, help_text="Target: lease renewal notices"
    )
    target_lease_renewal_notices.metric = SumIntervalMetric()

    target_lease_renewals = models.IntegerField(
        null=True, blank=True, default=None, help_text="Target: lease renewals"
    )
    target_lease_renewals.metric = SumIntervalMetric()

    target_lease_vacation_notices = models.IntegerField(
        null=True, blank=True, default=None, help_text="Target: lease vacation notices"
    )
    target_lease_vacation_notices.metric = SumIntervalMetric()

    target_lease_cds = models.IntegerField(
        null=True,
        blank=True,
        default=None,
        help_text="Target: lease cancellations and denials",
    )
    target_lease_cds.metric = SumIntervalMetric()

    target_delta_leases = models.IntegerField(
        null=True, blank=True, default=None, help_text="Target: delta: leases"
    )
    target_delta_leases.metric = SumIntervalMetric()

    # ------------------------------------------------------
    # TARGETS: Physical activity (occupancy)
    # ------------------------------------------------------

    target_move_ins = models.IntegerField(
        null=True, blank=True, default=None, help_text="Target: move ins"
    )
    target_move_ins.metric = SumIntervalMetric()

    target_move_outs = models.IntegerField(
        null=True, blank=True, default=None, help_text="Target: move outs"
    )
    target_move_outs.metric = SumIntervalMetric()

    target_occupied_units = models.IntegerField(
        null=True, blank=True, default=None, help_text="Target: occupied units"
    )
    target_occupied_units.metric = EndPointMetric()

    # ------------------------------------------------------
    # TARGETS: Acquisition Investment
    # ------------------------------------------------------

    target_acq_investment = models.DecimalField(
        null=True,
        blank=True,
        default=None,
        max_digits=10,
        decimal_places=2,
        help_text="Target: total acquisition investment",
    )
    target_acq_investment.metric = SumIntervalMetric()

    # ------------------------------------------------------
    # TARGETS: Retention Investment
    # ------------------------------------------------------

    target_ret_investment = models.DecimalField(
        null=True,
        blank=True,
        default=None,
        max_digits=10,
        decimal_places=2,
        help_text="Target: total retention investment",
    )
    target_ret_investment.metric = SumIntervalMetric()

    # ------------------------------------------------------
    # TARGETS: Acquisition Funnel
    # ------------------------------------------------------

    target_usvs = models.IntegerField(
        null=True, blank=True, default=None, help_text="Target: USVs"
    )
    target_usvs.metric = SumIntervalMetric()

    target_inquiries = models.IntegerField(
        null=True, blank=True, default=None, help_text="Target: INQs"
    )
    target_inquiries.metric = SumIntervalMetric()

    target_tours = models.IntegerField(
        null=True, blank=True, default=None, help_text="Target: tours"
    )
    target_tours.metric = SumIntervalMetric()

    def get_project_public_id(self):
        try:
            return self.project.public_id
        except Project.DoesNotExist:
            return None

    class Meta:
        # Always sort TargetPeriods with the earliest period first.
        ordering = ["start"]


def tam_export_media_path(instance, filename):
    """
    Given a TAM export log instance, and the filename as supplied during upload,
    determine where the uploaded spreadsheet file should actually be placed.
    """
    # We always target project/<public_id>/tam_export_<upload_time><.ext>
    _, extension = os.path.splitext(filename)
    sheetname = "_".join(["tam_export", datetime.now().strftime("%Y-%m-%d_%H-%M-%S")])
    return f"project/{instance.project.public_id}/{sheetname}{extension}"


class TAMExportLog(models.Model):
    project = models.ForeignKey(
        Project, on_delete=models.CASCADE, related_name="tam_export_logs"
    )

    user = models.ForeignKey(
        "users.User", on_delete=models.CASCADE, related_name="tam_export_logs"
    )

    file = models.FileField(
        blank=False,
        upload_to=tam_export_media_path,
        help_text="The underlying spreadsheet (probably .xlsx) file.",
    )

    exported_at = models.DateTimeField(
        auto_now_add=True, db_index=True, editable=False, help_text="The date exported."
    )

    args_json = JSONField(
        default=None,
        null=True,
        blank=True,
        verbose_name="TAM Export Arguments",
        # Ensure loaded data retains JSON object key ordering
        load_kwargs={"object_pairs_hook": collections.OrderedDict},
        help_text="The arguments used to build TAM export file.",
    )

    def __str__(self):
        return f"{self.project} Export For {self.user} at {self.exported_at.strftime('%Y-%m-%d_%H-%M-%S')}"


class Fund(models.Model):
    public_id = models.CharField(
        primary_key=True,
        default=fund_public_id,
        help_text="A unique identifier for this fund that is safe to share publicly.",
        max_length=24,
        editable=False,
    )

    account = models.ForeignKey("users.Account", on_delete=models.CASCADE, blank=False)

    name = models.CharField(max_length=255, blank=False, help_text="Fund Name")

    def __str__(self):
        return self.name


class CampaignManager(models.Manager):
    pass


class Campaign(models.Model):
    objects = CampaignManager()

    public_id = models.CharField(
        primary_key=True, default=campaign_public_id, max_length=50, editable=False
    )
    name = models.CharField(max_length=255)
    project = models.ForeignKey(
        "projects.Project",
        on_delete=models.CASCADE,
        related_name="campaigns",
        null=True,
    )
    selected_campaign_model = models.ForeignKey(
        "CampaignModel",
        on_delete=models.SET_NULL,
        related_name="+",
        null=True,
        blank=True,
        help_text="All target values will be replaced by those in the newly selected model.",
    )

    def save(self, *args, **kwargs):
        try:
            old = type(self).objects.get(pk=self.pk) if self.pk else None
        except:
            old = None

        super().save(*args, **kwargs)

        # detect change on selected_campaign_model
        if old and old.selected_campaign_model != self.selected_campaign_model:
            self.handle_change_selected_model()

    @staticmethod
    def _get_model_targets(campaign_model):
        if campaign_model is None:
            return []
        json_data = campaign_model.spreadsheet.json_data
        return json_data.get("targets", [])

    @staticmethod
    def _create_target_period(project, campaign_model, target_data):
        # override if there is overlapping period
        project.target_periods.filter(end=target_data["end"]).delete()
        # create TargetPeriod and set fields with json values
        target_period = TargetPeriod(
            project=project, campaign_model=campaign_model
        )
        for k, v in target_data.items():
            setattr(target_period, k, v)
        target_period.save()
        return target_period

    def handle_change_selected_model(self):
        """
        Update all associated data (like target periods) based on
        the currently selected model.
        """
        if self.project is None:
            return

        # Remove all extant target periods
        self.project.target_periods.all().delete()

        campaigns_with_active_models = self.project.campaigns.exclude(
            selected_campaign_model=None
        )
        active_models = [
            campaign.selected_campaign_model
            for campaign in campaigns_with_active_models
        ]
        # Campaigns typically don't overlap BUT if they do,
        # you should use the Target Periods from the __latter__ Campaign
        active_models.sort(key=lambda m: m.model_start)

        for active_model in active_models:
            for raw_target in self._get_model_targets(active_model):
                self._create_target_period(self.project, active_model, raw_target)

    def __str__(self):
        return "{} ({})".format(self.name, self.public_id)


class CampaignModelManager(models.Manager):
    pass


class CampaignModel(models.Model):
    objects = CampaignModelManager()

    public_id = models.CharField(
        primary_key=True,
        default=campaign_model_public_id,
        max_length=50,
        editable=False,
    )
    campaign = models.ForeignKey(
        "Campaign", on_delete=models.CASCADE, related_name="campaign_models"
    )
    spreadsheet = models.ForeignKey(
        "Spreadsheet2", on_delete=models.CASCADE, related_name="campaign_models"
    )
    name = models.CharField(max_length=255)
    model_start = models.DateField()
    model_end = models.DateField()
    active = models.BooleanField(default=True)
    model_index = models.IntegerField(default=0)

    def campaign_project(self):
        return self.campaign.project

    project = property(campaign_project)

    def is_selected(self):
        return self.campaign.selected_campaign_model == self

    selected = property(is_selected)

    def spreadsheet_file_url(self):
        return self.spreadsheet.file_url

    file_url = property(spreadsheet_file_url)

    def spreadsheet_json_data(self):
        return self.spreadsheet.json_data

    json_data = property(spreadsheet_json_data)

    def __str__(self):
        return self.name

    class Meta:
        ordering = ["model_index"]


class LeaseStage(models.Model):
    full_name = models.CharField(max_length=30, blank=False, null=False)
    short_name = models.CharField(max_length=30, blank=False, null=False)

    def __str__(self):
        return self.full_name

class BuildingManager(models.Manager):
    pass


class Building(models.Model):
    public_id = models.CharField(
        primary_key=True,
        default=building_public_id,
        help_text="",
        max_length=50,
        editable=False,
    )

    property = models.ForeignKey(
        "projects.Property", on_delete=models.CASCADE, blank=False, help_text="Property"
    )

    building_identifier = models.CharField(
        max_length=255, blank=False, help_text="Building identifier"
    )

    number_of_floors = models.IntegerField(
        default=1, blank=False, help_text="Number of floors in the building"
    )

    has_elevator = models.BooleanField(default=False, verbose_name="Does the building have a elevator?")

    number_of_units = models.IntegerField(
        default=1, blank=False, help_text="Number of Units"
    )

    objects = BuildingManager()<|MERGE_RESOLUTION|>--- conflicted
+++ resolved
@@ -494,18 +494,15 @@
         ] + [user.get_icon_dict(PROJECT_ROLES["admin"]) for user in users_admins if not user.is_staff]
         return users
 
-<<<<<<< HEAD
+    def get_project_public_id(self):
+        return self.public_id
+
     def is_admin(self, user):
         if user.is_superuser:
             return True
         return (self.admin_group is not None) and user.groups.filter(
             pk=self.admin_group.pk
         ).exists()
-
-=======
-    def get_project_public_id(self):
-        return self.public_id
->>>>>>> a43e2799
 
     def user_can_view(self, user):
         if user.is_superuser:
