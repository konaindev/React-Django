--- conflicted
+++ resolved
@@ -22,11 +22,8 @@
 )
 from remark.projects.spreadsheets import SpreadsheetKind, get_activator_for_spreadsheet
 from remark.projects.reports.performance import PerformanceReport
-<<<<<<< HEAD
-from remark.projects.constants import PROPERTY_TYPE
-=======
-from remark.projects.constants import BUILDING_CLASS
->>>>>>> 08fd1ecf
+from remark.projects.constants import PROPERTY_TYPE, BUILDING_CLASS
+
 
 
 def pro_public_id():
@@ -323,13 +320,11 @@
 
     competitors = models.ManyToManyField("self", blank=True, symmetrical=False)
 
-<<<<<<< HEAD
     property_type = models.IntegerField(choices=PROPERTY_TYPE, null=True, blank=False)
-=======
+
     building_class = models.IntegerField(
         choices=BUILDING_CLASS, null=False, blank=False, default=1
     )
->>>>>>> 08fd1ecf
 
     address = models.ForeignKey(
         "geo.Address", on_delete=models.SET_NULL, null=True, blank=True
