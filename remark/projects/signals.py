from django.db.models.signals import post_save
from django.dispatch import receiver

from .models import Campaign, Spreadsheet, Period, PerformanceReport
from remark.lib.stats import health_check

from remark.email_app.models import PerformanceEmail, PerformanceEmailKPI
from remark.email_app.reports.constants import (
    SELECTORS,
    KPI_NAMES,
    KPI_POSITIVE_DIRECTION,
    KPIS_INCLUDE_IN_EMAIL
)

import datetime

from remark.lib.logging import getLogger

logger = getLogger(__name__)

@receiver(post_save, sender=Spreadsheet)
def activate_spreadsheets_if_safe(sender, instance, created, raw, **kwargs):
    if not raw:
        instance.activate()

def model_percent(name, report):
    selector = SELECTORS[name]
    dir = KPI_POSITIVE_DIRECTION[name]
    try:
        value = float( selector(report) )
        target = float( selector(report["targets"]) )

        if target == 0.0:
            return None

        if dir:
            return value / target
        else:
            return target / value
    except:
        pass

    return None

def campaign_insight(campaign_health):
    if campaign_health == 2:
        return "Overall, your campaign is on track, and very likely to hit your goal by deadline."
    elif campaign_health == 1:
        return "Overall, your campaign is at risk, and becoming unlikely to hit your goal by deadline."
    return "Overall, your campaign is off track, and very unlikely to hit your goal by deadline."

def top_kpi_insight(name):
    human_name = KPI_NAMES[name]
    return f"Congratulations on your {human_name} last week! Gold star performance."

def low_kpi_insight(name):
    human_name = KPI_NAMES[name]
    return f"Disappointing {human_name} last week. Let's make this old news quickly."

def rank_kpis(report):
    # Find Top Weekly KPIs
    result = {}
    for k in KPIS_INCLUDE_IN_EMAIL:
        mp = model_percent(k, report)
        # We ignore percent of model values that don't make sense
        # like Infinity, Zero, or Div by Zero Error
        if mp is not None:
            result[k] = mp
    return result

def sort_kpis(kpis):
    return sorted(kpis, key=kpis.get, reverse=True)

def get_ctd_top_kpis(ctd_model_percent, ctd_sorted):
    top_kpis = []
    if ctd_model_percent[ctd_sorted[0]] > 0.95:
        top_kpis.append(ctd_sorted[0])
        if ctd_model_percent[ctd_sorted[1]] > 0.95:
            top_kpis.append(ctd_sorted[1])
            if ctd_model_percent[ctd_sorted[2]] > 0.95:
                top_kpis.append(ctd_sorted[2])
    return top_kpis

def get_ctd_rest(ctd_model_percent, ctd_sorted):
    risk_kpis = []
    low_kpis = []
    for x in range(-1, -7, -1):
        name = ctd_sorted[x]
        value = ctd_model_percent[name]
        # Are we adding to at risk or off track
        if value < 0.95:
            if value < 0.75 and len(low_kpis) < 3:
                low_kpis.append(name)
            elif len(risk_kpis) < 3:
                risk_kpis.append(name)
            else:
                break
        else:
            break
    return (risk_kpis, low_kpis)

def get_ctd_kpi_lists(ctd_model_percent):
    ctd_sorted = sort_kpis(ctd_model_percent)
    top_kpis = get_ctd_top_kpis(ctd_model_percent, ctd_sorted)
    risk_kpis, low_kpis = get_ctd_rest(ctd_model_percent, ctd_sorted)
    return (top_kpis, risk_kpis, low_kpis)

@receiver(post_save, sender=Period)
def update_performance_report(sender, instance, created, raw, **kwargs):
    # dont run this for fixtures
    if raw:
        return

    project = instance.project
    start = instance.start

    if not created and PerformanceEmail.objects.filter(start__exact=start, project__exact=project).count() > 0:
        logger.info("Already created performance email. Skipping.")
        return

    campaign_start = project.get_campaign_start()
    end = instance.end
    prevstart = start - datetime.timedelta(days=7)

    if start < campaign_start:
        logger.info("Start date is before campaign start. Skipping.")
        logger.info(f"start: {start} || campaign start: {campaign_start}")
        return

    if not PerformanceReport.has_dates(project, campaign_start, end) or not PerformanceReport.has_dates(project, start, end):
        logger.info("Does not have required reports available. Skipping.")
        return

    campaign_to_date = PerformanceReport.for_dates(project, campaign_start, end).to_jsonable()
    this_week = PerformanceReport.for_dates(project, start, end).to_jsonable()

    # Props
    lease_rate = SELECTORS["lease_rate"](campaign_to_date)
    target_lease_rate = 0.90
    try:
        target_lease_rate = SELECTORS["lease_rate"](campaign_to_date["targets"])
    except:
        logger.info("No targets set. Skipping performance email creation")
        return

    # Campaign Health
    campaign_health = health_check(lease_rate, target_lease_rate)

    # Find Top Weekly KPIs
    ctd_model_percent = rank_kpis(campaign_to_date)
    if len(ctd_model_percent.keys()) == 0:
        logger.info("No ranked campaign kpis available. Skipping performance email creation")
        return

    wk_model_percent = rank_kpis(this_week)
    if len(wk_model_percent.keys()) == 0:
        logger.info("No ranked weekly kpis available. Skipping performance email creation")
        return

    # Find Top and Bottom KPI
    wk_sorted = sort_kpis(wk_model_percent)
    top_kpi = wk_sorted[0]
    low_kpi = wk_sorted[-1]

    # Create KPI Lists for CTD
    ctd_sorted = sort_kpis(ctd_model_percent)
    top_kpis = get_ctd_top_kpis(ctd_model_percent, ctd_sorted)
    risk_kpis, low_kpis = get_ctd_rest(ctd_model_percent, ctd_sorted)

    # https://app.remarkably.io/admin/email_app/performanceemail/26/change/
    pe = PerformanceEmail()
    pe.project = project
    pe.start = start
    pe.end = end
    pe.campaign_health = str(campaign_health)
    pe.lease_rate_text = campaign_insight(campaign_health)
    pe.top_performing_kpi = top_kpi
    pe.top_performing_insight = top_kpi_insight(top_kpi)
    pe.low_performing_kpi = low_kpi
    pe.low_performing_insight = low_kpi_insight(low_kpi)
    pe.save()

    logger.info(f"TOP_KPIS::{top_kpis}")
    logger.info(f"risk_kpis::{risk_kpis}")
    logger.info(f"low_kpis::{low_kpis}")

    for kpi in top_kpis:
        pek = PerformanceEmailKPI()
        pek.name = kpi
        pek.category = "top"
        pek.performance_email = pe
        pek.save()

    for kpi in risk_kpis:
        pek = PerformanceEmailKPI()
        pek.name = kpi
        pek.category = "risk"
        pek.performance_email = pe
        pek.save()

    for kpi in low_kpis:
        pek = PerformanceEmailKPI()
        pek.name = kpi
        pek.category = "low"
        pek.performance_email = pe
<<<<<<< HEAD
        pek.save()


# TODO: remove this swap variable in PR#198
@receiver(post_save, sender=Campaign)
def delete_related_targets(sender, instance, created, raw, **kwargs):
    # when selected_campaign_model is set to null
    # remove all extant target periods
    try:
        if instance.project is not None and instance.selected_campaign_model is None:
            instance.project.target_periods.all().delete()
    except:
        pass
=======
        pek.save()
>>>>>>> 535f83e3
<|MERGE_RESOLUTION|>--- conflicted
+++ resolved
@@ -203,7 +203,6 @@
         pek.name = kpi
         pek.category = "low"
         pek.performance_email = pe
-<<<<<<< HEAD
         pek.save()
 
 
@@ -217,6 +216,3 @@
             instance.project.target_periods.all().delete()
     except:
         pass
-=======
-        pek.save()
->>>>>>> 535f83e3
