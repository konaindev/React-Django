import datetime
import decimal
import os.path
import json
import random
import string

from django.contrib.auth.models import Group
from django.test import TestCase
from django.urls import reverse
from openpyxl import load_workbook
from io import BytesIO
from unittest import mock

from remark.crm.models import Business
from remark.geo.models import Address
from remark.users.models import Account, User
from remark.lib.metrics import BareMultiPeriod
from .models import Fund, LeaseStage, Period, Project, Property, TargetPeriod
from .reports.periods import ComputedPeriod
from .reports.performance import PerformanceReport
from .export import export_periods_to_csv, export_periods_to_excel


def create_project(project_name="project 1"):
    address = Address.objects.create(
        street_address_1="2284 W. Commodore Way, Suite 200",
        city="Seattle",
        state="WA",
        zip_code=98199,
        country="US",
    )
    account = Account.objects.create(
        company_name="test", address=address, account_type=4
    )
    asset_manager = Business.objects.create(
        name="Test Asset Manager", is_asset_manager=True
    )
    property_manager = Business.objects.create(
        name="Test Property Manager", is_property_manager=True
    )
    property_owner = Business.objects.create(
        name="Test Property Owner", is_property_owner=True
    )
    fund = Fund.objects.create(account=account, name="Test Fund")
    property = Property.objects.create(
        name="property 1",
        average_monthly_rent=decimal.Decimal("0"),
        lowest_monthly_rent=decimal.Decimal("0"),
        geo_address=address,
    )
    group = Group.objects.create(name=f"{project_name} view group")
    project = Project.objects.create(
        name=project_name,
        baseline_start=datetime.date(year=2018, month=11, day=19),
        baseline_end=datetime.date(year=2018, month=12, day=26),
        account=account,
        asset_manager=asset_manager,
        property_manager=property_manager,
        property_owner=property_owner,
        fund=fund,
        property=property,
        view_group=group,
    )
    return project, group


class DefaultComputedPeriodTestCase(TestCase):
    """
    Test that all computed properties on a default Period instance
    return sane values.
    """

    def setUp(self):
        project, _ = create_project()
        stage = LeaseStage.objects.get(short_name="performance")
        raw_period = Period.objects.create(
            project=project,
            lease_stage=stage,
            start=datetime.date(year=2018, month=12, day=19),
            end=datetime.date(year=2018, month=12, day=26),
            leased_units_start=0,
            occupiable_units_start=0,
            occupied_units_start=0,
        )
        raw_target_period = TargetPeriod.objects.create(
            project=project,
            start=datetime.date(year=2018, month=12, day=19),
            end=datetime.date(year=2018, month=12, day=26),
        )
        multiperiod = BareMultiPeriod.from_periods([raw_period, raw_target_period])
        period = multiperiod.get_cumulative_period()
        self.period = ComputedPeriod(period)

    def test_delta_leases(self):
        self.assertEqual(self.period.delta_leases, 0)

    def test_leased_units(self):
        self.assertEqual(self.period.leased_units, 0)

    def test_leased_rate(self):
        self.assertEqual(self.period.leased_rate, 0)

    def test_renewal_rate(self):
        self.assertEqual(self.period.renewal_rate, 0)

    def test_lease_cd_rate(self):
        self.assertEqual(self.period.lease_cd_rate, 0)

    def test_target_leased_units(self):
        self.assertEqual(self.period.target_leased_units, None)

    def test_occupied_units(self):
        self.assertEqual(self.period.occupied_units, 0)

    def test_occupancy_rate(self):
        self.assertEqual(self.period.occupancy_rate, 0)

    def test_acq_investment(self):
        self.assertEqual(self.period.acq_investment, 0)

    def test_ret_investment(self):
        self.assertEqual(self.period.ret_investment, 0)

    def test_investment(self):
        self.assertEqual(self.period.investment, 0)

    def test_estimated_acq_revenue_gain(self):
        self.assertEqual(self.period.estimated_acq_revenue_gain, 0)

    def test_estimated_ret_revenue_gain(self):
        self.assertEqual(self.period.estimated_ret_revenue_gain, 0)

    def test_acq_romi(self):
        self.assertEqual(self.period.acq_romi, 0)

    def test_ret_romi(self):
        self.assertEqual(self.period.ret_romi, 0)

    def test_romi(self):
        self.assertEqual(self.period.romi, 0)

    def test_target_investment(self):
        self.assertEqual(self.period.target_investment, None)

    def test_target_estimated_acq_revenue_gain(self):
        self.assertEqual(self.period.target_estimated_acq_revenue_gain, None)

    def test_target_estimated_ret_revenue_gain(self):
        self.assertEqual(self.period.target_estimated_ret_revenue_gain, None)

    def test_target_acq_romi(self):
        self.assertEqual(self.period.target_acq_romi, None)

    def test_target_ret_romi(self):
        self.assertEqual(self.period.target_ret_romi, None)

    def test_target_romi(self):
        self.assertEqual(self.period.target_romi, None)

    def test_usv_inq_perc(self):
        self.assertEqual(self.period.usv_inq_perc, 0)

    def test_inq_tou_perc(self):
        self.assertEqual(self.period.inq_tou_perc, 0)

    def test_tou_app_perc(self):
        self.assertEqual(self.period.tou_app_perc, 0)

    def test_app_exe_perc(self):
        self.assertEqual(self.period.app_exe_perc, 0)

    def test_usv_exe_perc(self):
        self.assertEqual(self.period.usv_exe_perc, 0)

    def test_target_usv_inq_perc(self):
        self.assertEqual(self.period.target_usv_inq_perc, None)

    def test_target_inq_tou_perc(self):
        self.assertEqual(self.period.target_inq_tou_perc, None)

    def test_target_tou_app_perc(self):
        self.assertEqual(self.period.target_tou_app_perc, None)

    def test_target_app_exe_perc(self):
        self.assertEqual(self.period.target_app_exe_perc, None)

    def test_target_usv_exe_perc(self):
        self.assertEqual(self.period.target_usv_exe_perc, None)

    def test_cost_per_usv(self):
        self.assertEqual(self.period.cost_per_usv, 0)

    def test_cost_per_inq(self):
        self.assertEqual(self.period.cost_per_inq, 0)

    def test_cost_per_tou(self):
        self.assertEqual(self.period.cost_per_tou, 0)

    def test_cost_per_app(self):
        self.assertEqual(self.period.cost_per_app, 0)

    def test_cost_per_exe(self):
        self.assertEqual(self.period.cost_per_exe, 0)

    def test_target_cost_per_usv(self):
        self.assertEqual(self.period.target_cost_per_usv, None)

    def test_target_cost_per_inq(self):
        self.assertEqual(self.period.target_cost_per_inq, None)

    def test_target_cost_per_tou(self):
        self.assertEqual(self.period.target_cost_per_tou, None)

    def test_target_cost_per_app(self):
        self.assertEqual(self.period.target_cost_per_app, None)

    def test_target_cost_per_exe(self):
        self.assertEqual(self.period.target_cost_per_exe, None)


class DefaultReportTestCase(TestCase):
    def setUp(self):
        project, _ = create_project()
        stage = LeaseStage.objects.get(short_name="performance")
        raw_period = Period.objects.create(
            project=project,
            lease_stage=stage,
            start=datetime.date(year=2018, month=12, day=19),
            end=datetime.date(year=2018, month=12, day=26),
            leased_units_start=0,
            occupiable_units_start=0,
            occupied_units_start=0,
        )
        raw_target_period = TargetPeriod.objects.create(
            project=project,
            start=datetime.date(year=2018, month=12, day=19),
            end=datetime.date(year=2018, month=12, day=26),
        )
        multiperiod = BareMultiPeriod.from_periods([raw_period, raw_target_period])
        period = multiperiod.get_cumulative_period()
        self.report = PerformanceReport(project, period)

    def test_report_jsonable(self):
        from django.core.serializers.json import DjangoJSONEncoder

        jsonable = self.report.to_jsonable()
        json_string = DjangoJSONEncoder().encode(jsonable)
        self.assertTrue(json_string)

    def test_report_jsonable_is_schema_valid(self):
        import json
        import jsonschema
        from django.core.serializers.json import DjangoJSONEncoder

        schema_location = os.path.join(
            os.path.dirname(os.path.abspath(__file__)),
            "./PerformanceReport.schema.json",
        )

        with open(schema_location, "rt") as schema_file:
            schema = json.load(schema_file)

        jsonable = self.report.to_jsonable()
        json_string = DjangoJSONEncoder().encode(jsonable)
        decoded_jsonable = json.loads(json_string)
        jsonschema.validate(instance=decoded_jsonable, schema=schema)


class LincolnTowerPeriodTestCase(TestCase):
    """Test an example Lincoln Tower period model with computed properties."""

    def setUp(self):
        address = Address.objects.create(
            street_address_1="2284 W. Commodore Way, Suite 200",
            city="Seattle",
            state="WA",
            zip_code=98199,
            country="US",
        )
        account = Account.objects.create(
            company_name="test", address=address, account_type=4
        )
        asset_manager = Business.objects.create(
            name="Test Asset Manager", is_asset_manager=True
        )
        property_manager = Business.objects.create(
            name="Test Property Manager", is_property_manager=True
        )
        property_owner = Business.objects.create(
            name="Test Property Owner", is_property_owner=True
        )
        fund = Fund.objects.create(account=account, name="Test Fund")
        property = Property.objects.create(
            name="test",
            total_units=220,
            average_monthly_rent=decimal.Decimal("7278"),
            lowest_monthly_rent=decimal.Decimal("7278"),
            geo_address=address,
        )
        self.project = Project.objects.create(
            name="test",
            baseline_start=datetime.date(year=2018, month=11, day=19),
            baseline_end=datetime.date(year=2018, month=12, day=26),
            account=account,
            asset_manager=asset_manager,
            property_manager=property_manager,
            property_owner=property_owner,
            fund=fund,
            property=property,
        )
        stage = LeaseStage.objects.get(short_name="performance")
        self.raw_period = Period.objects.create(
            project=self.project,
            lease_stage=stage,
            start=datetime.date(year=2018, month=12, day=19),
            end=datetime.date(year=2018, month=12, day=26),
            leased_units_start=104,
            usvs=4086,
            inquiries=51,
            tours=37,
            lease_applications=8,
            leases_executed=6,
            occupiable_units_start=218,
            occupied_units_start=218,
            leases_ended=3,
            lease_renewal_notices=0,
            acq_reputation_building=decimal.Decimal("28000"),
            acq_demand_creation=decimal.Decimal("21000"),
            acq_leasing_enablement=decimal.Decimal("11000"),
            acq_market_intelligence=decimal.Decimal("7000"),
        )

        self.raw_target_period = TargetPeriod.objects.create(
            project=self.project,
            start=datetime.date(year=2018, month=12, day=19),
            end=datetime.date(year=2018, month=12, day=26),
            target_leased_rate=decimal.Decimal("0.9"),
        )

        self.raw_multiperiod = BareMultiPeriod.from_periods(
            [self.raw_period, self.raw_target_period]
        )
        self.raw_cumulative = self.raw_multiperiod.get_cumulative_period()
        self.period = ComputedPeriod(self.raw_cumulative)

    def test_delta_leases(self):
        self.assertEqual(self.period.delta_leases, 3)

    def test_leased_units(self):
        self.assertEqual(self.period.leased_units, 107)

    def test_target_leased_units(self):
        self.assertEqual(self.period.target_leased_units, 196)

    def test_total_units(self):
        # total_units should be pulled from ref property
        self.assertEqual(self.period.total_units, 220)

    def test_leased_rate(self):
        self.assertEqual(round(self.period.leased_rate, 4), 0.4864)

    def test_occupancy_rate(self):
        self.assertEqual(round(self.period.occupancy_rate, 4), 0.9909)

    def test_usv_inq_perc(self):
        self.assertEqual(self.period.usv_inq_perc, 0.012481644640234948)

    def test_inq_tou_perc(self):
        self.assertEqual(self.period.inq_tou_perc, 0.7254901960784313)

    def test_tou_app_perc(self):
        self.assertEqual(self.period.tou_app_perc, 0.21621621621621623)

    def test_app_exe_perc(self):
        self.assertEqual(self.period.app_exe_perc, 0.75)

    def test_investment(self):
        self.assertEqual(self.period.investment, decimal.Decimal("67000"))

    def test_acq_investment(self):
        self.assertEqual(self.period.acq_investment, decimal.Decimal("67000"))

    def test_acq_investment_without_leasing(self):
        self.assertEqual(
            self.period.acq_investment_without_leasing, decimal.Decimal("56000")
        )

    def test_estimated_revenue_gain(self):
        self.assertEqual(self.period.estimated_revenue_gain, decimal.Decimal("262008"))

    def test_romi(self):
        self.assertEqual(self.period.romi, 4)

    def test_cost_per_usv(self):
        self.assertEqual(self.period.cost_per_usv, decimal.Decimal("13.71"))

    def test_cost_per_inq(self):
        self.assertEqual(self.period.cost_per_inq, decimal.Decimal("1098.04"))

    def test_cost_per_tou(self):
        self.assertEqual(self.period.cost_per_tou, decimal.Decimal("1810.81"))

    def test_cost_per_app(self):
        self.assertEqual(self.period.cost_per_app, decimal.Decimal("8375.00"))

    def test_cost_per_exe(self):
        self.assertEqual(self.period.cost_per_exe, decimal.Decimal("11166.67"))

    def test_report_jsonable(self):
        # CONSIDER moving this to a separate location
        report = PerformanceReport(self.project, self.raw_cumulative)
        self.assertTrue(report.to_jsonable())


from .signals import model_percent, get_ctd_top_kpis, sort_kpis, get_ctd_rest


class PerformanceEmailSignalTestCase(TestCase):
    """Test an example performace creation."""

    def setUp(self):
        pass

    def generate_mp_json(self, selectors, value, target):
        tl_values = {}
        values = tl_values
        tl_targets = {}
        targets = tl_targets
        for x in range(len(selectors)):
            if x >= len(selectors) - 1:
                values[selectors[x]] = value
                targets[selectors[x]] = target
            else:
                values[selectors[x]] = {}
                values = values[selectors[x]]
                targets[selectors[x]] = {}
                targets = targets[selectors[x]]
        tl_values["targets"] = tl_targets
        return tl_values

    def test_model_percent_equal(self):
        selectors = ["property", "leasing", "rate"]
        target = 0.80
        value = 0.80
        json_report = self.generate_mp_json(selectors, value, target)
        result = model_percent("lease_rate", json_report)
        self.assertEqual(result, 1.0)

    def test_model_percent_less(self):
        selectors = ["property", "leasing", "rate"]
        target = 0.80
        value = 0.40
        json_report = self.generate_mp_json(selectors, value, target)
        result = model_percent("lease_rate", json_report)
        self.assertEqual(result, 0.5)

    def test_model_percent_greater(self):
        selectors = ["property", "leasing", "rate"]
        target = 0.80
        value = 0.90
        json_report = self.generate_mp_json(selectors, value, target)
        result = model_percent("lease_rate", json_report)
        self.assertEqual(result, 1.125)

    def test_model_percent_move_outs_less(self):
        selectors = ["property", "occupancy", "move_outs"]
        target = 10
        value = 12
        json_report = self.generate_mp_json(selectors, value, target)
        result = model_percent("move_outs", json_report)
        self.assertEqual(result, 10 / 12)

    def test_model_percent_move_outs_greater(self):
        selectors = ["property", "occupancy", "move_outs"]
        target = 10
        value = 8
        json_report = self.generate_mp_json(selectors, value, target)
        result = model_percent("move_outs", json_report)
        self.assertEqual(result, 1.25)

    def test_get_ctd_top_kpis(self):
        ctd_model_percent = {"move_ins": 1.0, "move_outs": 0.6}
        ctd_sorted = sort_kpis(ctd_model_percent)
        result = get_ctd_top_kpis(ctd_model_percent, ctd_sorted)
        self.assertEqual(len(result), 1)
        self.assertEqual(result[0], "move_ins")

    def test_get_ctd_top_kpis_full_set(self):
        ctd_model_percent = {
            "move_ins": 1.0,
            "usv": 1.20,
            "inq": 1.40,
            "move_outs": 0.6,
        }
        ctd_sorted = sort_kpis(ctd_model_percent)
        result = get_ctd_top_kpis(ctd_model_percent, ctd_sorted)
        self.assertEqual(len(result), 3)
        self.assertEqual(result[0], "inq")
        self.assertEqual(result[1], "usv")
        self.assertEqual(result[2], "move_ins")

    def test_get_ctd_top_kpis_empty_set(self):
        ctd_model_percent = {
            "move_ins": 0.85,
            "usv": 0.20,
            "inq": 0.40,
            "move_outs": 0.6,
        }
        ctd_sorted = sort_kpis(ctd_model_percent)
        result = get_ctd_top_kpis(ctd_model_percent, ctd_sorted)
        self.assertEqual(len(result), 0)

    def test_get_ctd_rest(self):
        ctd_model_percent = {
            "move_ins": 0.95,
            "usv": 0.20,
            "inq": 0.40,
            "move_outs": 0.8,
        }
        ctd_sorted = sort_kpis(ctd_model_percent)
        risk, low = get_ctd_rest(ctd_model_percent, ctd_sorted)
        self.assertEqual(len(risk), 1)
        self.assertEqual(risk[0], "move_outs")
        self.assertEqual(len(low), 2)
        self.assertEqual(low[0], "usv")
        self.assertEqual(low[1], "inq")


class ExportTestCase(TestCase):
    def setUp(self):
        project, _ = create_project()
        stage = LeaseStage.objects.get(short_name="performance")
        raw_period = Period.objects.create(
            project=project,
            lease_stage=stage,
            start=datetime.date(year=2018, month=12, day=19),
            end=datetime.date(year=2018, month=12, day=26),
            leased_units_start=104,
            usvs=4086,
            inquiries=51,
            tours=37,
            lease_applications=8,
            leases_executed=6,
            occupiable_units_start=218,
            occupied_units_start=218,
            leases_ended=3,
            lease_renewal_notices=0,
            acq_reputation_building=decimal.Decimal("28000"),
            acq_demand_creation=decimal.Decimal("21000"),
            acq_leasing_enablement=decimal.Decimal("11000"),
            acq_market_intelligence=decimal.Decimal("7000.0"),
        )
        self.project = project
        self.period = raw_period

    def test_export_periods_to_csv(self):
        periods_ids = [self.period.id]
        response = export_periods_to_csv(periods_ids, self.project.public_id)
        csv_str = response.content.decode("utf-8")
        result = (
            "lease_stage,start,end,includes_remarkably_effect,"
            "leased_units_start,leases_ended,lease_applications,"
            "leases_executed,lease_cds,lease_renewal_notices,"
            "lease_renewals,lease_vacation_notices,"
            "occupiable_units_start,occupied_units_start,move_ins,"
            "move_outs,acq_reputation_building,acq_demand_creation,"
            "acq_leasing_enablement,acq_market_intelligence,"
            "ret_reputation_building,ret_demand_creation,"
            "ret_leasing_enablement,ret_market_intelligence,usvs,"
            "inquiries,tours"
            "\r\nImprove Performance,2018-12-19,2018-12-26,True,104,"
            "3,8,6,0,0,0,0,218,218,0,0,28000.00,21000.00,11000.00,"
            "7000.00,0.00,0.00,0.00,0.00,4086,51,37\r\n"
        )
        self.assertEqual(response.status_code, 200)
        self.assertEqual(csv_str, result)

    @mock.patch("remark.projects.export.datetime")
    def test_export_periods_to_excel(self, mock_datetime):
        mock_datetime.date.today.return_value = datetime.datetime(2019, 10, 11, 0, 0)
        response = export_periods_to_excel(self.project.public_id)
        self.assertEqual(response.status_code, 200)

        response_wb = load_workbook(BytesIO(response.content))
        response_ws = response_wb["periods"]

        wb = load_workbook(filename="remark/projects/tests/periods.xlsx")
        ws_periods = wb["periods"]
        for row in range(1, response_ws.max_row + 1):
            for col in range(1, response_ws.max_column + 1):
                self.assertEqual(
                    ws_periods.cell(row=row, column=col).value,
                    response_ws.cell(row=row, column=col).value,
                    f"row: {row}, column: {col}"
                )


def mocked_geocode(location):
    mock_obj = mock.MagicMock()
    mock_obj.formatted_address = "2284 W Commodore Way #200, Seattle, WA 98199, USA"
    mock_obj.street_address = "2284 W Commodore Way"
    mock_obj.city = "Seattle"
    mock_obj.state = "WA"
    mock_obj.zip5 = "98199"
    mock_obj.country = "US"
    mock_obj.geocode_json = {}
    return mock_obj


class OnboardingWorkflowTestCase(TestCase):
    def setUp(self):
        user = User.objects.create_user(
            email="admin@remarkably.io", password="adminpassword"
        )
<<<<<<< HEAD
        asset_manager = Business.objects.create(
            name="Test Asset Manager", is_asset_manager=True
        )
        property_manager = Business.objects.create(
            name="Test Property Manager", is_property_manager=True
        )
        property_owner = Business.objects.create(
            name="Test Property Owner", is_property_owner=True
        )
        fund = Fund.objects.create(account=account, name="Test Fund")
        property = Property.objects.create(
            name="test",
            average_monthly_rent=decimal.Decimal("0"),
            lowest_monthly_rent=decimal.Decimal("0"),
            geo_address=address,
        )
        group = Group.objects.create(name="project 1 view group")
        admin_group = Group.objects.create(name="project 1 admin group")
        admin_group.user_set.add(user)
        project = Project.objects.create(
            name="project 1",
            baseline_start=datetime.date(year=2018, month=11, day=19),
            baseline_end=datetime.date(year=2018, month=12, day=26),
            account=account,
            asset_manager=asset_manager,
            property_manager=property_manager,
            property_owner=property_owner,
            fund=fund,
            property=property,
            view_group=group,
            admin_group=admin_group
        )
=======
        project, _ = create_project()
>>>>>>> e44c4458
        self.client.login(email="admin@remarkably.io", password="adminpassword")
        self.project = project
        self.user = user
        self.url = reverse("add_members")

    @mock.patch("remark.users.views.geocode", side_effect=mocked_geocode)
    @mock.patch("remark.projects.views.send_invite_email")
    def test_invite_new_user(self, mock_send_email, _):
        params = {
            "projects": [{"property_id": self.project.public_id}],
            "members": [
                {
                    "label": "new.user@gmail.com",
                    "value": "new.user@gmail.com",
                    "__isNew__": True,
                }
            ],
        }
        group = Group.objects.create(name="project 1 admin group")
        group.user_set.add(self.user)
        self.project.admin_group = group
        self.project.save()
        response = self.client.post(self.url, json.dumps(params), "json")
        self.assertEqual(response.status_code, 200)
        data = response.json()
        public_id = data["projects"][0]["members"][0]["user_id"]
        email = data["projects"][0]["members"][0]["email"]
        user = User.objects.get(public_id=public_id)
        self.assertEqual(email, user.email)
        self.assertFalse(user.password)
        mock_send_email.apply_async.assert_called()

        self.client.logout()
        url = reverse("create_password", kwargs={"hash": public_id})
        params = {"password": "new_user_password"}
        response = self.client.post(url, json.dumps(params), "json")
        self.assertEqual(response.status_code, 200)
        data = response.json()
        redirect_url = reverse("complete_account")
        self.assertEqual(data["redirect_url"], redirect_url)
        user = User.objects.get(public_id=public_id)
        user.check_password(params["password"])
        self.assertTrue(user.check_password(params["password"]))

        params = {
            "first_name": "First Name",
            "last_name": "Last Name",
            "title": "Title",
            "company": "Company Name",
            "company_role": ["owner"],
            "office_address": "2284 W. Commodore Way, Suite 200",
            "office_name": "Office Name",
            "office_type": 3,
            "terms": True,
        }
        response = self.client.post(redirect_url, json.dumps(params), "json")
        self.assertEqual(response.status_code, 200)
        user = User.objects.get(public_id=public_id)
        crm_persons = user.person_set.all()
        self.assertTrue(len(crm_persons) == 1)
        self.assertTrue(crm_persons[0].office.address)

        project = Project.objects.get(public_id=self.project.public_id)
        project_users = project.view_group.user_set.all()
        self.assertEqual(project_users[0].public_id, user.public_id)

    def test_invite_without_permissions(self):
        params = {
            "projects": [{"property_id": self.project.public_id}],
            "members": [
                {
                    "label": "new.user@gmail.com",
                    "value": "new.user@gmail.com",
                    "__isNew__": True,
                }
            ],
        }
        response = self.client.post(self.url, json.dumps(params), "json")
        self.assertEqual(response.status_code, 403)

class AutocompleteMemberTestCase(TestCase):
    @staticmethod
    def add_users_to_group(users, group):
        for user in users:
            group.user_set.add(user)

    @staticmethod
    def generate_users(start=0, end=5):
        users = []
        for i in range(start, end):
            email = f"user{i}@test.local"
            user = User.objects.create_user(email=email, password="password")
            users.append(user)
        return users

    def setUp(self):
        user = User.objects.create_user(
            email="admin@remarkably.io", password="adminpassword"
        )
        project, group = create_project()
        users = AutocompleteMemberTestCase.generate_users(0, 5)
        AutocompleteMemberTestCase.add_users_to_group(users, group)
        self.client.login(email="admin@remarkably.io", password="adminpassword")
        self.user = user
        self.group = group
        self.users = users
        self.url = reverse("members")

    def test_without_projects(self):
        params = {"value": ""}
        response = self.client.post(self.url, json.dumps(params), "json")
        self.assertEqual(response.status_code, 200)
        data = response.json()
        self.assertEqual(data["members"], [])

    def test_with_project(self):
        self.group.user_set.add(self.user)
        params = {"value": ""}
        response = self.client.post(self.url, json.dumps(params), "json")
        self.assertEqual(response.status_code, 200)
        data = response.json()
        users = [u.get_icon_dict() for u in self.users]
        self.assertCountEqual(data["members"], users)

    def test_many_projects(self):
        self.group.user_set.add(self.user)
        _, group = create_project("project 2")
        users = AutocompleteMemberTestCase.generate_users(5, 10)
        AutocompleteMemberTestCase.add_users_to_group(users, group)
        params = {"value": ""}
        response = self.client.post(self.url, json.dumps(params), "json")
        self.assertEqual(response.status_code, 200)
        data = response.json()
        users = [u.get_icon_dict() for u in self.users]
        self.assertCountEqual(data["members"], users)

    def test_select_staff(self):
        self.group.user_set.add(self.user)
        staff_user = self.users[0]
        staff_user.is_staff = True
        staff_user.save()

        params = {"value": staff_user.email}
        response = self.client.post(self.url, json.dumps(params), "json")
        self.assertEqual(response.status_code, 200)
        data = response.json()
        self.assertFalse(data["members"])

        params = {"value": ""}
        response = self.client.post(self.url, json.dumps(params), "json")
        self.assertEqual(response.status_code, 200)
        data = response.json()
        users = [u.get_icon_dict() for u in self.users[1:]]
        self.assertCountEqual(data["members"], users)<|MERGE_RESOLUTION|>--- conflicted
+++ resolved
@@ -613,42 +613,7 @@
         user = User.objects.create_user(
             email="admin@remarkably.io", password="adminpassword"
         )
-<<<<<<< HEAD
-        asset_manager = Business.objects.create(
-            name="Test Asset Manager", is_asset_manager=True
-        )
-        property_manager = Business.objects.create(
-            name="Test Property Manager", is_property_manager=True
-        )
-        property_owner = Business.objects.create(
-            name="Test Property Owner", is_property_owner=True
-        )
-        fund = Fund.objects.create(account=account, name="Test Fund")
-        property = Property.objects.create(
-            name="test",
-            average_monthly_rent=decimal.Decimal("0"),
-            lowest_monthly_rent=decimal.Decimal("0"),
-            geo_address=address,
-        )
-        group = Group.objects.create(name="project 1 view group")
-        admin_group = Group.objects.create(name="project 1 admin group")
-        admin_group.user_set.add(user)
-        project = Project.objects.create(
-            name="project 1",
-            baseline_start=datetime.date(year=2018, month=11, day=19),
-            baseline_end=datetime.date(year=2018, month=12, day=26),
-            account=account,
-            asset_manager=asset_manager,
-            property_manager=property_manager,
-            property_owner=property_owner,
-            fund=fund,
-            property=property,
-            view_group=group,
-            admin_group=admin_group
-        )
-=======
         project, _ = create_project()
->>>>>>> e44c4458
         self.client.login(email="admin@remarkably.io", password="adminpassword")
         self.project = project
         self.user = user
