--- conflicted
+++ resolved
@@ -620,16 +620,11 @@
         self.url = reverse("add_members")
 
     @mock.patch("remark.users.views.geocode", side_effect=mocked_geocode)
-<<<<<<< HEAD
-    @mock.patch("remark.projects.views.send_invite_email")
-    def test_invite_new_user(self, mock_send_email, _):
-=======
     @mock.patch("remark.projects.views.send_invite_email.apply_async",
                 side_effect=send_invite_email.apply)
     @mock.patch("remark.email_app.invites.added_to_property.send_email")
     def test_invite_new_user(self, mock_send_email, *args):
         url = reverse("add_members")
->>>>>>> eaadd320
         params = {
             "projects": [{"property_id": self.project.public_id}],
             "members": [
@@ -688,9 +683,6 @@
         project_users = project.view_group.user_set.all()
         self.assertEqual(project_users[0].public_id, user.public_id)
 
-<<<<<<< HEAD
-    def test_invite_without_permissions(self):
-=======
     @mock.patch("remark.projects.views.send_invite_email.apply_async",
                 side_effect=send_invite_email.apply)
     @mock.patch("remark.email_app.invites.added_to_property.send_email")
@@ -701,21 +693,10 @@
             password="testpassword",
             activated=datetime.datetime(2019, 10, 11, 0, 0)
         )
->>>>>>> eaadd320
         params = {
             "projects": [{"property_id": self.project.public_id}],
             "members": [
                 {
-<<<<<<< HEAD
-                    "label": "new.user@gmail.com",
-                    "value": "new.user@gmail.com",
-                    "__isNew__": True,
-                }
-            ],
-        }
-        response = self.client.post(self.url, json.dumps(params), "json")
-        self.assertEqual(response.status_code, 403)
-=======
                     "label": user.email,
                     "value": user.public_id,
                     "__isNew__": False,
@@ -844,7 +825,6 @@
         self.maxDiff = None
         self.assertEqual(expected, template_vars)
 
->>>>>>> eaadd320
 
 class AutocompleteMemberTestCase(TestCase):
     @staticmethod
