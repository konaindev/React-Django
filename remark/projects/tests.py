import datetime
import decimal
import os.path
import json

from django.contrib.auth.models import Group
from django.test import TestCase
from django.urls import reverse
from openpyxl import load_workbook
from io import BytesIO
from unittest import mock

from remark.crm.models import Business
from remark.geo.models import Address
from remark.users.models import Account, User
from remark.lib.metrics import BareMultiPeriod
from remark.email_app.invites.added_to_property import send_invite_email, get_template_vars

from .models import Fund, LeaseStage, Period, Project, Property, TargetPeriod
from .reports.periods import ComputedPeriod
from .reports.performance import PerformanceReport
from .export import export_periods_to_csv, export_periods_to_excel
from remark.settings import BASE_URL

def create_project(project_name="project 1"):
    address = Address.objects.create(
        street_address_1="2284 W. Commodore Way, Suite 200",
        city="Seattle",
        state="WA",
        zip_code=98199,
        country="US",
    )
    account = Account.objects.create(
        company_name="test", address=address, account_type=4
    )
    asset_manager = Business.objects.create(
        name="Test Asset Manager", is_asset_manager=True
    )
    property_manager = Business.objects.create(
        name="Test Property Manager", is_property_manager=True
    )
    property_owner = Business.objects.create(
        name="Test Property Owner", is_property_owner=True
    )
    fund = Fund.objects.create(account=account, name="Test Fund")
    property = Property.objects.create(
        name="property 1",
        average_monthly_rent=decimal.Decimal("0"),
        lowest_monthly_rent=decimal.Decimal("0"),
        geo_address=address,
    )
    group = Group.objects.create(name=f"{project_name} view group")
    project = Project.objects.create(
        name=project_name,
        baseline_start=datetime.date(year=2018, month=11, day=19),
        baseline_end=datetime.date(year=2018, month=12, day=26),
        account=account,
        asset_manager=asset_manager,
        property_manager=property_manager,
        property_owner=property_owner,
        fund=fund,
        property=property,
        view_group=group,
    )
    return project, group


class DefaultComputedPeriodTestCase(TestCase):
    """
    Test that all computed properties on a default Period instance
    return sane values.
    """

    def setUp(self):
        project, _ = create_project()
        stage = LeaseStage.objects.get(short_name="performance")
        raw_period = Period.objects.create(
            project=project,
            lease_stage=stage,
            start=datetime.date(year=2018, month=12, day=19),
            end=datetime.date(year=2018, month=12, day=26),
            leased_units_start=0,
            occupiable_units_start=0,
            occupied_units_start=0,
        )
        raw_target_period = TargetPeriod.objects.create(
            project=project,
            start=datetime.date(year=2018, month=12, day=19),
            end=datetime.date(year=2018, month=12, day=26),
        )
        multiperiod = BareMultiPeriod.from_periods([raw_period, raw_target_period])
        period = multiperiod.get_cumulative_period()
        self.period = ComputedPeriod(period)

    def test_delta_leases(self):
        self.assertEqual(self.period.delta_leases, 0)

    def test_leased_units(self):
        self.assertEqual(self.period.leased_units, 0)

    def test_leased_rate(self):
        self.assertEqual(self.period.leased_rate, 0)

    def test_renewal_rate(self):
        self.assertEqual(self.period.renewal_rate, 0)

    def test_lease_cd_rate(self):
        self.assertEqual(self.period.lease_cd_rate, 0)

    def test_target_leased_units(self):
        self.assertEqual(self.period.target_leased_units, None)

    def test_occupied_units(self):
        self.assertEqual(self.period.occupied_units, 0)

    def test_occupancy_rate(self):
        self.assertEqual(self.period.occupancy_rate, 0)

    def test_acq_investment(self):
        self.assertEqual(self.period.acq_investment, 0)

    def test_ret_investment(self):
        self.assertEqual(self.period.ret_investment, 0)

    def test_investment(self):
        self.assertEqual(self.period.investment, 0)

    def test_estimated_acq_revenue_gain(self):
        self.assertEqual(self.period.estimated_acq_revenue_gain, 0)

    def test_estimated_ret_revenue_gain(self):
        self.assertEqual(self.period.estimated_ret_revenue_gain, 0)

    def test_acq_romi(self):
        self.assertEqual(self.period.acq_romi, 0)

    def test_ret_romi(self):
        self.assertEqual(self.period.ret_romi, 0)

    def test_romi(self):
        self.assertEqual(self.period.romi, 0)

    def test_target_investment(self):
        self.assertEqual(self.period.target_investment, None)

    def test_target_estimated_acq_revenue_gain(self):
        self.assertEqual(self.period.target_estimated_acq_revenue_gain, None)

    def test_target_estimated_ret_revenue_gain(self):
        self.assertEqual(self.period.target_estimated_ret_revenue_gain, None)

    def test_target_acq_romi(self):
        self.assertEqual(self.period.target_acq_romi, None)

    def test_target_ret_romi(self):
        self.assertEqual(self.period.target_ret_romi, None)

    def test_target_romi(self):
        self.assertEqual(self.period.target_romi, None)

    def test_usv_inq_perc(self):
        self.assertEqual(self.period.usv_inq_perc, 0)

    def test_inq_tou_perc(self):
        self.assertEqual(self.period.inq_tou_perc, 0)

    def test_tou_app_perc(self):
        self.assertEqual(self.period.tou_app_perc, 0)

    def test_app_exe_perc(self):
        self.assertEqual(self.period.app_exe_perc, 0)

    def test_usv_exe_perc(self):
        self.assertEqual(self.period.usv_exe_perc, 0)

    def test_target_usv_inq_perc(self):
        self.assertEqual(self.period.target_usv_inq_perc, None)

    def test_target_inq_tou_perc(self):
        self.assertEqual(self.period.target_inq_tou_perc, None)

    def test_target_tou_app_perc(self):
        self.assertEqual(self.period.target_tou_app_perc, None)

    def test_target_app_exe_perc(self):
        self.assertEqual(self.period.target_app_exe_perc, None)

    def test_target_usv_exe_perc(self):
        self.assertEqual(self.period.target_usv_exe_perc, None)

    def test_cost_per_usv(self):
        self.assertEqual(self.period.cost_per_usv, 0)

    def test_cost_per_inq(self):
        self.assertEqual(self.period.cost_per_inq, 0)

    def test_cost_per_tou(self):
        self.assertEqual(self.period.cost_per_tou, 0)

    def test_cost_per_app(self):
        self.assertEqual(self.period.cost_per_app, 0)

    def test_cost_per_exe(self):
        self.assertEqual(self.period.cost_per_exe, 0)

    def test_target_cost_per_usv(self):
        self.assertEqual(self.period.target_cost_per_usv, None)

    def test_target_cost_per_inq(self):
        self.assertEqual(self.period.target_cost_per_inq, None)

    def test_target_cost_per_tou(self):
        self.assertEqual(self.period.target_cost_per_tou, None)

    def test_target_cost_per_app(self):
        self.assertEqual(self.period.target_cost_per_app, None)

    def test_target_cost_per_exe(self):
        self.assertEqual(self.period.target_cost_per_exe, None)


class DefaultReportTestCase(TestCase):
    def setUp(self):
        project, _ = create_project()
        stage = LeaseStage.objects.get(short_name="performance")
        raw_period = Period.objects.create(
            project=project,
            lease_stage=stage,
            start=datetime.date(year=2018, month=12, day=19),
            end=datetime.date(year=2018, month=12, day=26),
            leased_units_start=0,
            occupiable_units_start=0,
            occupied_units_start=0,
        )
        raw_target_period = TargetPeriod.objects.create(
            project=project,
            start=datetime.date(year=2018, month=12, day=19),
            end=datetime.date(year=2018, month=12, day=26),
        )
        multiperiod = BareMultiPeriod.from_periods([raw_period, raw_target_period])
        period = multiperiod.get_cumulative_period()
        self.report = PerformanceReport(project, period)

    def test_report_jsonable(self):
        from django.core.serializers.json import DjangoJSONEncoder

        jsonable = self.report.to_jsonable()
        json_string = DjangoJSONEncoder().encode(jsonable)
        self.assertTrue(json_string)

    def test_report_jsonable_is_schema_valid(self):
        import json
        import jsonschema
        from django.core.serializers.json import DjangoJSONEncoder

        schema_location = os.path.join(
            os.path.dirname(os.path.abspath(__file__)),
            "./PerformanceReport.schema.json",
        )

        with open(schema_location, "rt") as schema_file:
            schema = json.load(schema_file)

        jsonable = self.report.to_jsonable()
        json_string = DjangoJSONEncoder().encode(jsonable)
        decoded_jsonable = json.loads(json_string)
        jsonschema.validate(instance=decoded_jsonable, schema=schema)


class LincolnTowerPeriodTestCase(TestCase):
    """Test an example Lincoln Tower period model with computed properties."""

    def setUp(self):
        address = Address.objects.create(
            street_address_1="2284 W. Commodore Way, Suite 200",
            city="Seattle",
            state="WA",
            zip_code=98199,
            country="US",
        )
        account = Account.objects.create(
            company_name="test", address=address, account_type=4
        )
        asset_manager = Business.objects.create(
            name="Test Asset Manager", is_asset_manager=True
        )
        property_manager = Business.objects.create(
            name="Test Property Manager", is_property_manager=True
        )
        property_owner = Business.objects.create(
            name="Test Property Owner", is_property_owner=True
        )
        fund = Fund.objects.create(account=account, name="Test Fund")
        property = Property.objects.create(
            name="test",
            total_units=220,
            average_monthly_rent=decimal.Decimal("7278"),
            lowest_monthly_rent=decimal.Decimal("7278"),
            geo_address=address,
        )
        self.project = Project.objects.create(
            name="test",
            baseline_start=datetime.date(year=2018, month=11, day=19),
            baseline_end=datetime.date(year=2018, month=12, day=26),
            account=account,
            asset_manager=asset_manager,
            property_manager=property_manager,
            property_owner=property_owner,
            fund=fund,
            property=property,
        )
        stage = LeaseStage.objects.get(short_name="performance")
        self.raw_period = Period.objects.create(
            project=self.project,
            lease_stage=stage,
            start=datetime.date(year=2018, month=12, day=19),
            end=datetime.date(year=2018, month=12, day=26),
            leased_units_start=104,
            usvs=4086,
            inquiries=51,
            tours=37,
            lease_applications=8,
            leases_executed=6,
            occupiable_units_start=218,
            occupied_units_start=218,
            leases_ended=3,
            lease_renewal_notices=0,
            acq_reputation_building=decimal.Decimal("28000"),
            acq_demand_creation=decimal.Decimal("21000"),
            acq_leasing_enablement=decimal.Decimal("11000"),
            acq_market_intelligence=decimal.Decimal("7000"),
        )

        self.raw_target_period = TargetPeriod.objects.create(
            project=self.project,
            start=datetime.date(year=2018, month=12, day=19),
            end=datetime.date(year=2018, month=12, day=26),
            target_leased_rate=decimal.Decimal("0.9"),
        )

        self.raw_multiperiod = BareMultiPeriod.from_periods(
            [self.raw_period, self.raw_target_period]
        )
        self.raw_cumulative = self.raw_multiperiod.get_cumulative_period()
        self.period = ComputedPeriod(self.raw_cumulative)

    def test_delta_leases(self):
        self.assertEqual(self.period.delta_leases, 3)

    def test_leased_units(self):
        self.assertEqual(self.period.leased_units, 107)

    def test_target_leased_units(self):
        self.assertEqual(self.period.target_leased_units, 196)

    def test_total_units(self):
        # total_units should be pulled from ref property
        self.assertEqual(self.period.total_units, 220)

    def test_leased_rate(self):
        self.assertEqual(round(self.period.leased_rate, 4), 0.4864)

    def test_occupancy_rate(self):
        self.assertEqual(round(self.period.occupancy_rate, 4), 0.9909)

    def test_usv_inq_perc(self):
        self.assertEqual(self.period.usv_inq_perc, 0.012481644640234948)

    def test_inq_tou_perc(self):
        self.assertEqual(self.period.inq_tou_perc, 0.7254901960784313)

    def test_tou_app_perc(self):
        self.assertEqual(self.period.tou_app_perc, 0.21621621621621623)

    def test_app_exe_perc(self):
        self.assertEqual(self.period.app_exe_perc, 0.75)

    def test_investment(self):
        self.assertEqual(self.period.investment, decimal.Decimal("67000"))

    def test_acq_investment(self):
        self.assertEqual(self.period.acq_investment, decimal.Decimal("67000"))

    def test_acq_investment_without_leasing(self):
        self.assertEqual(
            self.period.acq_investment_without_leasing, decimal.Decimal("56000")
        )

    def test_estimated_revenue_gain(self):
        self.assertEqual(self.period.estimated_revenue_gain, decimal.Decimal("262008"))

    def test_romi(self):
        self.assertEqual(self.period.romi, 4)

    def test_cost_per_usv(self):
        self.assertEqual(self.period.cost_per_usv, decimal.Decimal("13.71"))

    def test_cost_per_inq(self):
        self.assertEqual(self.period.cost_per_inq, decimal.Decimal("1098.04"))

    def test_cost_per_tou(self):
        self.assertEqual(self.period.cost_per_tou, decimal.Decimal("1810.81"))

    def test_cost_per_app(self):
        self.assertEqual(self.period.cost_per_app, decimal.Decimal("8375.00"))

    def test_cost_per_exe(self):
        self.assertEqual(self.period.cost_per_exe, decimal.Decimal("11166.67"))

    def test_report_jsonable(self):
        # CONSIDER moving this to a separate location
        report = PerformanceReport(self.project, self.raw_cumulative)
        self.assertTrue(report.to_jsonable())


from .signals import model_percent, get_ctd_top_kpis, sort_kpis, get_ctd_rest


class PerformanceEmailSignalTestCase(TestCase):
    """Test an example performace creation."""

    def setUp(self):
        pass

    def generate_mp_json(self, selectors, value, target):
        tl_values = {}
        values = tl_values
        tl_targets = {}
        targets = tl_targets
        for x in range(len(selectors)):
            if x >= len(selectors) - 1:
                values[selectors[x]] = value
                targets[selectors[x]] = target
            else:
                values[selectors[x]] = {}
                values = values[selectors[x]]
                targets[selectors[x]] = {}
                targets = targets[selectors[x]]
        tl_values["targets"] = tl_targets
        return tl_values

    def test_model_percent_equal(self):
        selectors = ["property", "leasing", "rate"]
        target = 0.80
        value = 0.80
        json_report = self.generate_mp_json(selectors, value, target)
        result = model_percent("lease_rate", json_report)
        self.assertEqual(result, 1.0)

    def test_model_percent_less(self):
        selectors = ["property", "leasing", "rate"]
        target = 0.80
        value = 0.40
        json_report = self.generate_mp_json(selectors, value, target)
        result = model_percent("lease_rate", json_report)
        self.assertEqual(result, 0.5)

    def test_model_percent_greater(self):
        selectors = ["property", "leasing", "rate"]
        target = 0.80
        value = 0.90
        json_report = self.generate_mp_json(selectors, value, target)
        result = model_percent("lease_rate", json_report)
        self.assertEqual(result, 1.125)

    def test_model_percent_move_outs_less(self):
        selectors = ["property", "occupancy", "move_outs"]
        target = 10
        value = 12
        json_report = self.generate_mp_json(selectors, value, target)
        result = model_percent("move_outs", json_report)
        self.assertEqual(result, 10 / 12)

    def test_model_percent_move_outs_greater(self):
        selectors = ["property", "occupancy", "move_outs"]
        target = 10
        value = 8
        json_report = self.generate_mp_json(selectors, value, target)
        result = model_percent("move_outs", json_report)
        self.assertEqual(result, 1.25)

    def test_get_ctd_top_kpis(self):
        ctd_model_percent = {"move_ins": 1.0, "move_outs": 0.6}
        ctd_sorted = sort_kpis(ctd_model_percent)
        result = get_ctd_top_kpis(ctd_model_percent, ctd_sorted)
        self.assertEqual(len(result), 1)
        self.assertEqual(result[0], "move_ins")

    def test_get_ctd_top_kpis_full_set(self):
        ctd_model_percent = {
            "move_ins": 1.0,
            "usv": 1.20,
            "inq": 1.40,
            "move_outs": 0.6,
        }
        ctd_sorted = sort_kpis(ctd_model_percent)
        result = get_ctd_top_kpis(ctd_model_percent, ctd_sorted)
        self.assertEqual(len(result), 3)
        self.assertEqual(result[0], "inq")
        self.assertEqual(result[1], "usv")
        self.assertEqual(result[2], "move_ins")

    def test_get_ctd_top_kpis_empty_set(self):
        ctd_model_percent = {
            "move_ins": 0.85,
            "usv": 0.20,
            "inq": 0.40,
            "move_outs": 0.6,
        }
        ctd_sorted = sort_kpis(ctd_model_percent)
        result = get_ctd_top_kpis(ctd_model_percent, ctd_sorted)
        self.assertEqual(len(result), 0)

    def test_get_ctd_rest(self):
        ctd_model_percent = {
            "move_ins": 0.95,
            "usv": 0.20,
            "inq": 0.40,
            "move_outs": 0.8,
        }
        ctd_sorted = sort_kpis(ctd_model_percent)
        risk, low = get_ctd_rest(ctd_model_percent, ctd_sorted)
        self.assertEqual(len(risk), 1)
        self.assertEqual(risk[0], "move_outs")
        self.assertEqual(len(low), 2)
        self.assertEqual(low[0], "usv")
        self.assertEqual(low[1], "inq")


class ExportTestCase(TestCase):
    def setUp(self):
        project, _ = create_project()
        stage = LeaseStage.objects.get(short_name="performance")
        raw_period = Period.objects.create(
            project=project,
            lease_stage=stage,
            start=datetime.date(year=2018, month=12, day=19),
            end=datetime.date(year=2018, month=12, day=26),
            leased_units_start=104,
            usvs=4086,
            inquiries=51,
            tours=37,
            lease_applications=8,
            leases_executed=6,
            occupiable_units_start=218,
            occupied_units_start=218,
            leases_ended=3,
            lease_renewal_notices=0,
            acq_reputation_building=decimal.Decimal("28000"),
            acq_demand_creation=decimal.Decimal("21000"),
            acq_leasing_enablement=decimal.Decimal("11000"),
            acq_market_intelligence=decimal.Decimal("7000.0"),
        )
        self.project = project
        self.period = raw_period

    def test_export_periods_to_csv(self):
        periods_ids = [self.period.id]
        response = export_periods_to_csv(periods_ids, self.project.public_id)
        csv_str = response.content.decode("utf-8")
        result = (
            "lease_stage,start,end,includes_remarkably_effect,"
            "leased_units_start,leases_ended,lease_applications,"
            "leases_executed,lease_cds,lease_renewal_notices,"
            "lease_renewals,lease_vacation_notices,"
            "occupiable_units_start,occupied_units_start,move_ins,"
            "move_outs,acq_reputation_building,acq_demand_creation,"
            "acq_leasing_enablement,acq_market_intelligence,"
            "ret_reputation_building,ret_demand_creation,"
            "ret_leasing_enablement,ret_market_intelligence,usvs,"
            "inquiries,tours"
            "\r\nImprove Performance,2018-12-19,2018-12-26,True,104,"
            "3,8,6,0,0,0,0,218,218,0,0,28000.00,21000.00,11000.00,"
            "7000.00,0.00,0.00,0.00,0.00,4086,51,37\r\n"
        )
        self.assertEqual(response.status_code, 200)
        self.assertEqual(csv_str, result)

    @mock.patch("remark.projects.export.datetime")
    def test_export_periods_to_excel(self, mock_datetime):
        mock_datetime.date.today.return_value = datetime.datetime(2019, 10, 11, 0, 0)
        response = export_periods_to_excel(self.project.public_id)
        self.assertEqual(response.status_code, 200)

        response_wb = load_workbook(BytesIO(response.content))
        response_ws = response_wb["periods"]

        wb = load_workbook(filename="remark/projects/tests/periods.xlsx")
        ws_periods = wb["periods"]
        for row in range(1, response_ws.max_row + 1):
            for col in range(1, response_ws.max_column + 1):
                self.assertEqual(
                    ws_periods.cell(row=row, column=col).value,
                    response_ws.cell(row=row, column=col).value,
                    f"row: {row}, column: {col}"
                )


def mocked_geocode(location):
    mock_obj = mock.MagicMock()
    mock_obj.formatted_address = "2284 W Commodore Way #200, Seattle, WA 98199, USA"
    mock_obj.street_address = "2284 W Commodore Way"
    mock_obj.city = "Seattle"
    mock_obj.state = "WA"
    mock_obj.zip5 = "98199"
    mock_obj.country = "US"
    mock_obj.geocode_json = {}
    return mock_obj


class OnboardingWorkflowTestCase(TestCase):
    def setUp(self):
        user = User.objects.create_superuser(
            email="admin@remarkably.io", password="adminpassword"
        )
        project, _ = create_project()
        admin_group = Group.objects.create(name="project 1 admin group")
        admin_group.user_set.add(user)
        project.admin_group = admin_group
        project.save()

        self.client.login(email="admin@remarkably.io", password="adminpassword")
        self.project = project
        self.user = user
        self.url = reverse("add_members")

    @mock.patch("remark.users.views.geocode", side_effect=mocked_geocode)
    @mock.patch("remark.projects.views.send_invite_email.apply_async",
                side_effect=send_invite_email.apply)
    @mock.patch("remark.email_app.invites.added_to_property.send_email")
    def test_invite_new_user(self, mock_send_email, *args):
        params = {
            "projects": [{"property_id": self.project.public_id}],
            "members": [
                {
                    "label": "new.user@gmail.com",
                    "value": "new.user@gmail.com",
                    "__isNew__": True,
                }
            ],
        }
        response = self.client.post(self.url, json.dumps(params), "json")
        self.assertEqual(response.status_code, 200)
        data = response.json()
        public_id = data["projects"][0]["members"][0]["user_id"]
        email = data["projects"][0]["members"][0]["email"]
        user = User.objects.get(public_id=public_id)
        self.assertEqual(email, user.email)
        self.assertFalse(user.password)
        mock_send_email.assert_called()

        self.client.logout()
        url = reverse("create_password", kwargs={"hash": public_id})
        params = {"password": "new_user_password"}
        response = self.client.post(url, json.dumps(params), "json")
        self.assertEqual(response.status_code, 200)
        data = response.json()
        redirect_url = reverse("complete_account")
        self.assertEqual(data["redirect_url"], redirect_url)
        user = User.objects.get(public_id=public_id)
        user.check_password(params["password"])
        self.assertTrue(user.check_password(params["password"]))

        params = {
            "first_name": "First Name",
            "last_name": "Last Name",
            "title": "Title",
            "company": "Company Name",
            "company_role": ["owner"],
            "office_address": "2284 W. Commodore Way, Suite 200",
            "office_name": "Office Name",
            "office_type": 3,
            "terms": True,
        }
        response = self.client.post(redirect_url, json.dumps(params), "json")
        self.assertEqual(response.status_code, 200)
        user = User.objects.get(public_id=public_id)
        crm_persons = user.person_set.all()
        self.assertTrue(len(crm_persons) == 1)
        self.assertTrue(crm_persons[0].office.address)

        project = Project.objects.get(public_id=self.project.public_id)
        project_users = project.view_group.user_set.all()
        self.assertEqual(project_users[0].public_id, user.public_id)

    @mock.patch("remark.projects.views.send_invite_email.apply_async",
                side_effect=send_invite_email.apply)
    @mock.patch("remark.email_app.invites.added_to_property.send_email")
    def test_invite_existing_user(self, mock_send_email, _):
        user = User.objects.create_user(
            email="test@remarkably.io",
            password="testpassword",
            activated=datetime.datetime(2019, 10, 11, 0, 0)
        )
        params = {
            "projects": [{"property_id": self.project.public_id}],
            "members": [
                {
                    "label": user.email,
                    "value": user.public_id,
                    "__isNew__": False,
                }
            ],
        }
        response = self.client.post(self.url, json.dumps(params), "json")

        self.assertEqual(response.status_code, 200)
        mock_send_email.assert_called()

        project_users = self.project.view_group.user_set.all()
        self.assertEqual(project_users[0].public_id, user.public_id)


class GetTemplateVarsTestCase(TestCase):
    def setUp(self):
        project1, _ = create_project("project 1")
        project2, _ = create_project("project 2")
        user = User.objects.create_user(
            email="test@remarkably.io",
            password="testpassword",
            activated=datetime.datetime(2019, 10, 11, 0, 0)
        )
        new_user = User.objects.create_user(
            email="test_new@remarkably.io",
            password="testpassword",
        )
        self.user = user
        self.new_user = new_user
        self.project = project1
        self.projects = [project1, project2]

    def test_for_new_user(self):
        template_vars = get_template_vars("admin", self.new_user, [self.project], 5)
        expected = {
            "email_title": "Added to New Property",
            "email_preview": "Added to New Property",
            "inviter_name": "admin",
            "is_portfolio": False,
            "is_new_account": True,
            "property_name": "project 1",
            "properties": [{
                "image_url": "https://s3.amazonaws.com/production-storage.remarkably.io/email_assets/blank_property_square.png",
                "title": "project 1",
                "address": "Seattle, WA",
<<<<<<< HEAD
                "view_link": f"{BASE_URL}/projects/{self.project.public_id}/market/",
=======
                "view_link": f"http://localhost:8000/projects/{self.project.public_id}/market/",
>>>>>>> 1c415ef2
            }],
            "more_count": None,
            "main_button_link": f"{BASE_URL}/users/create-password/{self.new_user.public_id}",
            "main_button_label": "Create Account",
        }
        self.assertEqual(expected, template_vars)

    def test_for_new_user_many_projects(self):
        template_vars = get_template_vars("admin", self.new_user, self.projects, 5)
        expected = {
            "email_title": "Added to New Property",
            "email_preview": "Added to New Property",
            "inviter_name": "admin",
            "is_portfolio": False,
            "is_new_account": True,
            "property_name": "",
            "properties": [{
                "image_url": "https://s3.amazonaws.com/production-storage.remarkably.io/email_assets/blank_property_square.png",
                "title": "project 1",
                "address": "Seattle, WA",
<<<<<<< HEAD
                "view_link": f"{BASE_URL}/projects/{self.projects[0].public_id}/market/",
=======
                "view_link": f"http://localhost:8000/projects/{self.projects[0].public_id}/market/",
>>>>>>> 1c415ef2
            },{
                "image_url": "https://s3.amazonaws.com/production-storage.remarkably.io/email_assets/blank_property_square.png",
                "title": "project 2",
                "address": "Seattle, WA",
<<<<<<< HEAD
                "view_link": f"{BASE_URL}/projects/{self.projects[1].public_id}/market/",
=======
                "view_link": f"http://localhost:8000/projects/{self.projects[1].public_id}/market/",
>>>>>>> 1c415ef2
            }],
            "more_count": None,
            "main_button_link": f"{BASE_URL}/users/create-password/{self.new_user.public_id}",
            "main_button_label": "Create Account",
        }
        self.assertEqual(expected, template_vars)

    def test_for_existing_user(self):
        template_vars = get_template_vars("admin", self.user, [self.project], 5)
        expected = {
            "email_title": "Added to New Property",
            "email_preview": "Added to New Property",
            "inviter_name": "admin",
            "is_portfolio": False,
            "is_new_account": False,
            "property_name": "project 1",
            "properties": [{
                "image_url": "https://s3.amazonaws.com/production-storage.remarkably.io/email_assets/blank_property_square.png",
                "title": "project 1",
                "address": "Seattle, WA",
<<<<<<< HEAD
                "view_link": f"{BASE_URL}/projects/{self.project.public_id}/market/",
            }],
            "more_count": None,
            "main_button_link": f"{BASE_URL}/projects/{self.project.public_id}/market/",
=======
                "view_link": f"http://localhost:8000/projects/{self.project.public_id}/market/",
            }],
            "more_count": None,
            "main_button_link": f"http://localhost:8000/projects/{self.project.public_id}/market/",
>>>>>>> 1c415ef2
            "main_button_label": "View Property",
        }
        self.assertEqual(expected, template_vars)

    def test_for_existing_user_many_projects(self):
        template_vars = get_template_vars("admin", self.user, self.projects, 5)
        expected = {
            "email_title": "Added to New Property",
            "email_preview": "Added to New Property",
            "inviter_name": "admin",
            "is_portfolio": False,
            "is_new_account": False,
            "property_name": "",
            "properties": [{
                "image_url": "https://s3.amazonaws.com/production-storage.remarkably.io/email_assets/blank_property_square.png",
                "title": "project 1",
                "address": "Seattle, WA",
<<<<<<< HEAD
                "view_link": f"{BASE_URL}/projects/{self.projects[0].public_id}/market/",
=======
                "view_link": f"http://localhost:8000/projects/{self.projects[0].public_id}/market/",
>>>>>>> 1c415ef2
            }, {
                "image_url": "https://s3.amazonaws.com/production-storage.remarkably.io/email_assets/blank_property_square.png",
                "title": "project 2",
                "address": "Seattle, WA",
<<<<<<< HEAD
                "view_link": f"{BASE_URL}/projects/{self.projects[1].public_id}/market/",
            }],
            "more_count": None,
            "main_button_link": f"{BASE_URL}/dashboard",
=======
                "view_link": f"http://localhost:8000/projects/{self.projects[1].public_id}/market/",
            }],
            "more_count": None,
            "main_button_link": "http://localhost:8000/dashboard",
>>>>>>> 1c415ef2
            "main_button_label": "View All Properties",
        }
        self.maxDiff = None
        self.assertEqual(expected, template_vars)


class AutocompleteMemberTestCase(TestCase):
    @staticmethod
    def add_users_to_group(users, group):
        for user in users:
            group.user_set.add(user)

    @staticmethod
    def generate_users(start=0, end=5):
        users = []
        for i in range(start, end):
            email = f"user{i}@test.local"
            user = User.objects.create_user(email=email, password="password")
            users.append(user)
        return users

    def setUp(self):
        user = User.objects.create_user(
            email="admin@remarkably.io", password="adminpassword"
        )
        project, group = create_project()
        users = AutocompleteMemberTestCase.generate_users(0, 5)
        AutocompleteMemberTestCase.add_users_to_group(users, group)
        self.client.login(email="admin@remarkably.io", password="adminpassword")
        self.user = user
        self.group = group
        self.users = users
        self.url = reverse("members")

    def test_without_projects(self):
        params = {"value": ""}
        response = self.client.post(self.url, json.dumps(params), "json")
        self.assertEqual(response.status_code, 200)
        data = response.json()
        self.assertEqual(data["members"], [])

    def test_with_project(self):
        self.group.user_set.add(self.user)
        params = {"value": ""}
        response = self.client.post(self.url, json.dumps(params), "json")
        self.assertEqual(response.status_code, 200)
        data = response.json()
        users = [u.get_icon_dict() for u in self.users]
        self.assertCountEqual(data["members"], users)

    def test_many_projects(self):
        self.group.user_set.add(self.user)
        _, group = create_project("project 2")
        users = AutocompleteMemberTestCase.generate_users(5, 10)
        AutocompleteMemberTestCase.add_users_to_group(users, group)
        params = {"value": ""}
        response = self.client.post(self.url, json.dumps(params), "json")
        self.assertEqual(response.status_code, 200)
        data = response.json()
        users = [u.get_icon_dict() for u in self.users]
        self.assertCountEqual(data["members"], users)

    def test_many_projects_with_user(self):
        AutocompleteMemberTestCase.add_users_to_group([self.user], self.group)
        _, group = create_project("project 2")
        AutocompleteMemberTestCase.add_users_to_group(self.users, group)
        AutocompleteMemberTestCase.add_users_to_group([self.user], group)
        params = {"value": ""}
        response = self.client.post(self.url, json.dumps(params), "json")
        self.assertEqual(response.status_code, 200)
        data = response.json()
        users = [u.get_icon_dict() for u in self.users]
        self.assertCountEqual(data["members"], users)

    def test_select_staff(self):
        self.group.user_set.add(self.user)
        staff_user = self.users[0]
        staff_user.is_staff = True
        staff_user.save()

        params = {"value": staff_user.email}
        response = self.client.post(self.url, json.dumps(params), "json")
        self.assertEqual(response.status_code, 200)
        data = response.json()
        self.assertFalse(data["members"])

        params = {"value": ""}
        response = self.client.post(self.url, json.dumps(params), "json")
        self.assertEqual(response.status_code, 200)
        data = response.json()
        users = [u.get_icon_dict() for u in self.users[1:]]
        self.assertCountEqual(data["members"], users)<|MERGE_RESOLUTION|>--- conflicted
+++ resolved
@@ -742,11 +742,7 @@
                 "image_url": "https://s3.amazonaws.com/production-storage.remarkably.io/email_assets/blank_property_square.png",
                 "title": "project 1",
                 "address": "Seattle, WA",
-<<<<<<< HEAD
                 "view_link": f"{BASE_URL}/projects/{self.project.public_id}/market/",
-=======
-                "view_link": f"http://localhost:8000/projects/{self.project.public_id}/market/",
->>>>>>> 1c415ef2
             }],
             "more_count": None,
             "main_button_link": f"{BASE_URL}/users/create-password/{self.new_user.public_id}",
@@ -767,20 +763,12 @@
                 "image_url": "https://s3.amazonaws.com/production-storage.remarkably.io/email_assets/blank_property_square.png",
                 "title": "project 1",
                 "address": "Seattle, WA",
-<<<<<<< HEAD
                 "view_link": f"{BASE_URL}/projects/{self.projects[0].public_id}/market/",
-=======
-                "view_link": f"http://localhost:8000/projects/{self.projects[0].public_id}/market/",
->>>>>>> 1c415ef2
             },{
                 "image_url": "https://s3.amazonaws.com/production-storage.remarkably.io/email_assets/blank_property_square.png",
                 "title": "project 2",
                 "address": "Seattle, WA",
-<<<<<<< HEAD
                 "view_link": f"{BASE_URL}/projects/{self.projects[1].public_id}/market/",
-=======
-                "view_link": f"http://localhost:8000/projects/{self.projects[1].public_id}/market/",
->>>>>>> 1c415ef2
             }],
             "more_count": None,
             "main_button_link": f"{BASE_URL}/users/create-password/{self.new_user.public_id}",
@@ -801,17 +789,10 @@
                 "image_url": "https://s3.amazonaws.com/production-storage.remarkably.io/email_assets/blank_property_square.png",
                 "title": "project 1",
                 "address": "Seattle, WA",
-<<<<<<< HEAD
                 "view_link": f"{BASE_URL}/projects/{self.project.public_id}/market/",
             }],
             "more_count": None,
             "main_button_link": f"{BASE_URL}/projects/{self.project.public_id}/market/",
-=======
-                "view_link": f"http://localhost:8000/projects/{self.project.public_id}/market/",
-            }],
-            "more_count": None,
-            "main_button_link": f"http://localhost:8000/projects/{self.project.public_id}/market/",
->>>>>>> 1c415ef2
             "main_button_label": "View Property",
         }
         self.assertEqual(expected, template_vars)
@@ -829,26 +810,15 @@
                 "image_url": "https://s3.amazonaws.com/production-storage.remarkably.io/email_assets/blank_property_square.png",
                 "title": "project 1",
                 "address": "Seattle, WA",
-<<<<<<< HEAD
                 "view_link": f"{BASE_URL}/projects/{self.projects[0].public_id}/market/",
-=======
-                "view_link": f"http://localhost:8000/projects/{self.projects[0].public_id}/market/",
->>>>>>> 1c415ef2
             }, {
                 "image_url": "https://s3.amazonaws.com/production-storage.remarkably.io/email_assets/blank_property_square.png",
                 "title": "project 2",
                 "address": "Seattle, WA",
-<<<<<<< HEAD
                 "view_link": f"{BASE_URL}/projects/{self.projects[1].public_id}/market/",
             }],
             "more_count": None,
             "main_button_link": f"{BASE_URL}/dashboard",
-=======
-                "view_link": f"http://localhost:8000/projects/{self.projects[1].public_id}/market/",
-            }],
-            "more_count": None,
-            "main_button_link": "http://localhost:8000/dashboard",
->>>>>>> 1c415ef2
             "main_button_label": "View All Properties",
         }
         self.maxDiff = None
