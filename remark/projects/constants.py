PROPERTY_TYPE = (
    (1, "Multifamily - Standard"),
    (2, "Multifamily - Micro"),
    (3, "Student Housing"),
    (4, "Senior Housing"),
    (5, "Planned Communities"),
    (6, "Condominiums"),
    (7, "Active Adult"),
)

BUILDING_CLASS = ((1, "Class A"), (2, "Class B"), (3, "Class C"))

BUILDING_CLASS_UI = {
    1: "A",
    2: "B",
    3: "C"
}

SIZE_LANDSCAPE = (309, 220)
SIZE_THUMBNAIL = (180, 180)
SIZE_PROPERTY_HOME = (605, 370)
SIZE_DASHBOARD = (400, 400)

USER_ROLES = {
    "admin": "admin",
    "member": "member"
}

<<<<<<< HEAD
PROPERTY_STYLES = {
    "low_rise": "Low-Rise",
    "walk_up": "Walk-Up",
    "mid_rise": "Mid-Rise",
    "hi_rise": "Hi-Rise",
    "tower_block": "Tower-Block",
    "garden": "Garden",
    "other": "Other",
}

BENCHMARK_CATEGORIES = (
    (1, "Number of Units 0-149"),
    (2, "Number of Units 150-299"),
    (3, "Number of Units 300+"),
    (4, "Property Class A"),
    (5, "Property Class B"),
    (6, "Property Class C"),
)

BENCHMARK_KPIS = (
    ("cds", "Cancellations/Denials"),
    ("notice_to_renew", "Notices to Renew"),
    ("notice_to_vacate", "Notices to Vacate"),
    ("move_ins", "Move Ins"),
    ("move_outs", "Move Outs"),
    ("lease_renewals", "Lease Renewals"),
    ("usvs", "Volume of USV"),
    ("inqs", "Volume of INQ"),
    ("tous", "Volume of TOU"),
    ("apps", "Volume of APP"),
    ("exes", "Volume of EXE"),
    ("cost_per_usv", "Cost per USV"),
    ("cost_per_inq", "Cost per INQ"),
    ("cost_per_tou", "Cost per TOU"),
    ("cost_per_app", "Cost per APP"),
    ("cost_per_exe", "Cost per EXE"),
    ("retention_rate", "Retention Rate"),
    ("usv_exe", "USV > EXE"),
    ("cd_rate", "Cancellation and Denial Rate"),
    ("cost_per_exe_lmr", "Cost per EXE / LMR"),
    ("usv_inq", "USV > INQ"),
    ("inq_tou", "INQ > TOU"),
    ("tou_app", "TOU > APP"),
    ("app_exe", "APP > EXE"),
=======
HEALTH_STATUS = {
    "PENDING": -1,
    "OFF_TRACK": 0,
    "AT_RISK": 1,
    "ON_TRACK": 2
}

PROPERTY_STYLE_AUTO = 0
PROPERTY_STYLES = (
    (0, "Auto"),
    (1, "Low-Rise"),
    (2, "Walk-Up"),
    (3, "Mid-Rise"),
    (4, "Hi-Rise"),
    (5, "Tower-Block"),
    (6, "Garden"),
    (7, "Other"),
>>>>>>> 3905c004
)<|MERGE_RESOLUTION|>--- conflicted
+++ resolved
@@ -26,15 +26,11 @@
     "member": "member"
 }
 
-<<<<<<< HEAD
-PROPERTY_STYLES = {
-    "low_rise": "Low-Rise",
-    "walk_up": "Walk-Up",
-    "mid_rise": "Mid-Rise",
-    "hi_rise": "Hi-Rise",
-    "tower_block": "Tower-Block",
-    "garden": "Garden",
-    "other": "Other",
+HEALTH_STATUS = {
+    "PENDING": -1,
+    "OFF_TRACK": 0,
+    "AT_RISK": 1,
+    "ON_TRACK": 2
 }
 
 BENCHMARK_CATEGORIES = (
@@ -71,13 +67,7 @@
     ("inq_tou", "INQ > TOU"),
     ("tou_app", "TOU > APP"),
     ("app_exe", "APP > EXE"),
-=======
-HEALTH_STATUS = {
-    "PENDING": -1,
-    "OFF_TRACK": 0,
-    "AT_RISK": 1,
-    "ON_TRACK": 2
-}
+)
 
 PROPERTY_STYLE_AUTO = 0
 PROPERTY_STYLES = (
@@ -89,5 +79,4 @@
     (5, "Tower-Block"),
     (6, "Garden"),
     (7, "Other"),
->>>>>>> 3905c004
 )