from django.contrib import admin
from django.contrib.admin.utils import unquote
from django.urls import path, reverse
from django.utils.safestring import mark_safe

from adminsortable2.admin import SortableInlineAdminMixin

from remark.admin import admin_site, custom_titled_filter
from remark.analytics.admin import InlineAnalyticsProviderAdmin
from .forms import ProjectForm, PropertyForm, SpreadsheetForm, CampaignModelUploadForm
from .models import (
    Building,
    Fund,
    Project,
    Property,
    Campaign,
    CampaignModel,
    Period,
    Spreadsheet,
    Spreadsheet2,
    TargetPeriod,
    TAMExportLog,
    Tag,
    LeaseStage,
)
from .views import TAMExportView


class UpdateSpreadsheetAdminMixin:
    def update_spreadsheet(self, request, obj, form):
        """Add current user and imported data, if available and not yet present."""
        if not obj.id:
            obj.uploaded_by = obj.uploaded_by or request.user
            obj.imported_data = (
                getattr(obj, "imported_data", None)
                or form.cleaned_data["imported_data"]
            )


@admin.register(Spreadsheet, site=admin_site)
class SpreadsheetAdmin(UpdateSpreadsheetAdminMixin, admin.ModelAdmin):
    form = SpreadsheetForm
    list_display = ["project", "created", "uploaded_by", "kind"]
    pre_creation_readonly_fields = []
    post_creation_readonly_fields = [
        "project",
        "created",
        "uploaded_by",
        "file",
        "kind",
        "imported_data",
    ]

    def save_model(self, request, obj, form, change):
        self.update_spreadsheet(request, obj, form)
        super().save_model(request, obj, form, change)

    def get_readonly_fields(self, request, obj=None):
        """Allow for fields to be edited in admin only during creation time."""
        return (
            self.post_creation_readonly_fields
            if obj is not None
            else self.pre_creation_readonly_fields
        )


class NewSpreadsheetInline(admin.StackedInline):
    """
    Inline Admin for adding *new* spreadsheets to a project.
    """

    verbose_name = "New Spreadsheet"
    verbose_name_plural = "New Spreadsheets"

    model = Spreadsheet
    form = SpreadsheetForm
    extra = 0
    list_display = ["created", "kind", "file"]
    readonly_fields = ["save_button"]

    def get_queryset(self, request):
        queryset = super().get_queryset(request)
        return queryset.none()

    def has_add_permission(self, request, obj):
        return True

    def has_change_permission(self, request, obj):
        return True

    def has_delete_permission(self, request, obj):
        return False

    @mark_safe
    def save_button(self, obj):
        return '<input type="submit" value="Save" name="_continue">'

    save_button.short_description = ""


class ExistingSpreadsheetInline(admin.TabularInline):
    """
    Inline Admin for displaying read-only *existing* spreadsheet records.

    This works around a particularly gnarly design/arch issue in the Django
    admin, as documented here: https://code.djangoproject.com/ticket/15602
    """

    verbose_name = "Existing Spreadsheet"
    verbose_name_plural = "Existing Spreadsheets"

    model = Spreadsheet
    fields = [
        "is_active",
        "created",
        "uploaded_by",
        "kind",
        "file",
        "has_imported_data",
    ]
    readonly_fields = [
        "is_active",
        "created",
        "uploaded_by",
        "kind",
        "file",
        "has_imported_data",
    ]
    show_change_link = True
    extra = 1
    max_num = 0

    def has_imported_data(self, obj):
        return bool(obj.imported_data)

    has_imported_data.boolean = True

    def has_add_permission(self, request, obj):
        return False

    def has_change_permission(self, request, obj):
        return False

    def has_delete_permission(self, request, obj):
        return False

    def is_active(self, obj):
        return obj.is_latest_for_kind()

    is_active.boolean = True


@admin.register(Spreadsheet2, site=admin_site)
class Spreadsheet2Admin(admin.ModelAdmin):
    list_display = ["file_url"]
    readonly_fields = ["kind", "file_url"]


@admin.register(CampaignModel, site=admin_site)
class CampaignModelAdmin(admin.ModelAdmin):
    list_display = [
        "name",
        "project_link",
        "campaign_link",
        "is_selected",
        "active",
        "model_index",
        "model_start",
        "model_end",
    ]
    list_filter = (("campaign__project__name", custom_titled_filter("Project")),)
    ordering = ["campaign__project__name"]
    fields = [
        "project_link",
        "campaign_link",
        "name",
        "model_start",
        "model_end",
        "model_index",
        "active",
        "selected",
        "spreadsheet_link",
        "json_data",
    ]
    readonly_fields = [
        "project_link",
        "campaign_link",
        "selected",
        "spreadsheet_link",
        "json_data",
    ]

    def has_add_permission(self, request):
        return False

    def project_link(self, obj):
        return mark_safe(
            '<a href="{}" target="_blank">{}</a>'.format(
                reverse("admin:projects_project_change", args=(obj.project.pk,)),
                obj.project.name,
            )
        )
    project_link.short_description = "Project"

    def campaign_link(self, obj):
        return mark_safe(
            '<a href="{}" target="_blank">{}</a>'.format(
                reverse("admin:projects_campaign_change", args=(obj.campaign.pk,)),
                obj.campaign.name,
            )
        )
    campaign_link.short_description = "Campaign"

    def spreadsheet_link(self, obj):
        return mark_safe(
            '<a href="{}" target="_blank">{}</a>'.format(
                reverse(
                    "admin:projects_spreadsheet2_change", args=(obj.spreadsheet.pk,)
                ),
                obj.spreadsheet.pk,
            )
        )
    spreadsheet_link.short_description = "Spreadsheet"

    def is_selected(self, obj):
        return bool(obj.selected)
    is_selected.boolean = True


class CampaignModelUploadInline(admin.StackedInline):
    """
    Inline Admin for adding *new* campaign model to a campaign.
    """

    verbose_name = "campaign model"
    verbose_name_plural = "New Campaign Model"
    model = CampaignModel
    form = CampaignModelUploadForm
    extra = 0
    max_num = 1
    readonly_fields = ["upload_button"]

    def get_queryset(self, request):
        queryset = super().get_queryset(request)
        return queryset.none()

    @mark_safe
    def upload_button(self, obj):
        return '<input type="submit" value="Upload" name="_continue">'

    upload_button.short_description = ""


class CampaignModelTableInline(SortableInlineAdminMixin, admin.TabularInline):
    verbose_name = "Campaign Model"
    verbose_name_plural = "Campaign Models"

    model = CampaignModel
    fields = [
        "name",
        "is_selected",
        "active",
        "model_index",
        "model_start",
        "model_end",
    ]
    readonly_fields = ["is_selected"]
    show_change_link = True
    extra = 0
    max_num = 0
    ordering = ["model_index"]

    def is_selected(self, obj):
        return bool(obj.selected)

    is_selected.boolean = True


class UploadCampaignModelAdminMixin:
    def fill_spreadsheet_data(self, request, obj, form):
        # check if it's new campaign model formset
        # i.e. from CampaignModelUploadInline, not CampaignModelTableInline
        spreadsheet = form.cleaned_data.get("spreadsheet", None)
        if spreadsheet is not None:
            obj.name = form.cleaned_data["name"]
            obj.spreadsheet = form.cleaned_data["spreadsheet"]
            obj.model_start = form.cleaned_data["model_start"]
            obj.model_end = form.cleaned_data["model_end"]


@admin.register(Campaign, site=admin_site)
class CampaignAdmin(UploadCampaignModelAdminMixin, admin.ModelAdmin):
    list_display = ["name", "project_link", "selected_campaign_model"]
    list_filter = (("project__name", custom_titled_filter("Project")),)
    fields = ["name", "project", "selected_campaign_model"]
    readonly_fields_on_create = ("selected_campaign_model",)
    readonly_fields_on_update = ("project",)
    inlines = (CampaignModelUploadInline, CampaignModelTableInline)
    ordering = ["project__name"]

    def project_link(self, obj):
        return mark_safe(
            '<a href="{}" target="_blank">{}</a>'.format(
                reverse("admin:projects_project_change", args=(obj.project.pk,)),
                obj.project.name,
            )
        )

    project_link.short_description = "Project"

    def formfield_for_foreignkey(self, db_field, request, **kwargs):
        if db_field.name == "selected_campaign_model":
            object_id = unquote(request.resolver_match.kwargs["object_id"])
            kwargs["queryset"] = CampaignModel.objects.filter(
                campaign__pk=object_id
            ).order_by("model_index")
        return super().formfield_for_foreignkey(db_field, request, **kwargs)

    def get_readonly_fields(self, request, obj=None):
        return (
            self.readonly_fields_on_update
            if obj is not None
            else self.readonly_fields_on_create
        )

    # hide new campaign form on create view
    def get_inline_instances(self, request, obj=None):
        if obj is None:
            return ()
        else:
            return [inline(self.model, self.admin_site) for inline in self.inlines]

    def save_formset(self, request, form, formset, change):
        if formset.model == CampaignModel:
            for formset_form in formset:
                obj = formset_form.instance
                self.fill_spreadsheet_data(request, obj, formset_form)
        super().save_formset(request, form, formset, change=change)


class CampaignInline(admin.TabularInline):
    model = Campaign
    list_display = ["name", "selected_campaign_model"]
    readonly_fields = ["selected_campaign_model"]
    show_change_link = True
    extra = 0
    ordering = ["name"]


@admin.register(Period, site=admin_site)
class PeriodAdmin(admin.ModelAdmin):
    list_display = ["project", "start", "end"]


class PeriodInline(admin.TabularInline):
    model = Period
    show_change_link = True

    def has_add_permission(self, request, obj):
        return False

    def has_change_permission(self, request, obj):
        return False

    def has_delete_permission(self, request, obj):
        return False


@admin.register(TargetPeriod, site=admin_site)
class TargetPeriodAdmin(admin.ModelAdmin):
    list_display = ["project", "start", "end"]


class TargetPeriodInline(admin.TabularInline):
    model = TargetPeriod
    show_change_link = True

    def has_add_permission(self, request, obj):
        return False

    def has_change_permission(self, request, obj):
        return False

    def has_delete_permission(self, request, obj):
        return False


class TAMExportMixin:
    def get_urls(self):
        urls = super().get_urls()
        my_urls = [
            path(
                "<pk>/tam-export/",
                self.admin_site.admin_view(TAMExportView.as_view()),
                name="tam_export",
            )
        ]
        return my_urls + urls


class BuildingInline(admin.TabularInline):
    model = Building
    fields = ["building_identifier", "number_of_floors", "number_of_units", "has_elevator"]
    show_change_link = True
    extra = 0
    ordering = ["building_identifier"]


@admin.register(Project, site=admin_site)
class ProjectAdmin(UpdateSpreadsheetAdminMixin, TAMExportMixin, admin.ModelAdmin):
    save_on_top = True
    inlines = (
        CampaignInline,
        NewSpreadsheetInline,
        ExistingSpreadsheetInline,
        PeriodInline,
        TargetPeriodInline,
        InlineAnalyticsProviderAdmin,
    )
    list_display = [
        "name",
        "public_id",
        "customer_name",
        "include_in_remarkably_averages",
        "number_of_periods",
        "baseline_start",
        "baseline_end"
    ]

    readonly_fields = ["customer_name"]

    form = ProjectForm

    def number_of_periods(self, obj):
        return obj.periods.all().count()

    def save_formset(self, request, form, formset, change):
        # Force spreadsheet updating
        if formset.model == Spreadsheet:
            for formset_form in formset:
                obj = formset_form.instance
                self.update_spreadsheet(request, obj, formset_form)
        super().save_formset(request, form, formset, change=change)

    class Media:
        js = ("js/project_admin.js",)


@admin.register(Tag, site=admin_site)
class TagAdmin(admin.ModelAdmin):
    pass

@admin.register(TAMExportLog, site=admin_site)
class TAMExportLogAdmin(admin.ModelAdmin):
    pass


@admin.register(Fund, site=admin_site)
class FundAdmin(admin.ModelAdmin):
    pass


@admin.register(Property, site=admin_site)
class PropertyAdmin(admin.ModelAdmin):
<<<<<<< HEAD
    form = PropertyForm
=======
    inlines = (
        BuildingInline,
    )


@admin.register(LeaseStage, site=admin_site)
class LeaseStageAdmin(admin.ModelAdmin):
    pass


@admin.register(Building, site=admin_site)
class BuildingAdmin(admin.ModelAdmin):
    list_display = ["building_identifier", "property"]
>>>>>>> 136b9b8d
<|MERGE_RESOLUTION|>--- conflicted
+++ resolved
@@ -462,9 +462,7 @@
 
 @admin.register(Property, site=admin_site)
 class PropertyAdmin(admin.ModelAdmin):
-<<<<<<< HEAD
     form = PropertyForm
-=======
     inlines = (
         BuildingInline,
     )
@@ -478,4 +476,3 @@
 @admin.register(Building, site=admin_site)
 class BuildingAdmin(admin.ModelAdmin):
     list_display = ["building_identifier", "property"]
->>>>>>> 136b9b8d
