from remark.lib.match import matchp
from remark.lib.spreadsheets import (
    advance_col,
    advance_row,
    ChoiceCell,
    cols_until_empty,
    cols_until,
    CurrencyCell,
    find_row,
    FloatCell,
    IntCell,
    loc,
    location_range_rect,
    next_col,
    next_row,
    rows_until_empty,
    StrCell,
)

from .base import ProjectExcelImporter


# TODO in this importer, I explored a few different ways to use the APIs.
# They all work; I like some better than others, and learned a few things
# about how to simplify the APIs. But I haven't *done* that yet, so please
# forgive the inconsistencies for the time being. -Dave


def find(predicate, target="B"):
    """Return a locator that scans the Output!A column for header values and returns target column."""
    return find_row("Output!A", predicate, target=target)


class MarketImporter(ProjectExcelImporter):
    expected_type = "tam"  # TODO rationalize our naming here.
    expected_version = 1

    RENT_TO_INCOME_CATEGORIES = [
        "Low",
        "Moderately Low",
        "Target",
        "Moderately High",
        "High",
    ]

    SEGMENT_OVERVIEW_SCHEMA = {
        "age_group": StrCell(loc("Output!A")),
        "market_size": IntCell(loc("Output!B")),
        "usv": IntCell(loc("Output!C")),
        "growth": FloatCell(loc("Output!D")),
        "future_size": IntCell(loc("Output!E")),
    }

    POPULATION_RADIUS_SCHEMA = {
        "center": {
            "type": "Point",
            "coordinates": [
                FloatCell(find("coordinates", "B")),
                FloatCell(find("coordinates", "C")),
            ],
        },
        "radius": FloatCell(find("tam type", "C")),
        "units": ChoiceCell(find("tam type", "D"), choices=["mi", "km"]),
    }

    @staticmethod
    def POPULATION_ZIP_SCHEMA(row):
        return {"zip": StrCell(loc(sheet="Output", row=row)), "outline": None}

    @staticmethod
    def RTI_SCHEMA(category):
        return {
            "name": category,
            "low": FloatCell(loc("B")),
            "high": FloatCell(loc("C")),
        }

    TOTAL_SCHEMA = {
        "segment_population": IntCell(find("est. population")),
        "market_size": IntCell(find("total market size")),
        "usv": IntCell(find("total usv")),
        "future_size": IntCell(find("future population size")),
    }

    AVERAGE_SCHEMA = {
        "age": IntCell(find("total average age")),
        "growth": FloatCell(find("total average growth")),
    }

    def get_location(self):
        return self.schema(StrCell(find("city, state")))

    def get_estimated_population_radius(self):
<<<<<<< HEAD
        return {
            "center": {
                "type": "Point",
                "coordinates": [
                    self.get_float("coordinates", "C"),
                    self.get_float("coordinates", "B"),
                ],
            },
            "radius": self.get_float("tam type", "C"),
            "units": self.get_choice("tam type", "D", choices=["mi", "km"]),
        }
=======
        return self.schema(self.POPULATION_RADIUS_SCHEMA)
>>>>>>> 179eb735

    def get_estimated_population_zip(self):
        _, _, row = find("tam type")(self.workbook)
        cols = cols_until_empty(self.workbook, "C", test_sheet="Output", test_row=row)
        zip_codes = self.schema_list(
            schema=self.POPULATION_ZIP_SCHEMA(row), locations=cols
        )
        return {"zip_codes": zip_codes}

    def get_estimated_population(self):
        tam_type = self.schema(
            ChoiceCell(find("tam type"), choices=["radius", "zipcodes"])
        )
        if tam_type == "radius":
            result = self.get_estimated_population_radius()
        else:
            result = self.get_estimated_population_zip()
        result["population"] = self.schema(IntCell(find("est. population")))
        return result

    def get_rent_to_income_category(self, category):
        _, _, row = find(matchp(exact=category))(self.workbook)
        return self.schema(schema=self.RTI_SCHEMA(category), sheet="Output", row=row)

    def get_rent_to_income_categories(self):
        return [
            self.get_rent_to_income_category(category)
            for category in self.RENT_TO_INCOME_CATEGORIES
        ]

    def get_rent_to_income_incomes(self):
        _, _, row = find("rent | incomes")(self.workbook)
        cols = cols_until_empty(self.workbook, "B", test_sheet="Output", test_row=row)
        return self.schema_list(
            CurrencyCell(loc(sheet="Output", row=row)), locations=cols
        )

    def get_rent_to_income_rental_rates(self):
        _, _, row = find("rent | incomes")(self.workbook)
        rows = rows_until_empty(self.workbook, next_row(row), test_location="Output!A")
        return self.schema_list(CurrencyCell(loc("Output!A")), locations=rows)

    def get_rent_to_income_data(self, income_count, rental_rate_count):
        _, _, row = find("rent | incomes")(self.workbook)
        locations = location_range_rect(
            start_col="B",
            end_col=advance_col(income_count - 1)("B"),
            start_row=next_row(row),
            end_row=advance_row(rental_rate_count)(row),  # +1-1=0
            sheet="Output",
            row_major=False,
        )
        return self.schema_rect(FloatCell(), locations=locations)

    def get_rent_to_income(self):
        categories = self.get_rent_to_income_categories()
        incomes = self.get_rent_to_income_incomes()
        rental_rates = self.get_rent_to_income_rental_rates()
        data = self.get_rent_to_income_data(
            income_count=len(incomes), rental_rate_count=len(rental_rates)
        )
        return {
            "categories": categories,
            "incomes": incomes,
            "rental_rates": rental_rates,
            "data": data,
        }

    def update_segment_details(self, segment):
        _, _, row = find(f"age segment: {segment['age_group']}")(self.workbook)
        cols = list(
            cols_until(
                self.workbook,
                matchp(exact="All"),
                "B",
                test_sheet="Output",
                test_row=row,
            )
        )

        def _find(predicate):
            return find_row("Output!A", predicate, start_row=row)

        schema = {
            "income": CurrencyCell(_find("age segment")),
            "group_population": IntCell(_find("population")),
            "home_owners": {
                "total": IntCell(_find("home owners")),
                "family": IntCell(_find("family ho")),
                "nonfamily": IntCell(_find("non-family ho")),
            },
            "renters": {
                "total": IntCell(_find("renters")),
                "family": IntCell(_find("family r")),
                "nonfamily": IntCell(_find("non-family r")),
            },
            "market_size": IntCell(_find("est. market")),
            "active_populations": ["renters.nonfamily", "renters.family"],
        }

        segment["income_groups"] = self.schema_list(
            schema, locations=cols, sheet="Output"
        )
        segment["segment_population"] = self.schema(
            IntCell(loc(sheet="Output", row=next_row(row), col=next_col(cols[-1])))
        )

    def get_segments(self):
        _, _, row = find("target segment")(self.workbook)
        rows = rows_until_empty(self.workbook, next_row(row), test_location="Output!A")
        # Grab the overviews for each segment
        segments = self.schema_list(self.SEGMENT_OVERVIEW_SCHEMA, locations=rows)
        for segment in segments:
            self.update_segment_details(segment)
        return segments

    def get_future_year(self):
        return self.schema(IntCell(find("future year")))

    def get_total(self):
        return self.schema(self.TOTAL_SCHEMA)

    def get_average(self):
        return self.schema(self.AVERAGE_SCHEMA)

    def clean(self):
        super().clean()

        self.cleaned_data["location"] = self.get_location()
        self.cleaned_data["estimated_population"] = self.get_estimated_population()
        self.cleaned_data["rent_to_income"] = self.get_rent_to_income()
        self.cleaned_data["segments"] = self.get_segments()
        self.cleaned_data["future_year"] = self.get_future_year()
        self.cleaned_data["total"] = self.get_total()
        self.cleaned_data["average"] = self.get_average()
<|MERGE_RESOLUTION|>--- conflicted
+++ resolved
@@ -55,8 +55,8 @@
         "center": {
             "type": "Point",
             "coordinates": [
+                FloatCell(find("coordinates", "C")),
                 FloatCell(find("coordinates", "B")),
-                FloatCell(find("coordinates", "C")),
             ],
         },
         "radius": FloatCell(find("tam type", "C")),
@@ -91,21 +91,7 @@
         return self.schema(StrCell(find("city, state")))
 
     def get_estimated_population_radius(self):
-<<<<<<< HEAD
-        return {
-            "center": {
-                "type": "Point",
-                "coordinates": [
-                    self.get_float("coordinates", "C"),
-                    self.get_float("coordinates", "B"),
-                ],
-            },
-            "radius": self.get_float("tam type", "C"),
-            "units": self.get_choice("tam type", "D", choices=["mi", "km"]),
-        }
-=======
         return self.schema(self.POPULATION_RADIUS_SCHEMA)
->>>>>>> 179eb735
 
     def get_estimated_population_zip(self):
         _, _, row = find("tam type")(self.workbook)
