--- conflicted
+++ resolved
@@ -65,7 +65,11 @@
 
     @staticmethod
     def POPULATION_ZIP_SCHEMA(row):
-        return {"zip": StrCell(loc(sheet="Output", row=row)), "outline": None}
+        return {
+            "zip": StrCell(loc(sheet="Output", row=row)),
+            "outline": None,
+            "properties": None,
+        }
 
     @staticmethod
     def RTI_SCHEMA(category):
@@ -94,22 +98,10 @@
         return self.schema(self.POPULATION_RADIUS_SCHEMA)
 
     def get_estimated_population_zip(self):
-<<<<<<< HEAD
-        _, _, row = find_output("tam type")(self.workbook)
-        cols = cols_until_empty(self.workbook, "C", sheet="Output", row=row)
-        zip_codes = self.col_table(
-            schema={
-                "zip": StrCell(loc(sheet="Output", row=row)),
-                "outline": None,
-                "properties": None,
-            },
-            cols=cols,
-=======
         _, _, row = find("tam type")(self.workbook)
         cols = cols_until_empty(self.workbook, "C", test_sheet="Output", test_row=row)
         zip_codes = self.schema_list(
             schema=self.POPULATION_ZIP_SCHEMA(row), locations=cols
->>>>>>> b3563408
         )
         return {"zip_codes": zip_codes}
 
