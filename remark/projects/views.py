--- conflicted
+++ resolved
@@ -1,12 +1,9 @@
 import datetime
 import json
 
-<<<<<<< HEAD
-from django.contrib.auth.views import redirect_to_login
-=======
->>>>>>> f5040608
 from django.contrib import messages
 from django.contrib.auth.mixins import LoginRequiredMixin
+from django.contrib.auth.views import redirect_to_login
 from django.db.models import Q
 from django.http import Http404, JsonResponse
 from django.shortcuts import get_object_or_404
@@ -103,85 +100,9 @@
         if report_type not in self.valid_report_types:
             raise exceptions.ParseError  # HTTP_400_BAD_REQUEST
 
-<<<<<<< HEAD
-    def get_page_title(self):
-        return f"{self.project.name} Reports"
-
-    def get(self, request, project_id):
-        try:
-            self.get_project(request, project_id)
-        except PermissionDenied:
-            return redirect("dashboard")
-        except Redirect:
-            return redirect_to_login(self.request.get_full_path())
-        except Exception as e:
-            logger.error(error_text(e))
-            raise Http404
-
-        return self.render(
-            user=request.user.get_menu_dict(),
-            project=self.project.to_jsonable(),
-            report_links=ReportLinks.public_for_project(self.project),
-        )
-
-
-class ReportPageViewBase(ProjectSingleMixin, ReactView):
-    """
-    Generic base class for all report views that use ReportSelectors.
-    """
-
-    selector_class = None
-    is_anonymous_view = False
-    report_name = None
-
-    def get_page_title(self):
-        return f"{self.project.name} {self.page_title}"
-
-    def get_competitors(self, *args, **kwargs):
-        competitors = []
-        for project in self.project.competitors:
-            if project is not None:
-                try:
-                    selector = self.selector_class(project, *args, **kwargs)
-                    competitors.append(
-                        {
-                            "report": selector.get_report_data(),
-                            "project": self.project.to_jsonable(),
-                        }
-                    )
-                except:
-                    pass
-        return competitors
-
-    def get_members(self, current_user):
-        members = self.project.get_members()
-        result = []
-        user_dict = current_user.get_icon_dict(PROJECT_ROLES["staff"])
-        for m in members:
-            if m["user_id"] == user_dict["user_id"]:
-                user_dict = m
-            else:
-                result.append(m)
-        user_dict["is_current"] = True
-        return [user_dict] + result
-
-    def get(self, request, project_id, *args, **kwargs):
-        logger.info("ReportPageViewBase::get::top")
-
-        try:
-            self.get_project(request, project_id)
-        except PermissionDenied:
-            return redirect("dashboard")
-        except Redirect:
-            return redirect_to_login(self.request.get_full_path())
-        except Exception as e:
-            logger.error(error_text(e))
-            raise Http404
-=======
         # for project (shared) reports endpoint
         is_report_enabled = self.check_report_enabled(project, report_type)
         is_report_shared = self.check_report_shared(project, report_type)
->>>>>>> f5040608
 
         if not is_report_enabled:
             raise exceptions.NotFound
@@ -197,35 +118,7 @@
 class ProjectOverallView(generics.RetrieveAPIView):
     """JSON data about the overall project."""
 
-<<<<<<< HEAD
-        if self.is_anonymous_view:
-            report_links = ReportLinks.share_for_project(self.project)
-            current_report_link = self.selector.get_share_link()
-        else:
-            user_menu = request.user.get_menu_dict()
-            report_links = ReportLinks.public_for_project(self.project)
-            current_report_link = self.selector.get_link()
-            share_info = self.selector.get_share_info(self.base_url())
-
-        project = self.project.to_jsonable()
-        project["campaign_start"] = self.project.get_campaign_start()
-        project["campaign_end"] = self.project.get_campaign_end()
-        project["health"] = self.project.get_performance_rating()
-
-        logger.info("ReportPageViewBase::get::bottom")
-
-        return self.render(
-            user=user_menu,
-            report_links=report_links,
-            current_report_link=current_report_link,
-            project=project,
-            report=self.selector.get_report_data(),
-            share_info=share_info,
-            members=self.get_members(request.user),
-        )
-=======
     allow_anonymous = False
->>>>>>> f5040608
 
     permission_classes = [ProjectCustomPermission]
     queryset = Project.objects.all()
