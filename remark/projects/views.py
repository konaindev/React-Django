<<<<<<< HEAD
import json

=======
import datetime

from django.contrib.auth.views import redirect_to_login
>>>>>>> df41f586
from django.contrib import messages
from django.contrib.auth.mixins import LoginRequiredMixin
from django.db.models import Q
from django.http import Http404, JsonResponse
from django.shortcuts import get_object_or_404
from django.views.generic.edit import FormView
from django.views.generic.detail import SingleObjectMixin
from django.urls import reverse
from django.utils import timezone

from rest_framework import exceptions, generics, mixins, status, viewsets
from rest_framework.views import APIView
from rest_framework.permissions import BasePermission, IsAuthenticated
from rest_framework.response import Response

from remark.admin import admin_site
from remark.users.models import User
from remark.email_app.invites.added_to_property import send_invite_email

from .reports.selectors import (
    BaselineReportSelector,
    PerformanceReportSelector,
    MarketReportSelector,
    ModelingReportSelector,
    CampaignPlanSelector,
    ReportLinks,
)
from .models import Project
from .forms import TAMExportForm
from .serializers import ProjectSerializer
from .tasks import export_tam_task

from remark.lib.logging import getLogger, error_text

logger = getLogger(__name__)

<<<<<<< HEAD

class ProjectCustomPermission(BasePermission):
    """
    - check project specified by query parameter exists
    - check user allowed access to the project
    - check shared status of a particular report
    """
    valid_report_types = ["baseline", "market", "modeling", "campaign_plan", "performance"]

    def check_report_enabled(self, project, report_type):
        internal_fields = dict(
            baseline="is_baseline_report_public",
            market="is_tam_public",
            performance="is_performance_report_public",
            modeling="is_modeling_public",
            campaign_plan="is_campaign_plan_public"
        )
        enabled_field = internal_fields[report_type]
        return getattr(project, enabled_field, False)

    def check_report_shared(self, project, report_type):
        internal_fields = dict(
            baseline="is_baseline_report_shared",
            market="is_tam_shared",
            performance="is_performance_report_shared",
            modeling="is_modeling_shared",
            campaign_plan="is_campaign_plan_shared"
        )
        shared_field = internal_fields[report_type]
        return getattr(project, shared_field, False)
=======

class Redirect(Exception):
    pass


# project model field names used to control anonymous access, by report_name
shared_fields_by_report = dict(
    baseline="is_baseline_report_shared",
    market="is_tam_shared",
    performance="is_performance_report_shared",
    modeling="is_modeling_shared",
    campaign_plan="is_campaign_plan_shared",
)


class ProjectSingleMixin:
    def get_project(self, request, project_id):
        self.project = get_object_or_404(Project, public_id=project_id)
>>>>>>> df41f586

    def has_permission(self, request, view):
        user = request.user
        allow_anonymous = view.allow_anonymous

        project_id = view.kwargs.get("public_id", None)
        project = get_object_or_404(Project, public_id=project_id)

        # for project overall endpoint
        if not allow_anonymous:
            if not user.is_authenticated:
                raise exceptions.NotAuthenticated
            elif not project.user_can_view(user):
                raise exceptions.PermissionDenied
            else:
<<<<<<< HEAD
                return True
=======
                return

        # public shared report views
        try:
            shared_field = shared_fields_by_report.get(self.report_name)
            is_report_shared = getattr(self.project, shared_field, False)
            if not is_report_shared and (not user.is_authenticated):
                logger.error(
                    f"Project ID: {project_id} || is_report_shared: {is_report_shared} || user.is_authenticated: {user.is_authenticated}"
                )
                raise Http404
        except Exception:
            raise Http404

>>>>>>> df41f586

        report_type = request.GET.get("report_type")
        if report_type not in self.valid_report_types:
            raise exceptions.ParseError # HTTP_400_BAD_REQUEST

        # for project (shared) reports endpoint
        is_report_enabled = self.check_report_enabled(project, report_type)
        is_report_shared = self.check_report_shared(project, report_type)

        if not is_report_enabled:
            raise exceptions.NotFound

<<<<<<< HEAD
        if not is_report_shared and not user.is_authenticated:
            raise exceptions.NotAuthenticated
        elif not is_report_shared and not project.user_can_view(user):
            raise exceptions.PermissionDenied
        else:
            return True
=======
    def get(self, request, project_id):
        try:
            self.get_project(request, project_id)
        except PermissionDenied:
            return redirect("dashboard")
        except Redirect:
            return redirect_to_login(self.request.get_full_path())
        except Exception as e:
            logger.error(error_text(e))
            raise Http404

        return self.render(
            user=request.user.get_menu_dict(),
            project=self.project.to_jsonable(),
            report_links=ReportLinks.public_for_project(self.project),
        )


class ReportPageViewBase(ProjectSingleMixin, ReactView):
    """
    Generic base class for all report views that use ReportSelectors.
    """

    selector_class = None
    is_anonymous_view = False
    report_name = None

    def get_page_title(self):
        return f"{self.project.name} {self.page_title}"

    def get_competitors(self, *args, **kwargs):
        competitors = []
        for project in self.project.competitors:
            if project is not None:
                try:
                    selector = self.selector_class(project, *args, **kwargs)
                    competitors.append(
                        {
                            "report": selector.get_report_data(),
                            "project": self.project.to_jsonable(),
                        }
                    )
                except:
                    pass
        return competitors

    def get(self, request, project_id, *args, **kwargs):
        logger.info("ReportPageViewBase::get::top")

        try:
            self.get_project(request, project_id)
        except PermissionDenied:
            return redirect("dashboard")
        except Redirect:
            return redirect_to_login(self.request.get_full_path())
        except Exception as e:
            logger.error(error_text(e))
            raise Http404

        logger.info("ReportPageViewBase::get::after get_object_or_404")

        try:
            logger.info("ReportPageViewBase::get::before selector_class")
            self.selector = self.selector_class(self.project, *args, **kwargs)
            logger.info("ReportPageViewBase::get::after selector_class")
        except Exception:
            self.selector = None
            raise Http404
>>>>>>> df41f586


class ProjectOverallView(generics.RetrieveAPIView):
    """JSON data about the overall project."""

<<<<<<< HEAD
    allow_anonymous = False
=======
        if self.is_anonymous_view:
            report_links = ReportLinks.share_for_project(self.project)
            current_report_link = self.selector.get_share_link()
        else:
            user_menu = request.user.get_menu_dict()
            report_links = ReportLinks.public_for_project(self.project)
            current_report_link = self.selector.get_link()
            share_info = self.selector.get_share_info(self.base_url())

        project = self.project.to_jsonable()
        project["health"] = self.project.get_performance_rating()

        logger.info("ReportPageViewBase::get::bottom")

        return self.render(
            user=user_menu,
            report_links=report_links,
            current_report_link=current_report_link,
            project=project,
            report=self.selector.get_report_data(),
            share_info=share_info,
        )
>>>>>>> df41f586

    permission_classes = [ProjectCustomPermission]
    queryset = Project.objects.all()
    serializer_class = ProjectSerializer
    lookup_field = "public_id"
    lookup_url_kwarg = "public_id"
    http_method_names = ["get"]


class ProjectPartialUpdateView(generics.UpdateAPIView):
    """Perform a partial update"""

    allow_anonymous = False

    permission_classes = [ProjectCustomPermission]
    queryset = Project.objects.all()
    serializer_class = ProjectSerializer
    lookup_field = "public_id"
    lookup_url_kwarg = "public_id"
    http_method_names = ["patch"]


class ProjectReportsView(APIView):
    """
    JSON data of a specific report type
    """

    allow_anonymous = True

    permission_classes = [ProjectCustomPermission]
    http_method_names = ["get"]

    selector_classes = dict(
        baseline=BaselineReportSelector,
        market=MarketReportSelector,
        performance=PerformanceReportSelector,
        modeling=ModelingReportSelector,
        campaign_plan=CampaignPlanSelector,
    )

    def get(self, request, public_id, *args, **kwargs):
        logger.info("ProjectReportsView::get::top")

        project = get_object_or_404(Project, public_id=public_id)
        report_type = request.GET.get("report_type")
        report_span = request.GET.get("report_span")

        try:
            logger.info("ProjectReportsView::get::before selector_class")
            self.selector_class = self.selector_classes.get(report_type)
            opt_args = (report_span,) if report_type == "performance" else ()
            self.selector = self.selector_class(project, *opt_args, **kwargs)
            logger.info("ProjectReportsView::get::after selector_class")
        except Exception as e:
            logger.error(error_text(e))
            self.selector = None
            raise exceptions.APIException

        if not self.selector.has_report_data():
            # do we need detailed response here?
            raise exceptions.APIException(detail="No report data")

        logger.info("ProjectReportsView::get::bottom")
        return Response(self.selector.get_report_data())


class TAMExportView(FormView, SingleObjectMixin):
    template_name = "projects/tam-export.html"
    form_class = TAMExportForm
    model = Project

    def get_success_url(self):
        return reverse("admin:tam_export", kwargs={"pk": self.object.pk})

    def get_context_data(self, **kwargs):
        self.object = self.get_object()
        context = {
            **admin_site.each_context(self.request),
            **super().get_context_data(**kwargs),
            "opts": Project._meta,
        }
        return context

    def post(self, request, *args, **kwargs):
        self.object = self.get_object()
        form = self.get_form()

        if form.is_valid():
            project = self.object
            export_tam_task.delay(project.pk, request.user.pk, form.cleaned_data)
            messages.success(
                request,
                "TAM Export started. You will be emailed with the result shortly.",
            )
            return self.form_valid(form)
        else:
            return self.form_invalid(form)


class SearchMembersView(APIView):

    permission_classes = [IsAuthenticated]

    def post(self, request):
        payload = json.loads(request.body)
        value = payload.get("value", [])
        users = User.objects.filter(
            Q(
                Q(email__icontains=value)
                | Q(person__first_name__icontains=value)
                | Q(person__last_name__icontains=value)
            )
            & Q(account__isnull=False)
        )
        members = [user.get_menu_dict() for user in users]
        return Response({"members": members})


class AddMembersView(APIView):

    permission_classes = [IsAuthenticated]

    def post(self, request):
        inviter_name = request.user.get_name()
        payload = json.loads(request.body)
        members = payload.get("members", [])

        projects_ids = [p.get("property_id") for p in payload.get("projects", [])]
        projects = Project.objects.filter(public_id__in=projects_ids)

        users = []
        for member in members:
            is_new = member.get("__isNew__", False)
            if is_new:
                email = member.get("value")
                user, _ = User.objects.get_or_create(email=email)
                user.invited = datetime.datetime.now(timezone.utc)
                user.save()
            else:
                public_id = member.get("value")
                user = User.objects.get(public_id=public_id)
            users.append(user)

        for project in projects:
            for user in users:
                project.view_group.user_set.add(user)
                send_invite_email.apply_async(args=(inviter_name, user.id, projects_ids), countdown=2)
            project.save()
<<<<<<< HEAD
        projects_list = [{
            "property_id": p.public_id,
            "members": p.get_members(),
        } for p in projects]
        return Response({"projects": projects_list})


class ProjectRemoveMemberView(APIView):
=======
        projects_list = [
            {"property_id": p.public_id, "members": p.get_members()} for p in projects
        ]
        return JsonResponse({"projects": projects_list})
>>>>>>> df41f586

    permission_classes = [IsAuthenticated]

    def post(self, request, public_id):
        payload = json.loads(request.body)
        member = payload.get("member", {})
        user_id = member.get("user_id")
        try:
            user = User.objects.get(public_id=user_id)
        except User.DoesNotExist:
            return Response({"error": "User not found"}, status=status.HTTP_500_INTERNAL_SERVER_ERROR)

        try:
            project = Project.objects.get(public_id=public_id)
        except Project.DoesNotExist:
            return Response({"error": "Project not found"}, status=status.HTTP_500_INTERNAL_SERVER_ERROR)

        project.view_group.user_set.remove(user)
        project.save()
        projects_dict = {
            "property_id": project.public_id,
            "members": project.get_members(),
        }
        return Response({"project": projects_dict})<|MERGE_RESOLUTION|>--- conflicted
+++ resolved
@@ -1,11 +1,6 @@
-<<<<<<< HEAD
+import datetime
 import json
 
-=======
-import datetime
-
-from django.contrib.auth.views import redirect_to_login
->>>>>>> df41f586
 from django.contrib import messages
 from django.contrib.auth.mixins import LoginRequiredMixin
 from django.db.models import Q
@@ -42,7 +37,6 @@
 
 logger = getLogger(__name__)
 
-<<<<<<< HEAD
 
 class ProjectCustomPermission(BasePermission):
     """
@@ -50,7 +44,14 @@
     - check user allowed access to the project
     - check shared status of a particular report
     """
-    valid_report_types = ["baseline", "market", "modeling", "campaign_plan", "performance"]
+
+    valid_report_types = [
+        "baseline",
+        "market",
+        "modeling",
+        "campaign_plan",
+        "performance",
+    ]
 
     def check_report_enabled(self, project, report_type):
         internal_fields = dict(
@@ -58,7 +59,7 @@
             market="is_tam_public",
             performance="is_performance_report_public",
             modeling="is_modeling_public",
-            campaign_plan="is_campaign_plan_public"
+            campaign_plan="is_campaign_plan_public",
         )
         enabled_field = internal_fields[report_type]
         return getattr(project, enabled_field, False)
@@ -69,30 +70,10 @@
             market="is_tam_shared",
             performance="is_performance_report_shared",
             modeling="is_modeling_shared",
-            campaign_plan="is_campaign_plan_shared"
+            campaign_plan="is_campaign_plan_shared",
         )
         shared_field = internal_fields[report_type]
         return getattr(project, shared_field, False)
-=======
-
-class Redirect(Exception):
-    pass
-
-
-# project model field names used to control anonymous access, by report_name
-shared_fields_by_report = dict(
-    baseline="is_baseline_report_shared",
-    market="is_tam_shared",
-    performance="is_performance_report_shared",
-    modeling="is_modeling_shared",
-    campaign_plan="is_campaign_plan_shared",
-)
-
-
-class ProjectSingleMixin:
-    def get_project(self, request, project_id):
-        self.project = get_object_or_404(Project, public_id=project_id)
->>>>>>> df41f586
 
     def has_permission(self, request, view):
         user = request.user
@@ -108,28 +89,11 @@
             elif not project.user_can_view(user):
                 raise exceptions.PermissionDenied
             else:
-<<<<<<< HEAD
                 return True
-=======
-                return
-
-        # public shared report views
-        try:
-            shared_field = shared_fields_by_report.get(self.report_name)
-            is_report_shared = getattr(self.project, shared_field, False)
-            if not is_report_shared and (not user.is_authenticated):
-                logger.error(
-                    f"Project ID: {project_id} || is_report_shared: {is_report_shared} || user.is_authenticated: {user.is_authenticated}"
-                )
-                raise Http404
-        except Exception:
-            raise Http404
-
->>>>>>> df41f586
 
         report_type = request.GET.get("report_type")
         if report_type not in self.valid_report_types:
-            raise exceptions.ParseError # HTTP_400_BAD_REQUEST
+            raise exceptions.ParseError  # HTTP_400_BAD_REQUEST
 
         # for project (shared) reports endpoint
         is_report_enabled = self.check_report_enabled(project, report_type)
@@ -138,114 +102,18 @@
         if not is_report_enabled:
             raise exceptions.NotFound
 
-<<<<<<< HEAD
         if not is_report_shared and not user.is_authenticated:
             raise exceptions.NotAuthenticated
         elif not is_report_shared and not project.user_can_view(user):
             raise exceptions.PermissionDenied
         else:
             return True
-=======
-    def get(self, request, project_id):
-        try:
-            self.get_project(request, project_id)
-        except PermissionDenied:
-            return redirect("dashboard")
-        except Redirect:
-            return redirect_to_login(self.request.get_full_path())
-        except Exception as e:
-            logger.error(error_text(e))
-            raise Http404
-
-        return self.render(
-            user=request.user.get_menu_dict(),
-            project=self.project.to_jsonable(),
-            report_links=ReportLinks.public_for_project(self.project),
-        )
-
-
-class ReportPageViewBase(ProjectSingleMixin, ReactView):
-    """
-    Generic base class for all report views that use ReportSelectors.
-    """
-
-    selector_class = None
-    is_anonymous_view = False
-    report_name = None
-
-    def get_page_title(self):
-        return f"{self.project.name} {self.page_title}"
-
-    def get_competitors(self, *args, **kwargs):
-        competitors = []
-        for project in self.project.competitors:
-            if project is not None:
-                try:
-                    selector = self.selector_class(project, *args, **kwargs)
-                    competitors.append(
-                        {
-                            "report": selector.get_report_data(),
-                            "project": self.project.to_jsonable(),
-                        }
-                    )
-                except:
-                    pass
-        return competitors
-
-    def get(self, request, project_id, *args, **kwargs):
-        logger.info("ReportPageViewBase::get::top")
-
-        try:
-            self.get_project(request, project_id)
-        except PermissionDenied:
-            return redirect("dashboard")
-        except Redirect:
-            return redirect_to_login(self.request.get_full_path())
-        except Exception as e:
-            logger.error(error_text(e))
-            raise Http404
-
-        logger.info("ReportPageViewBase::get::after get_object_or_404")
-
-        try:
-            logger.info("ReportPageViewBase::get::before selector_class")
-            self.selector = self.selector_class(self.project, *args, **kwargs)
-            logger.info("ReportPageViewBase::get::after selector_class")
-        except Exception:
-            self.selector = None
-            raise Http404
->>>>>>> df41f586
 
 
 class ProjectOverallView(generics.RetrieveAPIView):
     """JSON data about the overall project."""
 
-<<<<<<< HEAD
     allow_anonymous = False
-=======
-        if self.is_anonymous_view:
-            report_links = ReportLinks.share_for_project(self.project)
-            current_report_link = self.selector.get_share_link()
-        else:
-            user_menu = request.user.get_menu_dict()
-            report_links = ReportLinks.public_for_project(self.project)
-            current_report_link = self.selector.get_link()
-            share_info = self.selector.get_share_info(self.base_url())
-
-        project = self.project.to_jsonable()
-        project["health"] = self.project.get_performance_rating()
-
-        logger.info("ReportPageViewBase::get::bottom")
-
-        return self.render(
-            user=user_menu,
-            report_links=report_links,
-            current_report_link=current_report_link,
-            project=project,
-            report=self.selector.get_report_data(),
-            share_info=share_info,
-        )
->>>>>>> df41f586
 
     permission_classes = [ProjectCustomPermission]
     queryset = Project.objects.all()
@@ -392,23 +260,17 @@
         for project in projects:
             for user in users:
                 project.view_group.user_set.add(user)
-                send_invite_email.apply_async(args=(inviter_name, user.id, projects_ids), countdown=2)
+                send_invite_email.apply_async(
+                    args=(inviter_name, user.id, projects_ids), countdown=2
+                )
             project.save()
-<<<<<<< HEAD
-        projects_list = [{
-            "property_id": p.public_id,
-            "members": p.get_members(),
-        } for p in projects]
-        return Response({"projects": projects_list})
-
-
-class ProjectRemoveMemberView(APIView):
-=======
         projects_list = [
             {"property_id": p.public_id, "members": p.get_members()} for p in projects
         ]
-        return JsonResponse({"projects": projects_list})
->>>>>>> df41f586
+        return Response({"projects": projects_list})
+
+
+class ProjectRemoveMemberView(APIView):
 
     permission_classes = [IsAuthenticated]
 
@@ -419,12 +281,18 @@
         try:
             user = User.objects.get(public_id=user_id)
         except User.DoesNotExist:
-            return Response({"error": "User not found"}, status=status.HTTP_500_INTERNAL_SERVER_ERROR)
+            return Response(
+                {"error": "User not found"},
+                status=status.HTTP_500_INTERNAL_SERVER_ERROR,
+            )
 
         try:
             project = Project.objects.get(public_id=public_id)
         except Project.DoesNotExist:
-            return Response({"error": "Project not found"}, status=status.HTTP_500_INTERNAL_SERVER_ERROR)
+            return Response(
+                {"error": "Project not found"},
+                status=status.HTTP_500_INTERNAL_SERVER_ERROR,
+            )
 
         project.view_group.user_set.remove(user)
         project.save()
