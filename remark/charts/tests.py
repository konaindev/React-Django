import os

from copy import copy
from django.test import SimpleTestCase
from django.urls import reverse


class DonutChartTestCase(SimpleTestCase):
    test_data = {
        "goal": 95,
        "goal_date": "2015-11-17",
        "current": 80,
        "bg": "20272E",
        "bg_target": "404E5C",
        "bg_current": "006EFF",
        "type": "svg",
    }

    def setUp(self):
        self.url = reverse("donut")
        self.current_dir = os.path.dirname(os.path.abspath(__file__))

    def _check_correct_svg(self, data, file_path):
        with self.settings(DEBUG=True):
            resp = self.client.get(self.url, data)
        path = os.path.join(self.current_dir, file_path)
        with open(path, "rb") as f:
            expect = f.read()
        self.assertEqual(200, resp.status_code)
        self.assertEqual("image/svg+xml", resp["Content-Type"])
        result = resp.content
        self.assertEqual(expect, result)

<<<<<<< HEAD
    def test_overlapped_labels_on_right(self):
        data = copy(self.test_data)
        data["goal"] = 44
        data["current"] = 50
        self._check_correct_svg(data, "test_files/right_overlap.svg")

    def test_current_greater_goal(self):
        data = copy(self.test_data)
        data["goal"] = 20
        data["current"] = 40
        self._check_correct_svg(data, "test_files/current_greater_goal.svg")
=======
    # def test_overlapped_labels_on_right(self):
    #     data = copy(self.test_data)
    #     data["goal"] = 47
    #     data["current"] = 60
    #     self._check_correct_svg(data, "test_files/right_overlap.svg")

    # def test_overlapped_labels_on_left(self):
    #     data = copy(self.test_data)
    #     data["goal"] = 53
    #     data["current"] = 60
    #     self._check_correct_svg(data, "test_files/left_overlap.svg")
    # def test_current_greater_goal(self):
    #     data = copy(self.test_data)
    #     data["goal"] = 20
    #     data["current"] = 40
    #     self._check_correct_svg(data, "test_files/current_greater_goal.svg")

    # def test_current_equal_goal(self):
    #     data = copy(self.test_data)
    #     data["goal"] = 60
    #     data["current"] = 60
    #     self._check_correct_svg(data, "test_files/current_equal_goal.svg")

    # def test_goal_greater_current(self):
    #     self._check_correct_svg(
    #         self.test_data, "test_files/goal_greater_current.svg")
>>>>>>> a6d66c49

    def test_over_100_goal_only(self):
        data = copy(self.test_data)
        data["goal"] = 120
        data["current"] = 95
        self._check_correct_svg(
            data, "test_files/over_100_goal_only.svg")
    
    def test_over_100_current_only(self):
        data = copy(self.test_data)
        data["goal"] = 95
        data["current"] = 105
        self._check_correct_svg(
            data, "test_files/over_100_current_only.svg")

    def test_over_100_goal_and_current(self):
        data = copy(self.test_data)
        data["goal"] = 120
        data["current"] = 105
        self._check_correct_svg(
            data, "test_files/over_100_goal_and_current.svg")

    def test_goal_greater_current_and_smaller_50(self):
        data = copy(self.test_data)
        data["goal"] = 41
        data["current"] = 16
        self._check_correct_svg(
            data, "test_files/goal_greater_current_and_smaller_50.svg")

    def test_goal_label_moved_due_to_overlap(self):
        data = copy(self.test_data)
        data["goal"] = 53
        data["current"] = 50
        self._check_correct_svg(
            data, "test_files/goal_label_moved_due_to_overlap.svg")

    def test_required_params(self):
        resp = self.client.get(self.url, {})
        self.assertEqual(400, resp.status_code)
        errors = resp.json()
        error_keys = {
            "goal",
            "goal_date",
            "current",
            "bg",
            "bg_target",
            "bg_current",
        }
        self.assertSetEqual(error_keys, set(errors))<|MERGE_RESOLUTION|>--- conflicted
+++ resolved
@@ -31,19 +31,6 @@
         result = resp.content
         self.assertEqual(expect, result)
 
-<<<<<<< HEAD
-    def test_overlapped_labels_on_right(self):
-        data = copy(self.test_data)
-        data["goal"] = 44
-        data["current"] = 50
-        self._check_correct_svg(data, "test_files/right_overlap.svg")
-
-    def test_current_greater_goal(self):
-        data = copy(self.test_data)
-        data["goal"] = 20
-        data["current"] = 40
-        self._check_correct_svg(data, "test_files/current_greater_goal.svg")
-=======
     # def test_overlapped_labels_on_right(self):
     #     data = copy(self.test_data)
     #     data["goal"] = 47
@@ -70,7 +57,6 @@
     # def test_goal_greater_current(self):
     #     self._check_correct_svg(
     #         self.test_data, "test_files/goal_greater_current.svg")
->>>>>>> a6d66c49
 
     def test_over_100_goal_only(self):
         data = copy(self.test_data)
