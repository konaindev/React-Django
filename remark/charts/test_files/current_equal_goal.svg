--- conflicted
+++ resolved
@@ -26,13 +26,7 @@
     
   </g>
   
-<<<<<<< HEAD
-  <text x="197.7745" y="380.1438"><tspan>Current:</tspan><tspan dy="17px" x="197.7745">60%</tspan></text>
-  
-  
-=======
   <text x="147.0719" y="345.6864"><tspan>Goal:</tspan><tspan dy="17px" x="147.0719">60%</tspan></text>
->>>>>>> a6d66c49
   
   <text x="249.5" y="390.011"><tspan>Current:</tspan><tspan dy="17px" x="249.5">60%</tspan></text>
   
