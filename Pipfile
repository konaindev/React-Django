[[source]]
name = "pypi"
url = "https://pypi.org/simple"
verify_ssl = true

[dev-packages]
flake8 = "*"
black = "*"
rope = "*"
python-language-server = {extras = ["all"],version = "*"}
pyls-black = "*"
pyls-mypy = "*"
beautifulsoup4 = "*"
click = "*"

[packages]
django-heroku = "*"
gunicorn = "*"
python-dotenv = "*"
psycopg2-binary = "*"
django-js-reverse = "*"
docutils = "*"
django = "==2.1.*"
sortedcontainers = "*"
python-dateutil = "*"
jsonschema = "*"
jsonfield = "*"
<<<<<<< HEAD
openpyxl = "*"
requests = "*"
django-click = "*"
=======
django-storages = "*"
pillow = "*"
boto3 = "*"
>>>>>>> 265eb878

[requires]
python_version = "3.7"

[pipenv]
allow_prereleases = true<|MERGE_RESOLUTION|>--- conflicted
+++ resolved
@@ -25,15 +25,12 @@
 python-dateutil = "*"
 jsonschema = "*"
 jsonfield = "*"
-<<<<<<< HEAD
 openpyxl = "*"
 requests = "*"
 django-click = "*"
-=======
 django-storages = "*"
 pillow = "*"
 boto3 = "*"
->>>>>>> 265eb878
 
 [requires]
 python_version = "3.7"
