[[source]]
name = "pypi"
url = "https://pypi.org/simple"
verify_ssl = true

[dev-packages]
flake8 = "*"
black = "*"
rope = "*"
python-language-server = {extras = ["all"],version = "*"}
pyls-black = "*"
pyls-mypy = "*"
click = "*"
<<<<<<< HEAD
pip-licenses = "*"
=======
watchdog = "*"
>>>>>>> 9e3fa8fe

[packages]
django-heroku = "*"
gunicorn = "*"
python-dotenv = "*"
psycopg2-binary = "*"
django-js-reverse = "*"
docutils = "*"
django = "==2.2.*"
sortedcontainers = "*"
python-dateutil = "*"
jsonschema = "*"
jsonfield = "*"
openpyxl = "*"
requests = "*"
django-click = "*"
django-storages = "*"
pillow = "*"
boto3 = "*"
django-stdimage = "*"
google-api-python-client = "*"
beautifulsoup4 = "*"
googlemaps = "*"
bs4 = "*"
<<<<<<< HEAD
sendgrid = "*"
=======
celery = "*"
redis = "*"
>>>>>>> 9e3fa8fe

[requires]
python_version = "3.7"

[pipenv]
allow_prereleases = true<|MERGE_RESOLUTION|>--- conflicted
+++ resolved
@@ -11,11 +11,8 @@
 pyls-black = "*"
 pyls-mypy = "*"
 click = "*"
-<<<<<<< HEAD
 pip-licenses = "*"
-=======
 watchdog = "*"
->>>>>>> 9e3fa8fe
 
 [packages]
 django-heroku = "*"
@@ -40,12 +37,9 @@
 beautifulsoup4 = "*"
 googlemaps = "*"
 bs4 = "*"
-<<<<<<< HEAD
 sendgrid = "*"
-=======
 celery = "*"
 redis = "*"
->>>>>>> 9e3fa8fe
 
 [requires]
 python_version = "3.7"
