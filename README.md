--- conflicted
+++ resolved
@@ -94,11 +94,6 @@
 
 ### What about media storage for local development?
 
-<<<<<<< HEAD
-1. It's totally fine, and possible, to use a private `S3` bucket.
-
-2. It's totally fine, and possible, to use Django's default `django.core.files.storage.FileSystemStorage`. You can configure this in your `.env` as desired.
-=======
 1. You can create your own S3 bucket if you like. (Mine is called `dave-dev-storage.remarkably.io`) You probably should create a new IAM user and group+policy to give you just read/write access to that bucket.
 
 2. You can just store stuff on the local filesystem. Update your `.env` as follows:
@@ -107,5 +102,4 @@
 - `MEDIA_ROOT=/tmp/some-directory-you-create`
 - `MEDIA_URL=/media/`
 
-This will only work when `DEBUG=YES`.
->>>>>>> 7039d010
+This will only work when `DEBUG=YES`.