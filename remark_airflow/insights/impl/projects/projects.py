<<<<<<< HEAD
from remark_airflow.insights.impl.triggers import (
    trigger_is_active_campaign,
    trigger_campaign_health_status_off_track,
    trigger_health_status_is_changed,
)
from remark_airflow.insights.impl.utils import cop
from remark_airflow.insights.impl.vars import (
    var_campaign_health_status,
    var_current_period_leased_rate,
    var_target_leased_rate,
    var_prev_health_status,
    var_project,
)

from graphkit import compose


def get_project_facts(project_id, start, end):
    project_graph = compose(name="project_graph")(
        cop(var_current_period_leased_rate, "project", "start", "end"),
        cop(var_target_leased_rate, "project", "start", "end"),
        cop(
            var_campaign_health_status,
            var_current_period_leased_rate,
            var_target_leased_rate,
        ),
        cop(var_prev_health_status, "project", "start"),
        cop(
            trigger_is_active_campaign,
            "project",
            "start",
            var_campaign_health_status,
            var_prev_health_status,
        ),
        cop(trigger_campaign_health_status_off_track, var_campaign_health_status),
        cop(
            trigger_health_status_is_changed,
            var_campaign_health_status,
            var_prev_health_status,
        ),
    )
=======
from graphkit import compose

from remark_airflow.insights.impl.vars import var_project


def get_project_facts(project_insights, project_id, start, end):
    graph = []
    for insight in project_insights:
        graph.append(insight.graph)
    project_graph = compose(name="project_graph", merge=True)(*graph)
>>>>>>> 7bd3d254
    project = var_project(project_id)
    args = {"start": start, "end": end, "project": project}
    data = project_graph(args)
    for k in args:
        del data[k]
    return data


def get_project_insights(project_facts, project_insights):
    final_insights = {}

    for project_insight in project_insights:
        result = project_insight.evaluate(project_facts)
        if result is not None:
            name, text = result
            final_insights[name] = text

    return final_insights<|MERGE_RESOLUTION|>--- conflicted
+++ resolved
@@ -1,46 +1,3 @@
-<<<<<<< HEAD
-from remark_airflow.insights.impl.triggers import (
-    trigger_is_active_campaign,
-    trigger_campaign_health_status_off_track,
-    trigger_health_status_is_changed,
-)
-from remark_airflow.insights.impl.utils import cop
-from remark_airflow.insights.impl.vars import (
-    var_campaign_health_status,
-    var_current_period_leased_rate,
-    var_target_leased_rate,
-    var_prev_health_status,
-    var_project,
-)
-
-from graphkit import compose
-
-
-def get_project_facts(project_id, start, end):
-    project_graph = compose(name="project_graph")(
-        cop(var_current_period_leased_rate, "project", "start", "end"),
-        cop(var_target_leased_rate, "project", "start", "end"),
-        cop(
-            var_campaign_health_status,
-            var_current_period_leased_rate,
-            var_target_leased_rate,
-        ),
-        cop(var_prev_health_status, "project", "start"),
-        cop(
-            trigger_is_active_campaign,
-            "project",
-            "start",
-            var_campaign_health_status,
-            var_prev_health_status,
-        ),
-        cop(trigger_campaign_health_status_off_track, var_campaign_health_status),
-        cop(
-            trigger_health_status_is_changed,
-            var_campaign_health_status,
-            var_prev_health_status,
-        ),
-    )
-=======
 from graphkit import compose
 
 from remark_airflow.insights.impl.vars import var_project
@@ -51,7 +8,6 @@
     for insight in project_insights:
         graph.append(insight.graph)
     project_graph = compose(name="project_graph", merge=True)(*graph)
->>>>>>> 7bd3d254
     project = var_project(project_id)
     args = {"start": start, "end": end, "project": project}
     data = project_graph(args)
