--- conflicted
+++ resolved
@@ -28,11 +28,8 @@
     kpi_trend_change_health,
     usvs_on_track,
     change_health_status,
-<<<<<<< HEAD
     kpi_trend,
-=======
-    lease_rate_against_target,
->>>>>>> 9c1c0b0f
+    lease_rate_against_target
 )
 from remark_airflow.insights.impl.stub_data.benchmark import stub_benchmark_kpis
 
