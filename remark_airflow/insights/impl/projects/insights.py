from remark.projects.constants import HEALTH_STATUS
from remark_airflow.insights.framework.core import Insight
from remark_airflow.insights.impl.graphs_insights import (
    graph_kpi_at_risk_mitigated,
    graph_kpi_off_track_mitigated,
)
from remark_airflow.insights.impl.triggers import (
    trigger_is_active_campaign,
    trigger_health_status_is_changed,
    trigger_usv_exe_off_track,
    trigger_usv_exe_at_risk,
    trigger_usv_exe_on_track,
    trigger_retention_rate_health,
    trigger_has_data_google_analytics,
    trigger_have_benchmark_kpi,
    trigger_kpi_not_mitigated,
    trigger_kpi_trend_change_health,
    trigger_usvs_on_track,
    trigger_kpi_trend,
<<<<<<< HEAD
    trigger_kpi_trend_new_direction,
=======
    trigger_healths_is_not_pending,
>>>>>>> f32a51e9
)
from remark_airflow.insights.impl.utils import cop
from remark_airflow.insights.impl.vars import (
    var_campaign_health_status,
    var_prev_health_status,
    var_current_period_leased_rate,
    var_target_leased_rate,
    var_weeks_usv_exe_off_track,
    var_kpi_usv_exe_off_track,
    var_weeks_usv_exe_at_risk,
    var_kpi_usv_exe_at_risk,
    var_weeks_usv_exe_on_track,
    var_kpi_usv_exe_on_track,
    var_retention_rate_health,
    var_retention_rate_health_weeks,
    var_retention_rate_trend,
    var_retention_rate,
    var_target_retention_rate,
    var_prev_retention_rate,
    var_top_usv_referral,
    var_benchmark_kpis,
    var_kpi_for_benchmark,
    var_low_performing_kpi,
    var_below_average_kpi,
    var_high_performing_kpi,
    var_above_average_kpi,
    var_kpi_without_mitigated,
    var_kpi_health_weeks,
    var_all_base_kpis,
    var_all_target_kpis,
    var_all_computed_kpis,
    var_all_target_computed_kpis,
    var_kpis_trends,
    var_kpis_healths_statuses,
    var_predicting_change_health,
    var_predicted_kpi,
    var_kpi_trend,
    var_kpi_new_direction,
)
from remark_airflow.insights.impl.vars_base import (
    var_base_kpis,
    var_base_targets,
    var_computed_kpis,
    var_target_computed_kpis,
    var_usv_exe,
    var_target_usv_exe,
    var_usv_exe_health_status,
    var_base_kpis_without_pre_leasing_stage,
)

lease_rate_against_target = Insight(
    name="lease_rate_against_target",
    template="Property is {{ var_current_period_leased_rate | format_percent }}"
    " Leased against period target of {{ var_target_leased_rate | format_percent }},"
    " assessed as {{ var_campaign_health_status | health_status_to_str }}.",
    triggers=["trigger_is_active_campaign"],
    graph=[
        cop(var_base_kpis, "project", "start", "end"),
        cop(var_base_targets, "project", "start", "end"),
        cop(var_computed_kpis, var_base_kpis),
        cop(var_current_period_leased_rate, var_computed_kpis),
        cop(var_target_leased_rate, var_base_targets),
        cop(
            var_campaign_health_status,
            var_current_period_leased_rate,
            var_target_leased_rate,
        ),
        cop(
            trigger_is_active_campaign,
            "project",
            "start",
            var_campaign_health_status,
            var_current_period_leased_rate,
            var_target_leased_rate,
        ),
    ],
)

change_health_status = Insight(
    name="change_health_status",
    template="Campaign health has changed from {{var_prev_health_status | health_status_to_str}}"
    " to {{var_campaign_health_status | health_status_to_str }} during this period.",
    triggers=["trigger_health_status_is_changed", "trigger_healths_is_not_pending"],
    graph=[
        cop(var_base_kpis, "project", "start", "end"),
        cop(var_base_targets, "project", "start", "end"),
        cop(var_prev_health_status, "project", "start"),
        cop(var_computed_kpis, var_base_kpis),
        cop(var_current_period_leased_rate, var_computed_kpis),
        cop(var_target_leased_rate, var_base_targets),
        cop(
            var_campaign_health_status,
            var_current_period_leased_rate,
            var_target_leased_rate,
        ),
        cop(
            trigger_healths_is_not_pending,
            var_campaign_health_status,
            var_prev_health_status,
        ),
        cop(
            trigger_health_status_is_changed,
            var_campaign_health_status,
            var_prev_health_status,
        ),
    ],
)

# TPC: Check the logic for picking the USV_EXE OFF Track

usv_exe_off_track = Insight(
    name="usv_exe_off_track",
    template="Your top-to-bottom, or ‘search to lease’ funnel conversion rate,"
    " has been Off Track for {{ var_weeks_usv_exe_off_track }} week(s)"
    " and your {{ var_kpi_usv_exe_off_track }} has negatively impacted it most.",
    triggers=["trigger_usv_exe_off_track"],
    graph=[
        cop(var_base_kpis, "project", "start", "end"),
        cop(var_base_targets, "project", "start", "end"),
        cop(var_weeks_usv_exe_off_track, "project", "start", "end"),
        cop(var_kpi_usv_exe_off_track, "project", var_weeks_usv_exe_off_track, "end"),
        cop(var_computed_kpis, var_base_kpis),
        cop(var_target_computed_kpis, var_base_kpis, var_base_targets),
        cop(var_usv_exe, var_computed_kpis),
        cop(var_target_usv_exe, var_target_computed_kpis),
        cop(var_usv_exe_health_status, var_usv_exe, var_target_usv_exe),
        cop(trigger_usv_exe_off_track, var_usv_exe_health_status),
    ],
)

usv_exe_at_risk = Insight(
    name="usv_exe_at_risk",
    template="Your top-to-bottom, or ‘search to lease’ funnel conversion rate"
    " has been At Risk for {{ var_weeks_usv_exe_at_risk }} week(s)"
    " and your {{ var_kpi_usv_exe_at_risk }} has negatively impacted it most. ",
    triggers=["trigger_usv_exe_at_risk"],
    graph=[
        cop(var_base_kpis, "project", "start", "end"),
        cop(var_base_targets, "project", "start", "end"),
        cop(var_weeks_usv_exe_at_risk, "project", "start", "end"),
        cop(var_kpi_usv_exe_at_risk, "project", var_weeks_usv_exe_at_risk, "end"),
        cop(var_computed_kpis, var_base_kpis),
        cop(var_target_computed_kpis, var_base_kpis, var_base_targets),
        cop(var_usv_exe, var_computed_kpis),
        cop(var_target_usv_exe, var_target_computed_kpis),
        cop(var_usv_exe_health_status, var_usv_exe, var_target_usv_exe),
        cop(trigger_usv_exe_at_risk, var_usv_exe_health_status),
    ],
)

usv_exe_on_track = Insight(
    name="usv_exe_on_track",
    template="Your top-to-bottom, or ‘search to lease’ funnel conversion rate"
    " has been On Track for {{ var_weeks_usv_exe_on_track }} week(s)"
    " and your {{ var_kpi_usv_exe_on_track }} has positively impacted it most.",
    triggers=["trigger_usv_exe_on_track"],
    graph=[
        cop(var_base_kpis, "project", "start", "end"),
        cop(var_base_targets, "project", "start", "end"),
        cop(var_weeks_usv_exe_on_track, "project", "start", "end"),
        cop(var_kpi_usv_exe_on_track, "project", var_weeks_usv_exe_on_track, "end"),
        cop(var_computed_kpis, var_base_kpis),
        cop(var_target_computed_kpis, var_base_kpis, var_base_targets),
        cop(var_usv_exe, var_computed_kpis),
        cop(var_target_usv_exe, var_target_computed_kpis),
        cop(var_usv_exe_health_status, var_usv_exe, var_target_usv_exe),
        cop(trigger_usv_exe_on_track, var_usv_exe_health_status),
    ],
)


retention_rate_health = Insight(
    name="retention_rate_health",
    template="Your Retention Rate has been {{ var_retention_rate_health | health_status_to_str }}"
    " for {{ var_retention_rate_health_weeks }} week(s)"
    " and is trending {{ var_retention_rate_trend }}.",
    triggers=["trigger_retention_rate_health"],
    graph=[
        cop(var_base_kpis_without_pre_leasing_stage, "project", "start", "end"),
        cop(var_base_targets, "project", "start", "end"),
        cop(var_prev_retention_rate, "project", "start"),
        cop(var_computed_kpis, var_base_kpis_without_pre_leasing_stage),
        cop(
            var_target_computed_kpis,
            var_base_kpis_without_pre_leasing_stage,
            var_base_targets,
        ),
        cop(var_retention_rate, var_computed_kpis),
        cop(var_target_retention_rate, var_target_computed_kpis),
        cop(var_retention_rate_health, var_retention_rate, var_target_retention_rate),
        cop(
            var_retention_rate_health_weeks,
            "project",
            "start",
            var_retention_rate_health,
        ),
        cop(var_retention_rate_trend, var_retention_rate, var_prev_retention_rate),
        cop(trigger_retention_rate_health, var_retention_rate_health),
    ],
)


top_usv_referral = Insight(
    name="top_usv_referral",
    template="{{ var_top_usv_referral }} is your top source of Unique Site Visitors (USV) volume, this period.",
    triggers=["trigger_has_data_google_analytics"],
    graph=[
        cop(var_top_usv_referral, "project", "start", "end"),
        cop(trigger_has_data_google_analytics, var_top_usv_referral),
    ],
)


low_performing = Insight(
    name="low_performing",
    template="{{ var_low_performing_kpi | kpi_humanize }} is your worst performing metric compared to your Remarkably customer peer set average, this period.",
    triggers=["trigger_low_performing"],
    graph=[
        cop(var_base_kpis, "project", "start", "end"),
        cop(var_computed_kpis, var_base_kpis),
        cop(var_kpi_for_benchmark, var_computed_kpis),
        cop(var_benchmark_kpis, var_kpi_for_benchmark, "project", "start", "end"),
        cop(var_low_performing_kpi, var_benchmark_kpis, var_kpi_for_benchmark),
        cop(
            trigger_have_benchmark_kpi,
            var_low_performing_kpi,
            name="trigger_low_performing",
        ),
    ],
)


kpi_below_average = Insight(
    name="kpi_below_average",
    template="{{ var_below_average_kpi | kpi_humanize }} is your worst performing metric compared to your Remarkably customer peer set average, this period.",
    triggers=["trigger_below_average"],
    graph=[
        cop(var_base_kpis, "project", "start", "end"),
        cop(var_computed_kpis, var_base_kpis),
        cop(var_kpi_for_benchmark, var_computed_kpis),
        cop(var_benchmark_kpis, var_kpi_for_benchmark, "project", "start", "end"),
        cop(var_below_average_kpi, var_benchmark_kpis, var_kpi_for_benchmark),
        cop(
            trigger_have_benchmark_kpi,
            var_below_average_kpi,
            name="trigger_below_average",
        ),
    ],
)

kpi_high_performing = Insight(
    name="kpi_high_performing",
    template="{{ var_high_performing_kpi | kpi_humanize }} is your best performing metric compared to your Remarkably customer peer set average, this period.",
    triggers=["trigger_high_performing"],
    graph=[
        cop(var_base_kpis, "project", "start", "end"),
        cop(var_computed_kpis, var_base_kpis),
        cop(var_kpi_for_benchmark, var_computed_kpis),
        cop(var_benchmark_kpis, var_kpi_for_benchmark, "project", "start", "end"),
        cop(var_high_performing_kpi, var_benchmark_kpis, var_kpi_for_benchmark),
        cop(
            trigger_have_benchmark_kpi,
            var_high_performing_kpi,
            name="trigger_high_performing",
        ),
    ],
)

kpi_above_average = Insight(
    name="kpi_above_average",
    template="{{ var_above_average_kpi | kpi_humanize }} is your best performing metric compared to your Remarkably customer peer set average, this period.",
    triggers=["trigger_above_average"],
    graph=[
        cop(var_base_kpis, "project", "start", "end"),
        cop(var_computed_kpis, var_base_kpis),
        cop(var_kpi_for_benchmark, var_computed_kpis),
        cop(var_benchmark_kpis, var_kpi_for_benchmark, "project", "start", "end"),
        cop(var_above_average_kpi, var_benchmark_kpis, var_kpi_for_benchmark),
        cop(
            trigger_have_benchmark_kpi,
            var_above_average_kpi,
            name="trigger_above_average",
        ),
    ],
)

kpi_off_track_mitigated = Insight(
    name="kpi_off_track_mitigated",
    template="While {{ kpi_off_track_a | kpi_humanize }} is Off Track for {{ var_kpi_off_track_weeks }} week(s), {{ kpi_off_track_b | kpi_humanize }} is exceeding performance target, resulting in On Track {{ kpi_off_track_c | kpi_humanize }}.",
    triggers=["trigger_kpi_off_track_mitigated"],
    graph=[graph_kpi_off_track_mitigated],
)


kpi_at_risk_mitigated = Insight(
    name="kpi_at_risk_mitigated",
    template="While {{ kpi_at_risk_a | kpi_humanize }} is At Risk for {{ var_kpi_at_risk_weeks }} week(s), {{ kpi_at_risk_b | kpi_humanize }} is exceeding performance target, resulting in On Track {{ kpi_at_risk_c | kpi_humanize }}.",
    triggers=["trigger_kpi_at_risk_mitigated"],
    graph=[graph_kpi_at_risk_mitigated],
)


kpi_off_track_not_mitigated = Insight(
    name="kpi_off_track_not_mitigated",
    template="{{ var_kpi_off_track_not_mitigated | kpi_humanize }} has been Off Track for {{ var_kpi_off_track_not_mitigated_weeks }} week(s).",
    triggers=["trigger_kpi_off_track_not_mitigated"],
    graph=[
        graph_kpi_off_track_mitigated,
        graph_kpi_at_risk_mitigated,
        cop(
            var_kpi_without_mitigated,
            "var_kpis_healths_statuses",
            "var_computed_kpis",
            "var_target_computed_kpis",
            params={"target_health": HEALTH_STATUS["OFF_TRACK"]},
            name="var_kpi_off_track_not_mitigated",
        ),
        cop(
            var_kpi_health_weeks,
            "project",
            "start",
            "end",
            "var_kpi_off_track_not_mitigated",
            name="var_kpi_off_track_not_mitigated_weeks",
            params={"health_target": HEALTH_STATUS["OFF_TRACK"]},
        ),
        cop(
            trigger_kpi_not_mitigated,
            "var_kpi_off_track_not_mitigated",
            "trigger_kpi_off_track_mitigated",
            "trigger_kpi_at_risk_mitigated",
            name="trigger_kpi_off_track_not_mitigated",
        ),
    ],
)


kpi_at_risk_not_mitigated = Insight(
    name="kpi_at_risk_not_mitigated",
    template="{{ var_kpi_at_risk_not_mitigated | kpi_humanize }} has been At Risk for {{ var_kpi_at_risk_not_mitigated_weeks }} week(s).",
    triggers=["trigger_kpi_at_risk_not_mitigated"],
    graph=[
        graph_kpi_off_track_mitigated,
        graph_kpi_at_risk_mitigated,
        cop(
            var_kpi_without_mitigated,
            "var_kpis_healths_statuses",
            "var_computed_kpis",
            "var_target_computed_kpis",
            params={"target_health": HEALTH_STATUS["AT_RISK"]},
            name="var_kpi_at_risk_not_mitigated",
        ),
        cop(
            var_kpi_health_weeks,
            "project",
            "start",
            "end",
            "var_kpi_at_risk_not_mitigated",
            name="var_kpi_at_risk_not_mitigated_weeks",
            params={"health_target": HEALTH_STATUS["AT_RISK"]},
        ),
        cop(
            trigger_kpi_not_mitigated,
            "var_kpi_at_risk_not_mitigated",
            "trigger_kpi_off_track_mitigated",
            "trigger_kpi_at_risk_mitigated",
            name="trigger_kpi_at_risk_not_mitigated",
        ),
    ],
)

kpi_trend_change_health = Insight(
    name="kpi_trend_change_health",
    template="{{ var_predicted_kpi['name'] | kpi_humanize }} has been trending {{ var_predicted_kpi['trend'] }}"
    " for {{ var_predicted_kpi['weeks'] }} week(s);"
    " if it continues for {{ var_predicted_kpi['predicted_weeks'] }} weeks,"
    " performance health is expected to change to {{ var_predicted_kpi['predicted_health'] | health_status_to_str }}.",
    triggers=["trigger_kpi_trend_change_health"],
    graph=[
        cop(var_all_base_kpis, "project", "start", "end"),
        cop(var_all_target_kpis, "project", "start", "end"),
        cop(var_all_computed_kpis, var_all_base_kpis),
        cop(var_all_target_computed_kpis, var_all_base_kpis, var_all_target_kpis),
        cop(var_kpis_trends, var_all_computed_kpis, var_all_target_computed_kpis),
        cop(
            var_kpis_healths_statuses,
            var_all_computed_kpis,
            var_all_target_computed_kpis,
        ),
        cop(var_predicting_change_health, var_kpis_trends, var_kpis_healths_statuses),
        cop(var_predicted_kpi, var_predicting_change_health, var_kpis_trends),
        cop(trigger_kpi_trend_change_health, var_predicted_kpi),
    ],
)


usvs_on_track = Insight(
    name="usvs_on_track",
    template="{{ 'usvs' | kpi_humanize }} has been On Track for {{ var_usvs_on_track_weeks }} week(s).",
    triggers=["trigger_usvs_on_track"],
    graph=[
        cop(var_base_kpis, "project", "start", "end"),
        cop(var_base_targets, "project", "start", "end"),
        cop(
            var_kpi_health_weeks,
            "project",
            "start",
            "end",
            name="var_usvs_on_track_weeks",
            params={"health_target": HEALTH_STATUS["ON_TRACK"], "kpi_name": "usvs"},
        ),
        cop(trigger_usvs_on_track, "var_usvs_on_track_weeks"),
    ],
)


kpi_trend = Insight(
    name="kpi_trend",
    template="{{ var_kpi_trend['name'] | kpi_humanize  }} has been trending "
    "{{ var_kpi_trend['trend'] }} for {{ var_kpi_trend['weeks'] }} weeks.",
    triggers=["trigger_kpi_trend"],
    graph=[
        cop(var_all_base_kpis, "project", "start", "end"),
        cop(var_all_target_kpis, "project", "start", "end"),
        cop(var_all_computed_kpis, var_all_base_kpis),
        cop(var_all_target_computed_kpis, var_all_base_kpis, var_all_target_kpis),
        cop(var_kpis_trends, var_all_computed_kpis, var_all_target_computed_kpis),
        cop(
            var_kpis_healths_statuses,
            var_all_computed_kpis,
            var_all_target_computed_kpis,
        ),
        cop(var_predicting_change_health, var_kpis_trends, var_kpis_healths_statuses),
        cop(var_predicted_kpi, var_predicting_change_health, var_kpis_trends),
        cop(var_kpi_trend, var_kpis_trends),
        cop(trigger_kpi_trend, var_predicted_kpi, var_kpi_trend),
    ],
)


kpi_trend_new_direction = Insight(
    name="kpi_trending_new_direction",
    template="While {{ var_kpi_new_direction['kpi_name'] | kpi_humanize }} has been trending "
    "{{ var_kpi_new_direction['prev_trend'] }} for {{ var_kpi_new_direction['weeks'] }} weeks,"
    " it is now trending {{ var_kpi_new_direction['trend'] }}.",
    triggers=["trigger_kpi_trend_new_direction"],
    graph=[
        cop(var_all_base_kpis, "project", "start", "end"),
        cop(var_all_target_kpis, "project", "start", "end"),
        cop(var_all_computed_kpis, var_all_base_kpis),
        cop(var_all_target_computed_kpis, var_all_base_kpis, var_all_target_kpis),
        cop(
            var_kpis_trends,
            var_all_computed_kpis,
            var_all_target_computed_kpis,
            params={"include_last": False},
            name="var_kpis_trends_not_include_last",
        ),
        cop(var_kpi_new_direction, "var_kpis_trends_not_include_last"),
        cop(trigger_kpi_trend_new_direction, var_kpi_new_direction),
    ],
)<|MERGE_RESOLUTION|>--- conflicted
+++ resolved
@@ -17,11 +17,8 @@
     trigger_kpi_trend_change_health,
     trigger_usvs_on_track,
     trigger_kpi_trend,
-<<<<<<< HEAD
     trigger_kpi_trend_new_direction,
-=======
     trigger_healths_is_not_pending,
->>>>>>> f32a51e9
 )
 from remark_airflow.insights.impl.utils import cop
 from remark_airflow.insights.impl.vars import (
