--- conflicted
+++ resolved
@@ -12,9 +12,6 @@
 
 
 def trigger_health_status_is_changed(health_status, prev_health_status):
-<<<<<<< HEAD
-    return prev_health_status != health_status
-=======
     return prev_health_status != health_status
 
 
@@ -38,5 +35,4 @@
 
 
 def trigger_has_data_google_analytics(usv_source):
-    return usv_source is not None
->>>>>>> 7bd3d254
+    return usv_source is not None