import datetime

from django.test import TestCase

from remark.factories.benchmarks import generate_benchmarks
from remark.factories.geo import create_us
from remark.factories.projects import create_project
from remark.factories.periods import create_periods
from remark_airflow.insights.impl.stub_data.benchmark import stub_benchmark_kpis

from remark_airflow.insights.impl.vars import (
    var_prev_health_status,
    var_benchmark_kpis,
    var_kpi_for_benchmark,
    var_low_performing_kpi,
    var_below_average_kpi,
    var_high_performing_kpi,
<<<<<<< HEAD
    var_above_average_kpi,
=======
>>>>>>> ab3c55e2
)


class VarPrevHealthStatusTestCase(TestCase):
    def setUp(self):
        project = create_project()
        create_periods(
            project,
            start=datetime.date(year=2019, month=5, day=31),
            end=datetime.date(year=2019, month=6, day=7),
        )
        create_periods(
            project,
            start=datetime.date(year=2019, month=6, day=7),
            end=datetime.date(year=2019, month=6, day=14),
        )
        create_periods(
            project,
            start=datetime.date(year=2019, month=6, day=14),
            end=datetime.date(year=2019, month=6, day=21),
            period_params={"leased_units_end": 160},
        )
        self.project = project

    def test_dont_have_period(self):
        start = datetime.date(year=2019, month=5, day=19)
        result = var_prev_health_status(self.project, start)
        self.assertEqual(result, -1)

    def test_first_period(self):
        start = datetime.date(year=2019, month=5, day=31)
        result = var_prev_health_status(self.project, start)
        self.assertEqual(result, -1)

    def test_last_period(self):
        start = datetime.date(year=2019, month=6, day=14)
        result = var_prev_health_status(self.project, start)
        self.assertEqual(result, 2)

    def test_after_period(self):
        start = datetime.date(year=2019, month=6, day=21)
        result = var_prev_health_status(self.project, start)
        self.assertEqual(result, 2)

    def test_health_not_changes(self):
        start = datetime.date(year=2019, month=6, day=7)
        result = var_prev_health_status(self.project, start)
        self.assertEqual(result, 2)

    def test_multiple_period(self):
        start = datetime.date(year=2019, month=6, day=7)
        result = var_prev_health_status(self.project, start)
        self.assertEqual(result, 2)


class VarBenchmarkKPIsTestCase(TestCase):
    def setUp(self) -> None:
        create_us()
        generate_benchmarks(stub_benchmark_kpis)
        self.start = datetime.date(year=2019, month=9, day=21)
        self.end = datetime.date(year=2019, month=9, day=28)
        self.project = create_project(baseline_start=self.start, baseline_end=self.end)

    def test_default(self):
        kpis = {"inqs": 24.21, "inq_tou": 0.6}
        benchmark_kpis = var_benchmark_kpis(kpis, self.project, self.start, self.end)

        expected = [
            {
                "start": datetime.date(year=2019, month=9, day=21),
                "end": datetime.date(year=2019, month=9, day=28),
                "country_id": 233,
                "category": 1,
                "kpi": "inqs",
                "threshold_0": 1,
                "threshold_1": 2,
                "threshold_2": 6,
                "threshold_3": 10,
                "property_count_0": 2,
                "property_count_1": 1,
                "property_count_2": 2,
                "property_count_3": 2,
                "property_count_4": 21,
                "total_property_count": 28,
            },
            {
                "start": datetime.date(year=2019, month=9, day=21),
                "end": datetime.date(year=2019, month=9, day=28),
                "country_id": 233,
                "category": 1,
                "kpi": "inq_tou",
                "threshold_0": 0.2,
                "threshold_1": 0.3,
                "threshold_2": 0.4,
                "threshold_3": 0.5,
                "property_count_0": 2,
                "property_count_1": 3,
                "property_count_2": 8,
                "property_count_3": 6,
                "property_count_4": 7,
                "total_property_count": 26,
            },
        ]
        for kpi in benchmark_kpis:
            del kpi["last_updated"]
            del kpi["public_id"]
        self.assertListEqual(benchmark_kpis, expected)

    def test_no_kpi(self):
        kpis = {}
        benchmark_kpis = var_benchmark_kpis(kpis, self.project, self.start, self.end)
        self.assertListEqual(benchmark_kpis, [])

    def test_no_benchmark(self):
        kpis = {
            "usvs": 184.20,
            "usv_inq": 0.16,
            "inqs": 24.21,
            "inq_tou": 0.6,
            "tous": 13.28,
            "tou_app": 0.31,
            "apps": 3.88,
            "cd_rate": 0.34,
            "exes": 2.53,
        }
        start = datetime.date(year=2019, month=10, day=21)
        end = datetime.date(year=2019, month=10, day=28)
        benchmark_kpis = var_benchmark_kpis(kpis, self.project, start, end)
        self.assertListEqual(benchmark_kpis, [])


class KPIForBenchmarkTestCase(TestCase):
    def test_normal(self):
        expected = {
            "usvs": 1,
            "usv_inq": 2,
            "inqs": 3,
            "inq_tou": 4,
            "tous": 5,
            "tou_app": 6,
            "apps": 7,
            "app_exe": 8,
            "retention_rate": 9,
        }
        computed_kpis = {
            "usv_cost": 1,
            "usv_inq": 2,
            "inq_cost": 3,
            "inq_tou": 4,
            "tou_cost": 5,
            "tou_app": 6,
            "app_cost": 7,
            "app_exe": 8,
            "renewal_rate": 9,
            "exe_cost": 10,
            "usv_exe": 11,
        }
        result = var_kpi_for_benchmark(computed_kpis)
        self.assertDictEqual(result, expected)

    def test_kpi_not_full(self):
        expected = {
            "usvs": 1,
            "usv_inq": 2,
            "inqs": 3,
            "inq_tou": 4,
            "tous": 5,
            "apps": 7,
            "app_exe": 8,
            "retention_rate": 9,
        }
        computed_kpis = {
            "usv_cost": 1,
            "usv_inq": 2,
            "inq_cost": 3,
            "inq_tou": 4,
            "tou_cost": 5,
            "app_cost": 7,
            "app_exe": 8,
            "renewal_rate": 9,
            "exe_cost": 10,
            "usv_exe": 11,
        }
        result = var_kpi_for_benchmark(computed_kpis)
        self.assertDictEqual(result, expected)

    def test_no_kpi(self):
        result = var_kpi_for_benchmark({})
        self.assertIsNone(result)

    def test_kpi_none(self):
        result = var_kpi_for_benchmark(None)
        self.assertIsNone(result)


class LowBenchmarkKPITestCase(TestCase):
    def setUp(self) -> None:
        self.kpis = {"usvs": 2.01, "usv_inq": 0.01, "inqs": 0.9}
        self.benchmark_kpis = [
            {"kpi": "usvs", "threshold_0": 7.02},
            {"kpi": "usv_inq", "threshold_0": 0.03},
            {"kpi": "inqs", "threshold_0": 1},
        ]

    def test_have_kpi(self):
        result = var_low_performing_kpi(self.benchmark_kpis, self.kpis)
        self.assertEqual(result, "usvs")

    def test_no_kpi(self):
        result = var_low_performing_kpi(self.benchmark_kpis, {})
        self.assertEqual(result, None)

    def test_no_benchmark_kpi(self):
        result = var_low_performing_kpi([], self.kpis)
        self.assertEqual(result, None)

    def test_benchmark_kpi_is_none(self):
        result = var_low_performing_kpi(None, self.kpis)
        self.assertEqual(result, None)


class BelowAverageKPITestCase(TestCase):
    def setUp(self) -> None:
        self.kpis = {"inqs": 1.01, "inq_tou": 0.25, "tous": 1, "tou_app": 0.5}
        self.benchmark_kpis = [
            {"kpi": "inqs", "threshold_0": 1, "threshold_1": 2},
            {"kpi": "inq_tou", "threshold_0": 0.2, "threshold_1": 0.3},
            {"kpi": "tous", "threshold_0": 0.01, "threshold_1": 0.25},
            {"kpi": "tou_app", "threshold_0": 0.25, "threshold_1": 0.3},
        ]

    def test_have_kpi(self):
        result = var_below_average_kpi(self.benchmark_kpis, self.kpis)
        self.assertEqual(result, "inqs")

    def test_not_triggered(self):
        kpis = self.kpis.copy()
        kpis["tou_app"] = 0.2
        result = var_below_average_kpi(self.benchmark_kpis, kpis)
        self.assertIsNone(result)

    def test_no_kpi(self):
        result = var_below_average_kpi(self.benchmark_kpis, {})
        self.assertIsNone(result)

    def test_no_benchmark_kpi(self):
        result = var_below_average_kpi([], self.kpis)
        self.assertIsNone(result)

    def test_benchmark_kpi_is_none(self):
        result = var_below_average_kpi(None, self.kpis)
        self.assertEqual(result, None)


class VarHighPerformingKPITestCase(TestCase):
    def setUp(self) -> None:
        self.kpis = {"inqs": 1.01, "inq_tou": 0.75, "tous": 1, "tou_app": 0.5}
        self.benchmark_kpis = [
            {"kpi": "inqs", "threshold_3": 10},
            {"kpi": "inq_tou", "threshold_3": 0.5},
            {"kpi": "tous", "threshold_3": 5},
            {"kpi": "tou_app", "threshold_3": 0.5},
        ]

    def test_have_kpi(self):
        result = var_high_performing_kpi(self.benchmark_kpis, self.kpis)
        self.assertEqual(result, "inq_tou")

    def test_no_kpi(self):
        result = var_high_performing_kpi(self.benchmark_kpis, {})
        self.assertEqual(result, None)

    def test_no_benchmark_kpi(self):
        result = var_high_performing_kpi([], self.kpis)
        self.assertEqual(result, None)

    def test_benchmark_kpi_is_none(self):
        result = var_high_performing_kpi(None, self.kpis)
        self.assertEqual(result, None)
<<<<<<< HEAD


class VarAboveAverageKPITestCase(TestCase):
    def setUp(self) -> None:
        self.kpis = {"inq_tou": 0.45, "tous": 1, "tou_app": 0.4}
        self.benchmark_kpis = [
            {"kpi": "inq_tou", "threshold_2": 0.4, "threshold_3": 0.5},
            {"kpi": "tous", "threshold_2": 3, "threshold_3": 5},
            {"kpi": "tou_app", "threshold_2": 0.41, "threshold_3": 0.5},
        ]

    def test_have_kpi(self):
        result = var_above_average_kpi(self.benchmark_kpis, self.kpis)
        self.assertEqual(result, "inq_tou")

    def test_not_triggered(self):
        kpis = self.kpis.copy()
        kpis["inq_tou"] = 0.75
        result = var_above_average_kpi(self.benchmark_kpis, kpis)
        self.assertIsNone(result)

    def test_no_kpi(self):
        result = var_above_average_kpi(self.benchmark_kpis, {})
        self.assertEqual(result, None)

    def test_no_benchmark_kpi(self):
        result = var_above_average_kpi([], self.kpis)
        self.assertEqual(result, None)

    def test_benchmark_kpi_is_none(self):
        result = var_above_average_kpi(None, self.kpis)
        self.assertEqual(result, None)
=======
>>>>>>> ab3c55e2
        self.assertIsNone(result)
<|MERGE_RESOLUTION|>--- conflicted
+++ resolved
@@ -15,10 +15,7 @@
     var_low_performing_kpi,
     var_below_average_kpi,
     var_high_performing_kpi,
-<<<<<<< HEAD
     var_above_average_kpi,
-=======
->>>>>>> ab3c55e2
 )
 
 
@@ -298,7 +295,7 @@
     def test_benchmark_kpi_is_none(self):
         result = var_high_performing_kpi(None, self.kpis)
         self.assertEqual(result, None)
-<<<<<<< HEAD
+        self.assertIsNone(result)
 
 
 class VarAboveAverageKPITestCase(TestCase):
@@ -331,6 +328,4 @@
     def test_benchmark_kpi_is_none(self):
         result = var_above_average_kpi(None, self.kpis)
         self.assertEqual(result, None)
-=======
->>>>>>> ab3c55e2
-        self.assertIsNone(result)
+        self.assertIsNone(result)
