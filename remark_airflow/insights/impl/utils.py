import functools

from graphkit import operation


def to_percentage(value):
    percentage = value * 100
    return f"{percentage:.0f}%"


def health_status_to_str(health_status):
    statuses = {-1: "Campaign Pending", 0: "Off Track", 1: "At Risk", 2: "On Track"}
    return statuses[health_status]


<<<<<<< HEAD
=======
def format_percent(value):
    if value is None:
        return "-"
    return f"{value:.0%}"


def hash_dict(func):
    """Transform mutable dictionnary
    Into immutable
    Useful to be compatible with cache
    """

    class HDict(dict):
        def __hash__(self):
            return hash(frozenset(self.items()))

    @functools.wraps(func)
    def wrapped(*args, **kwargs):
        args = tuple([HDict(arg) if isinstance(arg, dict) else arg for arg in args])
        kwargs = {k: HDict(v) if isinstance(v, dict) else v for k, v in kwargs.items()}
        return func(*args, **kwargs)

    return wrapped


>>>>>>> 7bd3d254
# We want to cache the response to operations if the arguments are the same
# cache_operation -> cop
def cop(func, *needs):
    name = func.__name__
<<<<<<< HEAD
    func = functools.lru_cache()(func)
=======
    func = hash_dict(functools.lru_cache()(func))
>>>>>>> 7bd3d254
    actual_needs = []
    for need in needs:
        if type(need) is str:
            actual_needs.append(need)
        else:
            actual_needs.append(need.__name__)
<<<<<<< HEAD
    return operation(name=f"{name}_op", needs=actual_needs, provides=[name])(func)
=======
    return operation(name=f"{name}_op", needs=actual_needs, provides=[name])(func)


def health_standard(stat, stat_target):
    if stat is None or stat_target is None:
        return -1

    stat_type = type(stat)
    if stat == stat_type(0):
        return 0

    denominator = stat_type(stat_target)
    if denominator == 0:
        return 2

    percent = stat / denominator
    if percent < stat_type(0.75):
        return 0
    elif stat_type(0.75) <= percent < stat_type(1):
        return 1
    else:
        return 2
>>>>>>> 7bd3d254
<|MERGE_RESOLUTION|>--- conflicted
+++ resolved
@@ -13,8 +13,6 @@
     return statuses[health_status]
 
 
-<<<<<<< HEAD
-=======
 def format_percent(value):
     if value is None:
         return "-"
@@ -40,25 +38,17 @@
     return wrapped
 
 
->>>>>>> 7bd3d254
 # We want to cache the response to operations if the arguments are the same
 # cache_operation -> cop
 def cop(func, *needs):
     name = func.__name__
-<<<<<<< HEAD
-    func = functools.lru_cache()(func)
-=======
     func = hash_dict(functools.lru_cache()(func))
->>>>>>> 7bd3d254
     actual_needs = []
     for need in needs:
         if type(need) is str:
             actual_needs.append(need)
         else:
             actual_needs.append(need.__name__)
-<<<<<<< HEAD
-    return operation(name=f"{name}_op", needs=actual_needs, provides=[name])(func)
-=======
     return operation(name=f"{name}_op", needs=actual_needs, provides=[name])(func)
 
 
@@ -80,5 +70,4 @@
     elif stat_type(0.75) <= percent < stat_type(1):
         return 1
     else:
-        return 2
->>>>>>> 7bd3d254
+        return 2