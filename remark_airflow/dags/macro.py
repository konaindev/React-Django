--- conflicted
+++ resolved
@@ -1,50 +1,3 @@
-<<<<<<< HEAD
-# from datetime import datetime
-#
-# from remark_airflow.dags.django_dag import DjangoDAG
-#
-# default_args = {"start_date": datetime(2020, 1, 1, 0, 0)}
-#
-# with DjangoDAG(
-#     dag_id="macro", default_args=default_args, schedule_interval=None
-# ) as dag:
-#
-#     from remark_airflow.insights.impl.projects.operators import operators_generator
-#     from remark_airflow.insights.impl.projects.projects import (
-#         get_and_save_project_facts,
-#     )
-#     from remark_airflow.insights.impl.projects.insights import (
-#         lease_rate_against_target,
-#         change_health_status,
-#         usv_exe_off_track,
-#         usv_exe_at_risk,
-#         usv_exe_on_track,
-#         retention_rate_health,
-#         top_usv_referral,
-#     )
-#     from remark.insights.models import PerformanceInsights
-#
-#     performance_insights = [
-#         lease_rate_against_target,
-#         change_health_status,
-#         usv_exe_off_track,
-#         usv_exe_at_risk,
-#         usv_exe_on_track,
-#         retention_rate_health,
-#         top_usv_referral,
-#     ]
-#
-#     def macro_insights(project_id, **kwargs):
-#         conf = kwargs["dag_run"].conf
-#         start = datetime.strptime(conf["start"], "%Y-%m-%d").date()
-#         end = datetime.strptime(conf["end"], "%Y-%m-%d").date()
-#         insights = get_and_save_project_facts(
-#             performance_insights, project_id, start, end, PerformanceInsights
-#         )
-#         return insights
-#
-#     operators_generator("macro", macro_insights, dag)
-=======
 from datetime import datetime
 
 from django_dag import DjangoDAG
@@ -89,5 +42,4 @@
         )
         return insights
 
-    operators_generator("macro", macro_insights, dag)
->>>>>>> 6d8d8749
+    operators_generator("macro", macro_insights, dag)