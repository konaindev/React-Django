--- conflicted
+++ resolved
@@ -1,81 +1,3 @@
-<<<<<<< HEAD
-# from datetime import timedelta, datetime, date
-# from django_dag import DjangoDAG
-# from airflow.operators.python_operator import PythonOperator
-#
-# default_args = {"start_date": datetime(2019, 12, 22, 00, 00)}
-#
-# with DjangoDAG(dag_id="weekly_insights", default_args=default_args, schedule_interval="0 0 * * 0") as dag:
-#
-#     from insights.impl.projects.projects import (
-#         get_project_facts,
-#         get_project_insights,
-#     )
-#     from insights.impl.projects.insights import (
-#         change_health_status,
-#         lease_rate_against_target,
-#         usv_exe_off_track,
-#         usv_exe_at_risk,
-#         usv_exe_on_track,
-#         retention_rate_health,
-#     )
-#     from remark.projects.models import Project
-#     from remark.insights.models import WeeklyInsights
-#
-#     project_insights = [
-#         lease_rate_against_target,
-#         change_health_status,
-#         usv_exe_off_track,
-#         usv_exe_at_risk,
-#         usv_exe_on_track,
-#         retention_rate_health,
-#     ]
-#
-#
-#     def weekly_insights(project_id, task_id, **kwargs):
-#         execution_date = kwargs["execution_date"]
-#         end = date.fromtimestamp(execution_date.timestamp())
-#         start = end - timedelta(weeks=1)
-#
-#         project_facts = get_project_facts(project_insights, project_id, start, end)
-#         insights = get_project_insights(project_facts, project_insights)
-#
-#         try:
-#             weekly_ins = WeeklyInsights.objects.get(
-#                 project_id=project_id, start=start, end=end
-#             )
-#             weekly_ins.facts = project_facts
-#             weekly_ins.insights = insights
-#             weekly_ins.save()
-#         except WeeklyInsights.DoesNotExist:
-#             WeeklyInsights.objects.create(
-#                 project_id=project_id,
-#                 start=start,
-#                 end=end,
-#                 facts=project_facts,
-#                 insights=insights,
-#             )
-#
-#         return insights
-#
-#
-#     def generator():
-#         projects = Project.objects.all()
-#         for p in projects:
-#             public_id = p.public_id
-#             task_id = f"weekly_insights_{public_id}"
-#             op_kwargs = {"project_id": public_id, "task_id": task_id}
-#             PythonOperator(
-#                 task_id=task_id,
-#                 provide_context=True,
-#                 python_callable=weekly_insights,
-#                 op_kwargs=op_kwargs,
-#                 dag=dag,
-#             )
-#
-#
-#     generator()
-=======
 from datetime import timedelta, datetime, date
 from django_dag import DjangoDAG
 from airflow.operators.python_operator import PythonOperator
@@ -153,5 +75,4 @@
             )
 
 
-    generator()
->>>>>>> e09cc511
+    generator()