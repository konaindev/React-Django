# Javascript Node CircleCI 2.0 configuration file
#
# Check https://circleci.com/docs/2.0/language-javascript/ for more details
#
version: 2.1

orbs:
  aws-cli: circleci/aws-cli@0.1.1
  node: circleci/node@1.1.3
  heroku: circleci/heroku@0.0.8
  gcp-cli: circleci/gcp-cli@1.8.3

jobs:
  build:
    docker:
      - image: circleci/python:3.7.2-node
        environment:
          DATABASE_URL: postgresql://root@localhost/circle_test
      - image: circleci/redis:latest
      - image: nimbustech/postgres-ssl:9.5
        environment:
          POSTGRES_USER: root
          POSTGRES_DB: circle_test

    working_directory: ~/repo

    steps:
      - checkout

      # Download and cache dependencies
      - restore_cache:
          keys:
            - v1-dependencies-{{ checksum "package.json" }}
            # fallback to using the latest cache if no exact match is found
            - v1-dependencies-

      - run: yarn install --silent
      - run: pipenv --bare install
      - run: yarn build --silent
      - run: pipenv run python manage.py collectstatic
      - save_cache:
          paths:
            - node_modules
          key: v1-dependencies-{{ checksum "package.json" }}

      # run tests!
      - run: yarn test-ui
      - run: yarn storybook-smoke
      - run: pipenv run python manage.py test
      - run: pipenv run python manage.py migrate
      - run: pipenv run python manage.py loaddata data/dumped/latest.json

  # NOTE: This can should likely be added to the PROD deployment
  #       workflow. The idea being that if we have a single source
  #       of truth via storybook/chromatic then we those assets should
  #       be valid before we hit production...
  #
  chromatic-storybook:
    docker:
      - image: circleci/python:3.7.2-node
      - image: circleci/postgres:latest
      - image: circleci/redis:latest

    working_directory: ~/repo

    steps:
      - checkout

      # Download and cache dependencies
      - restore_cache:
          keys:
            - v1-dependencies-{{ checksum "package.json" }}
            # fallback to using the latest cache if no exact match is found
            - v1-dependencies-

      - run: yarn install --silent
      - run: pipenv --bare install
      - run: yarn build --silent
      - run: pipenv run python manage.py collectstatic
      - save_cache:
          paths:
            - node_modules
          key: v1-dependencies-{{ checksum "package.json" }}

      - run: yarn run chromatic

  airflow-testing-preprod:
    docker:
      - image: google/cloud-sdk

    steps:
#      - run:
#          name: Install Heroku Tools
#          command: curl https://cli-assets.heroku.com/install.sh | sh
      - checkout
      - gcp-cli/initialize
      - gcp-cli/install
      - run:
          name: Set COMPOSER_AIRFLOW_ENV environment
          command:  |
            echo "export COMPOSER_AIRFLOW_ENV=True" >> $BASH_ENV
      - run:
          name: Set Composer BUCKET
          command:    |
            get_bucket=$(gcloud composer environments describe $COMPOSER_ENV \
            --location us-central1 \
            --format="get(config.dagGcsPrefix)" | sed -e 's/gs:\/\///g' -e's/\/dags//g')
            echo "export BUCKET=$get_bucket" >> $BASH_ENV
      - run:
          name: Copy dags folder to data/test folder in composer
          command:  |
            gsutil cp ./remark_airflow/dags/*.py gs://"$BUCKET"/data/test
      - run:
          name: Check DAG validity
          command:  |
            python3 -c "import remark_airflow.setup_utils as setup_utils; setup_utils.check_dag_syntax_errors()"
      - run:
          name: Check for Task Errors
          command:  |
            python3 -c "import remark_airflow.setup_utils as setup_utils; setup_utils.check_task_errors()"
      - run:
          name: Delete all items in test folder
          command:  |
            gsutil rm gs://"$BUCKET"/data/test/**
          when: always


  deploy-airflow:
    docker:
      - image: google/cloud-sdk
    
    steps:
      - run:
          name: Install Heroku Tools
          command: curl https://cli-assets.heroku.com/install.sh | sh
      - checkout
      - gcp-cli/initialize
      - gcp-cli/install
      - run:
          name: Set COMPOSER_AIRFLOW_ENV environment
          command:  |
            echo "export COMPOSER_AIRFLOW_ENV=True" >> $BASH_ENV
      - run:
          name: Pause running dags
          command:    |
              python3 -c "import remark_airflow.setup_utils as setup_utils; setup_utils.pause_all_dags()" || echo "broken dag somewhere"
      - run:
          name: Compare and Update PyPi packages
          command: python3 -c "import remark_airflow.setup_utils as setup_utils; setup_utils.check_pypi_packages()"
          no_output_timeout: 30m
      - run: 
          name: Set Composer BUCKET
          command:    |
              get_bucket=$(gcloud composer environments describe $COMPOSER_ENV \
              --location us-central1 \
              --format="get(config.dagGcsPrefix)" | sed -e 's/gs:\/\///g' -e's/\/dags//g')
              echo "export BUCKET=$get_bucket" >> $BASH_ENV
      - run:
          name: Get DATABASE_URL
          command: echo "export DATABASE_URL=$(heroku config:get DATABASE_URL -a $HEROKU_APP_NAME)" >> $BASH_ENV
      - run:
          name: Add environment variables to Composer Environment
          command: python3 -c "import remark_airflow.setup_utils as setup_utils; setup_utils.export_environment_variables()"
          no_output_timeout: 30m
      # NOTE: gsutil rsync sync will sync the entire folder.
      #   The ordering here matters because syncing dag folder first will wipe the existing remark, data, and xls folders before adding again later.
      - run:
          command:    |
              set -e
              echo "Syncing plugins folder..."
              if [ "$(ls -A ./remark_airflow/plugins)" ]; then
                gsutil rsync -d -r ./remark_airflow/plugins gs://"$BUCKET"/plugins/
              else
                echo "EMPTY PLUGINS FOLDER"
              fi
      - run:
          command:    |
              set -e
              echo "Syncing dags folder..."
              if [ "$(ls -A ./remark_airflow/dags)" ]; then
                gsutil rsync -d -r ./remark_airflow/dags gs://"$BUCKET"/dags/
              else
                echo "EMPTY DAGS FOLDER"
              fi
      - run:
          command:    |
            set -e
            echo "Syncing remark app into environment bucket..."
            gsutil rsync -d -r ./remark gs://"$BUCKET"/dags/remark
      - run:
          command:    |
            set -e
            echo "Syncing data folder into environment bucket..."
            gsutil rsync -d -r ./data gs://"$BUCKET"/dags/data
      - run:
          command:    |
            set -e
            echo "Syncing xls folder into environment bucket..."
            gsutil rsync -d -r ./xls gs://"$BUCKET"/dags/xls
      - run:
          name: Unpause dags
          command:    |
            python3 -c "import remark_airflow.setup_utils as setup_utils; setup_utils.unpause_all_dags()" || echo "broken dag somewhere"

      # TODO
      # Finalize if we want to run tests as part of the build job and include step


  deploy-staging:
    docker:
      - image: circleci/python:3.7.2-node

    working_directory: ~/repo

    steps:
      - run:
          name: Install Heroku Tools
          command: curl https://cli-assets.heroku.com/install.sh | sh
      - checkout
      - aws-cli/install
      - run:
          name: Install Redis CLI
          command: |
            cd /tmp
            wget http://download.redis.io/redis-stable.tar.gz
            tar xvzf redis-stable.tar.gz
            cd redis-stable
            make
            sudo cp src/redis-cli /usr/local/bin/
            sudo chmod 755 /usr/local/bin/redis-cli
      - run:
          name: Install Frontend deps
          command: yarn install
      - run:
          name: Build Frontend
          command: yarn run build:prod
      - run:
          name: Maintenance Mode On
          command: heroku maintenance:on --app remarkably-staging
      - run:
          name: Deploy Staging to Heroku
          command: |
            git push https://heroku:$HEROKU_API_KEY@git.heroku.com/remarkably-staging.git staging:master --force
      - run:
          name: Reset Database
          command: heroku pg:reset --app remarkably-staging DATABASE_URL --confirm remarkably-staging
      - run:
          name: Migrate Database Schema
          command: heroku run -x -a remarkably-staging python manage.py migrate
      - run:
          name: Load fixture data
          command: heroku run -x -a remarkably-staging python manage.py loaddata data/dumped/latest.json
      - run:
          name: Delete Redis Cache
          command: redis-cli -u `heroku redis:credentials -a remarkably-staging REDIS_URL` flushall
      - run:
          name: Deploy artifact to S3
          command: yarn run deploy-frontend-staging
      - run:
          name: Invalidate CDN for staging Frontend
          command: yarn run invalidate-cdn-staging
      - run:
          name: Maintenance Mode Off
          command: heroku maintenance:off --app remarkably-staging

  deploy-production:
    docker:
      - image: circleci/python:3.7.2-node

    working_directory: ~/repo

    steps:
      - run:
          name: Install Heroku Tools
          command: curl https://cli-assets.heroku.com/install.sh | sh
      - checkout
      - aws-cli/install
      - run:
          name: Install Redis CLI
          command: |
            cd /tmp
            wget http://download.redis.io/redis-stable.tar.gz
            tar xvzf redis-stable.tar.gz
            cd redis-stable
            make
            sudo cp src/redis-cli /usr/local/bin/
            sudo chmod 755 /usr/local/bin/redis-cli
      - run:
          name: Install Frontend deps
          command: yarn install
      - run:
          name: Build Frontend
          command: yarn run build:prod
      - run:
          name: Maintenance Mode On
          command: heroku maintenance:on --app remarkably
      - run:
          name: Backup Production Postgres
          command: heroku pg:backups:capture --app remarkably
      - run:
          name: Deploy Master to Heroku Production
          command: |
            git push https://heroku:$HEROKU_API_KEY@git.heroku.com/remarkably.git master:master --force
      - run:
          name: Migrate Database Schema
          command: heroku run -x -a remarkably python manage.py migrate
      - run:
          name: Delete Redis Cache
          command: redis-cli -u `heroku redis:credentials -a remarkably REDIS_URL` flushall
      - run:
          name: Deploy artifact to S3
          command: yarn run deploy-frontend-production
      - run:
          name: Invalidate CDN for staging Frontend
          command: yarn run invalidate-cdn-production
      - run:
          name: Maintenance Mode Off
          command: heroku maintenance:off --app remarkably

  deploy-storybook:
    docker:
      - image: circleci/python:3.7.2-node

    working_directory: ~/repo

    steps:
      - checkout

      # Download and cache dependencies
      - restore_cache:
          keys:
            - v1-dependencies-{{ checksum "package.json" }}
            # fallback to using the latest cache if no exact match is found
            - v1-dependencies-

      - run: yarn install --silent
      - save_cache:
          paths:
            - node_modules
          key: v1-dependencies-{{ checksum "package.json" }}
      # build & deploy the storybook!
      - run: yarn deploy-storybook

workflows:
  version: 2.1

  tests-only:
    jobs:
#      - build:
#          filters:
#            branches:
#              ignore:
#                - staging
#                - master
<<<<<<< HEAD
      - airflow-testing-preprod:
          filters:
            branches:
              ignore:
                - staging
                - master
#      - deploy-airflow:
#          requires:
#           - airflow-testing-preprod
#          filters:
#            branches:
#              only:
#                - l2-staging
=======
      - deploy-airflow:
          filters:
            branches:
                ignore:
                  - staging
                  - master
#              only:
#                - l2-staging

  build-deploy:
    jobs:
      - build:
          context: stage-aws
          filters:
            branches:
              only: staging
      - deploy-airflow:
          context: stage-aws
          requires:
            - build
          filters:
            branches:
              only: staging
      - deploy-staging:
          context: stage-aws
          requires:
            - deploy-airflow
          filters:
            branches:
              only: staging
      - deploy-storybook:
          context: stage-aws
          requires:
            - deploy-staging
          filters:
            branches:
              only: staging
>>>>>>> e09cc511

#  build-deploy:
#    jobs:
#      - build:
#          context: stage-aws
#          filters:
#            branches:
#              only: staging
#      - deploy-airflow:
#          context: stage-aws
#          requires:
#            - build
#          filters:
#            branches:
#              only: staging
#      - deploy-staging:
#          context: stage-aws
#          requires:
#            - deploy-airflow
#          filters:
#            branches:
#              only: staging
#      - deploy-storybook:
#          context: stage-aws
#          requires:
#            - deploy-staging
#          filters:
#            branches:
#              only: staging
#
#  build-production:
#    jobs:
#      - build:
#          context: deploy-production
#          filters:
#            branches:
#              only: master
#      - hold:
#          type: approval
#          requires:
#            - build
#      - deploy-production:
#          context: deploy-production
#          requires:
#            - hold<|MERGE_RESOLUTION|>--- conflicted
+++ resolved
@@ -352,7 +352,6 @@
 #              ignore:
 #                - staging
 #                - master
-<<<<<<< HEAD
       - airflow-testing-preprod:
           filters:
             branches:
@@ -360,51 +359,13 @@
                 - staging
                 - master
 #      - deploy-airflow:
-#          requires:
-#           - airflow-testing-preprod
-#          filters:
-#            branches:
-#              only:
-#                - l2-staging
-=======
-      - deploy-airflow:
-          filters:
-            branches:
-                ignore:
-                  - staging
-                  - master
-#              only:
-#                - l2-staging
-
-  build-deploy:
-    jobs:
-      - build:
-          context: stage-aws
-          filters:
-            branches:
-              only: staging
-      - deploy-airflow:
-          context: stage-aws
-          requires:
-            - build
-          filters:
-            branches:
-              only: staging
-      - deploy-staging:
-          context: stage-aws
-          requires:
-            - deploy-airflow
-          filters:
-            branches:
-              only: staging
-      - deploy-storybook:
-          context: stage-aws
-          requires:
-            - deploy-staging
-          filters:
-            branches:
-              only: staging
->>>>>>> e09cc511
+#          filters:
+#            branches:
+#                ignore:
+#                  - staging
+#                  - master
+##              only:
+##                - l2-staging
 
 #  build-deploy:
 #    jobs:
@@ -433,20 +394,4 @@
 #            - deploy-staging
 #          filters:
 #            branches:
-#              only: staging
-#
-#  build-production:
-#    jobs:
-#      - build:
-#          context: deploy-production
-#          filters:
-#            branches:
-#              only: master
-#      - hold:
-#          type: approval
-#          requires:
-#            - build
-#      - deploy-production:
-#          context: deploy-production
-#          requires:
-#            - hold+#              only: staging